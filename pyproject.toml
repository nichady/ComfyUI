[project]
<<<<<<< HEAD
name = "comfyui"
version = "0.3.40"
description = "An installable version of ComfyUI"
=======
name = "ComfyUI"
version = "0.3.41"
>>>>>>> cd88f709
readme = "README.md"
authors = [
    { name = "Contributors_of_ComfyUI" },
]
requires-python = ">=3.10"
license = { text = "GPL-3.0-or-later" }
classifiers = [
    "Programming Language :: Python :: 3",
    "Programming Language :: Python :: 3.10",
    "Programming Language :: Python :: 3.11",
    "Programming Language :: Python :: 3.12",
    "Programming Language :: Python :: 3.13",
    "Operating System :: OS Independent",
]

dependencies = [
    "torch",
    "torchvision",
    "torchaudio",
    "comfyui-frontend-package",
    "comfyui-workflow-templates",
    "comfyui-embedded-docs",
    "torchdiffeq>=0.2.3",
    "torchsde>=0.2.6",
    "einops>=0.6.0",
    "open-clip-torch>=2.24.0",
    "transformers>=4.29.1",
    "tokenizers>=0.13.3",
    "sentencepiece",
    "peft>=0.10.0",
    "torchinfo",
    "safetensors>=0.4.2",
    "aiohttp>=3.11.8",
    "yarl>=1.9.4",
    "accelerate>=0.25.0",
    "pyyaml>=6.0",
    "scikit-image>=0.20.0",
    "jsonmerge>=1.9.0",
    "clean-fid>=0.1.35",
    "resize-right>=0.0.2",
    "opencv-python-headless>=4.9.0.80",
    "albumentations>=1.3.0",
    "aiofiles>=23.1.0",
    "frozendict>=2.3.6",
    "python-dateutil>=2.8.2",
    "importlib_resources",
    "Pillow",
    "scipy",
    "tqdm",
    "protobuf>=3.20.0,<5.0.0",
    "psutil",
    "ConfigArgParse",
    "aio-pika",
    "pyjwt[crypto]",
    "kornia>=0.7.0",
    "mpmath>=1.0,!=1.4.0a0",
    "huggingface_hub[hf_transfer]",
    "lazy-object-proxy",
    "lazy_loader>=0.3",
    "can_ada",
    "fsspec",
    "natsort",
    "OpenEXR",
    "opentelemetry-distro",
    "opentelemetry-exporter-otlp<=1.27.0",
    "opentelemetry-propagator-jaeger",
    "opentelemetry-instrumentation",
    "opentelemetry-util-http",
    "opentelemetry-instrumentation-aio-pika",
    "opentelemetry-instrumentation-requests",
    "opentelemetry-semantic-conventions",
    "wrapt>=1.16.0",
    "certifi",
    "spandrel>=0.3.4",
    "numpy>=1.24.4",
    "soundfile",
    "watchdog",
    "PySoundFile",
    "networkx>=2.6.3",
    "joblib",
    "jaxtyping",
    "spandrel_extra_arches",
    "ml_dtypes",
    "diffusers>=0.30.1",
    "vtracer",
    "skia-python",
    "pebble>=5.0.7",
    "openai",
    "anthropic",
    "humanize",
    "lightning",
    "flax",
    "jax",
    "colour",
    "av>=14.2.0",
    "pydantic~=2.0",
    "pydantic-settings~=2.0",
    "typer",
    "ijson",
    "scikit-learn>=1.4.1",
    # everything that is a torch extension will need setuptools, so just include it
    "setuptools",
]

[build-system]
requires = ["hatchling"]
build-backend = "hatchling.build"

[tool.setuptools.packages.find]
where = ["."]
include = ["comfy*"]
namespaces = false

[dependency-groups]
dev = [
    "pytest",
    "pytest-asyncio",
    "pytest-mock",
    "pytest-aiohttp",
    "pytest-xdist",
    "websocket-client>=1.6.1",
    "PyInstaller",
    "testcontainers",
    "testcontainers-rabbitmq",
    "mypy>=1.6.0",
    "freezegun",
    "coverage",
    "pylint",
]

[project.optional-dependencies]
cpu = [
    "torch",
    "torchvision",
    "torchaudio",
]

cu126 = [
    "torch",
    "torchvision",
    "torchaudio",
    "triton ; sys_platform == 'Linux'",
    "triton-windows ; sys_platform == 'win32'",
]

cu128 = [
    "torch",
    "torchvision",
    "torchaudio",
    "triton ; sys_platform == 'Linux'",
    "triton-windows ; sys_platform == 'win32'",
]

rocm = [
    "torch",
    "torchvision",
    "torchaudio",
    "pytorch-triton-rocm"
]

attention = [
    "sageattention",
    "flash_attn ; sys_platform == 'Linux'",
]

[project.scripts]
comfyui = "comfy.cmd.main:entrypoint"
comfyui-worker = "comfy.entrypoints.worker:entrypoint"
comfyui-workflow = "comfy.entrypoints.workflow:entrypoint"

[project.urls]
Homepage = "https://github.com/comfyanonymous/ComfyUI"
Repository = "https://github.com/comfyanonymous/ComfyUI"

[tool.uv]
conflicts = [
    [{ extra = "cpu" }, { extra = "cu126" }, { extra = "cu128" }, { extra = "rocm" }],
]
no-build-isolation-package = [
    "sageattention",
    "sage-attention",
    "flash_attn",
]

[[tool.uv.index]]
name = "pytorch-cpu"
url = "https://download.pytorch.org/whl/cpu"
explicit = true

[[tool.uv.index]]
name = "pytorch-cu126"
url = "https://download.pytorch.org/whl/cu126"
explicit = true

[[tool.uv.index]]
name = "pytorch-cu128"
url = "https://download.pytorch.org/whl/cu128"
explicit = true

[[tool.uv.index]]
name = "pytorch-rocm"
url = "https://download.pytorch.org/whl/rocm6.3"
explicit = true

[tool.uv.sources]
torch = [
    { index = "pytorch-cpu", extra = "cpu" },
    { index = "pytorch-cu126", extra = "cu126", marker = "sys_platform == 'Linux' or sys_platform == 'win32'" },
    { index = "pytorch-cu128", extra = "cu128", marker = "sys_platform == 'Linux' or sys_platform == 'win32'" },
    { index = "pytorch-rocm", extra = "rocm", marker = "sys_platform == 'Linux'" },
]
torchvision = [
    { index = "pytorch-cpu", extra = "cpu" },
    { index = "pytorch-cu126", extra = "cu126", marker = "sys_platform == 'Linux' or sys_platform == 'win32'" },
    { index = "pytorch-cu128", extra = "cu128", marker = "sys_platform == 'Linux' or sys_platform == 'win32'" },
    { index = "pytorch-rocm", extra = "rocm", marker = "sys_platform == 'Linux'" },
]
torchaudio = [
    { index = "pytorch-cpu", extra = "cpu" },
    { index = "pytorch-cu126", extra = "cu126", marker = "sys_platform == 'Linux' or sys_platform == 'win32'" },
    { index = "pytorch-cu128", extra = "cu128", marker = "sys_platform == 'Linux' or sys_platform == 'win32'" },
    { index = "pytorch-rocm", extra = "rocm", marker = "sys_platform == 'Linux'" },
]
comfyui-frontend-package = [
    { git = "https://github.com/appmana/appmana-comfyui-frontend", subdirectory = "comfyui_frontend_package" },
]
"sageattention" = [
    { git = "https://github.com/thu-ml/SageAttention.git", extra = "attention", marker = "sys_platform == 'Linux' or sys_platform == 'win32'" },
]



[tool.ruff]
lint.select = [
    "N805", # invalid-first-argument-name-for-method
    "S307", # suspicious-eval-usage
    "S102", # exec
    "T", # print-usage
    "W", # pycodestyle Warnings
    "F", # Pyflakes
]
exclude = ["*.ipynb"]

[tool.hatch.metadata]
allow-direct-references = true

[tool.hatch.build.targets.wheel]
packages = ["comfy/", "comfy_extras/", "comfy_api/", "comfy_api_nodes/", "comfy_config/"]<|MERGE_RESOLUTION|>--- conflicted
+++ resolved
@@ -1,12 +1,7 @@
 [project]
-<<<<<<< HEAD
 name = "comfyui"
-version = "0.3.40"
+version = "0.3.41"
 description = "An installable version of ComfyUI"
-=======
-name = "ComfyUI"
-version = "0.3.41"
->>>>>>> cd88f709
 readme = "README.md"
 authors = [
     { name = "Contributors_of_ComfyUI" },
@@ -109,6 +104,8 @@
     "scikit-learn>=1.4.1",
     # everything that is a torch extension will need setuptools, so just include it
     "setuptools",
+    "alembic",
+    "SQLAlchemy",
 ]
 
 [build-system]
