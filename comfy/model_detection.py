--- conflicted
+++ resolved
@@ -318,12 +318,7 @@
         return None
     model_config = model_config_from_unet_config(unet_config, state_dict)
     if model_config is None and use_base_if_no_match:
-<<<<<<< HEAD
-        return supported_models_base.BASE(unet_config)
-    else:
-        return model_config
-=======
-        model_config = comfy.supported_models_base.BASE(unet_config)
+        model_config = supported_models_base.BASE(unet_config)
 
     scaled_fp8_weight = state_dict.get("{}scaled_fp8".format(unet_key_prefix), None)
     if scaled_fp8_weight is not None:
@@ -332,7 +327,6 @@
             model_config.scaled_fp8 = torch.float8_e4m3fn
 
     return model_config
->>>>>>> 65a86591
 
 def unet_prefix_from_state_dict(state_dict):
     candidates = ["model.diffusion_model.", #ldm/sgm models
