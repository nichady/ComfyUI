--- conflicted
+++ resolved
@@ -1,11 +1,6 @@
-<<<<<<< HEAD
 from . import supported_models
 from . import supported_models_base
-=======
-import comfy.supported_models
-import comfy.supported_models_base
 import logging
->>>>>>> 65397ce6
 
 def count_blocks(state_dict_keys, prefix_string):
     count = 0
