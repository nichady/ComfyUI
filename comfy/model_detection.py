import logging
import math

import torch

from . import supported_models, utils
from . import supported_models_base


def count_blocks(state_dict_keys, prefix_string):
    count = 0
    while True:
        c = False
        for k in state_dict_keys:
            if k.startswith(prefix_string.format(count)):
                c = True
                break
        if c == False:
            break
        count += 1
    return count


def calculate_transformer_depth(prefix, state_dict_keys, state_dict):
    context_dim = None
    use_linear_in_transformer = False

    transformer_prefix = prefix + "1.transformer_blocks."
    transformer_keys = sorted(list(filter(lambda a: a.startswith(transformer_prefix), state_dict_keys)))
    if len(transformer_keys) > 0:
        last_transformer_depth = count_blocks(state_dict_keys, transformer_prefix + '{}')
        context_dim = state_dict['{}0.attn2.to_k.weight'.format(transformer_prefix)].shape[1]
        use_linear_in_transformer = len(state_dict['{}1.proj_in.weight'.format(prefix)].shape) == 2
        time_stack = '{}1.time_stack.0.attn1.to_q.weight'.format(prefix) in state_dict or '{}1.time_mix_blocks.0.attn1.to_q.weight'.format(prefix) in state_dict
        time_stack_cross = '{}1.time_stack.0.attn2.to_q.weight'.format(prefix) in state_dict or '{}1.time_mix_blocks.0.attn2.to_q.weight'.format(prefix) in state_dict
        return last_transformer_depth, context_dim, use_linear_in_transformer, time_stack, time_stack_cross
    return None


def detect_unet_config(state_dict, key_prefix):
    state_dict_keys = list(state_dict.keys())

    if '{}joint_blocks.0.context_block.attn.qkv.weight'.format(key_prefix) in state_dict_keys:  # mmdit model
        unet_config = {}
        unet_config["in_channels"] = state_dict['{}x_embedder.proj.weight'.format(key_prefix)].shape[1]
        patch_size = state_dict['{}x_embedder.proj.weight'.format(key_prefix)].shape[2]
        unet_config["patch_size"] = patch_size
        final_layer = '{}final_layer.linear.weight'.format(key_prefix)
        if final_layer in state_dict:
            unet_config["out_channels"] = state_dict[final_layer].shape[0] // (patch_size * patch_size)

        unet_config["depth"] = state_dict['{}x_embedder.proj.weight'.format(key_prefix)].shape[0] // 64
        unet_config["input_size"] = None
        y_key = '{}y_embedder.mlp.0.weight'.format(key_prefix)
        if y_key in state_dict_keys:
            unet_config["adm_in_channels"] = state_dict[y_key].shape[1]

        context_key = '{}context_embedder.weight'.format(key_prefix)
        if context_key in state_dict_keys:
            in_features = state_dict[context_key].shape[1]
            out_features = state_dict[context_key].shape[0]
            unet_config["context_embedder_config"] = {"target": "torch.nn.Linear", "params": {"in_features": in_features, "out_features": out_features}}
        num_patches_key = '{}pos_embed'.format(key_prefix)
        if num_patches_key in state_dict_keys:
            num_patches = state_dict[num_patches_key].shape[1]
            unet_config["num_patches"] = num_patches
            unet_config["pos_embed_max_size"] = round(math.sqrt(num_patches))

        rms_qk = '{}joint_blocks.0.context_block.attn.ln_q.weight'.format(key_prefix)
        if rms_qk in state_dict_keys:
            unet_config["qk_norm"] = "rms"

        unet_config["pos_embed_scaling_factor"] = None  # unused for inference
        context_processor = '{}context_processor.layers.0.attn.qkv.weight'.format(key_prefix)
        if context_processor in state_dict_keys:
            unet_config["context_processor_layers"] = count_blocks(state_dict_keys, '{}context_processor.layers.'.format(key_prefix) + '{}.')
        unet_config["x_block_self_attn_layers"] = []
        for key in state_dict_keys:
            if key.startswith('{}joint_blocks.'.format(key_prefix)) and key.endswith('.x_block.attn2.qkv.weight'):
                layer = key[len('{}joint_blocks.'.format(key_prefix)):-len('.x_block.attn2.qkv.weight')]
                unet_config["x_block_self_attn_layers"].append(int(layer))
        return unet_config

    if '{}clf.1.weight'.format(key_prefix) in state_dict_keys:  # stable cascade
        unet_config = {}
        text_mapper_name = '{}clip_txt_mapper.weight'.format(key_prefix)
        if text_mapper_name in state_dict_keys:
            unet_config['stable_cascade_stage'] = 'c'
            w = state_dict[text_mapper_name]
            if w.shape[0] == 1536:  # stage c lite
                unet_config['c_cond'] = 1536
                unet_config['c_hidden'] = [1536, 1536]
                unet_config['nhead'] = [24, 24]
                unet_config['blocks'] = [[4, 12], [12, 4]]
            elif w.shape[0] == 2048:  # stage c full
                unet_config['c_cond'] = 2048
        elif '{}clip_mapper.weight'.format(key_prefix) in state_dict_keys:
            unet_config['stable_cascade_stage'] = 'b'
            w = state_dict['{}down_blocks.1.0.channelwise.0.weight'.format(key_prefix)]
            if w.shape[-1] == 640:
                unet_config['c_hidden'] = [320, 640, 1280, 1280]
                unet_config['nhead'] = [-1, -1, 20, 20]
                unet_config['blocks'] = [[2, 6, 28, 6], [6, 28, 6, 2]]
                unet_config['block_repeat'] = [[1, 1, 1, 1], [3, 3, 2, 2]]
            elif w.shape[-1] == 576:  # stage b lite
                unet_config['c_hidden'] = [320, 576, 1152, 1152]
                unet_config['nhead'] = [-1, 9, 18, 18]
                unet_config['blocks'] = [[2, 4, 14, 4], [4, 14, 4, 2]]
                unet_config['block_repeat'] = [[1, 1, 1, 1], [2, 2, 2, 2]]
        return unet_config

    if '{}transformer.rotary_pos_emb.inv_freq'.format(key_prefix) in state_dict_keys:  # stable audio dit
        unet_config = {}
        unet_config["audio_model"] = "dit1.0"
        return unet_config

    if '{}double_layers.0.attn.w1q.weight'.format(key_prefix) in state_dict_keys:  # aura flow dit
        unet_config = {}
        unet_config["max_seq"] = state_dict['{}positional_encoding'.format(key_prefix)].shape[1]
        unet_config["cond_seq_dim"] = state_dict['{}cond_seq_linear.weight'.format(key_prefix)].shape[1]
        double_layers = count_blocks(state_dict_keys, '{}double_layers.'.format(key_prefix) + '{}.')
        single_layers = count_blocks(state_dict_keys, '{}single_layers.'.format(key_prefix) + '{}.')
        unet_config["n_double_layers"] = double_layers
        unet_config["n_layers"] = double_layers + single_layers
        return unet_config

    if '{}mlp_t5.0.weight'.format(key_prefix) in state_dict_keys:  # Hunyuan DiT
        unet_config = {}
        unet_config["image_model"] = "hydit"
        unet_config["depth"] = count_blocks(state_dict_keys, '{}blocks.'.format(key_prefix) + '{}.')
        unet_config["hidden_size"] = state_dict['{}x_embedder.proj.weight'.format(key_prefix)].shape[0]
        if unet_config["hidden_size"] == 1408 and unet_config["depth"] == 40:  # DiT-g/2
            unet_config["mlp_ratio"] = 4.3637
        if state_dict['{}extra_embedder.0.weight'.format(key_prefix)].shape[1] == 3968:
            unet_config["size_cond"] = True
            unet_config["use_style_cond"] = True
            unet_config["image_model"] = "hydit1"
        return unet_config

    if '{}txt_in.individual_token_refiner.blocks.0.norm1.weight'.format(key_prefix) in state_dict_keys: #Hunyuan Video
        dit_config = {}
        dit_config["image_model"] = "hunyuan_video"
        dit_config["in_channels"] = 16
        dit_config["patch_size"] = [1, 2, 2]
        dit_config["out_channels"] = 16
        dit_config["vec_in_dim"] = 768
        dit_config["context_in_dim"] = 4096
        dit_config["hidden_size"] = 3072
        dit_config["mlp_ratio"] = 4.0
        dit_config["num_heads"] = 24
        dit_config["depth"] = count_blocks(state_dict_keys, '{}double_blocks.'.format(key_prefix) + '{}.')
        dit_config["depth_single_blocks"] = count_blocks(state_dict_keys, '{}single_blocks.'.format(key_prefix) + '{}.')
        dit_config["axes_dim"] = [16, 56, 56]
        dit_config["theta"] = 256
        dit_config["qkv_bias"] = True
        guidance_keys = list(filter(lambda a: a.startswith("{}guidance_in.".format(key_prefix)), state_dict_keys))
        dit_config["guidance_embed"] = len(guidance_keys) > 0
        return dit_config

    if '{}double_blocks.0.img_attn.norm.key_norm.scale'.format(key_prefix) in state_dict_keys:  # Flux
        dit_config = {}
        dit_config["image_model"] = "flux"
        dit_config["in_channels"] = 16
        patch_size = 2
        dit_config["patch_size"] = patch_size
        in_key = "{}img_in.weight".format(key_prefix)
        if in_key in state_dict_keys:
            dit_config["in_channels"] = state_dict[in_key].shape[1] // (patch_size * patch_size)
        dit_config["out_channels"] = 16
        dit_config["vec_in_dim"] = 768
        dit_config["context_in_dim"] = 4096
        dit_config["hidden_size"] = 3072
        dit_config["mlp_ratio"] = 4.0
        dit_config["num_heads"] = 24
        dit_config["depth"] = count_blocks(state_dict_keys, '{}double_blocks.'.format(key_prefix) + '{}.')
        dit_config["depth_single_blocks"] = count_blocks(state_dict_keys, '{}single_blocks.'.format(key_prefix) + '{}.')
        dit_config["axes_dim"] = [16, 56, 56]
        dit_config["theta"] = 10000
        dit_config["qkv_bias"] = True
        dit_config["guidance_embed"] = "{}guidance_in.in_layer.weight".format(key_prefix) in state_dict_keys
        return dit_config

    if '{}t5_yproj.weight'.format(key_prefix) in state_dict_keys:  # Genmo mochi preview
        dit_config = {}
        dit_config["image_model"] = "mochi_preview"
        dit_config["depth"] = 48
        dit_config["patch_size"] = 2
        dit_config["num_heads"] = 24
        dit_config["hidden_size_x"] = 3072
        dit_config["hidden_size_y"] = 1536
        dit_config["mlp_ratio_x"] = 4.0
        dit_config["mlp_ratio_y"] = 4.0
        dit_config["learn_sigma"] = False
        dit_config["in_channels"] = 12
        dit_config["qk_norm"] = True
        dit_config["qkv_bias"] = False
        dit_config["out_bias"] = True
        dit_config["attn_drop"] = 0.0
        dit_config["patch_embed_bias"] = True
        dit_config["posenc_preserve_area"] = True
        dit_config["timestep_mlp_bias"] = True
        dit_config["attend_to_padding"] = False
        dit_config["timestep_scale"] = 1000.0
        dit_config["use_t5"] = True
        dit_config["t5_feat_dim"] = 4096
        dit_config["t5_token_length"] = 256
        dit_config["rope_theta"] = 10000.0
        return dit_config

    if '{}adaln_single.emb.timestep_embedder.linear_1.bias'.format(key_prefix) in state_dict_keys and '{}pos_embed.proj.bias'.format(key_prefix) in state_dict_keys:
        # PixArt diffusers
        return None

    if '{}adaln_single.emb.timestep_embedder.linear_1.bias'.format(key_prefix) in state_dict_keys: #Lightricks ltxv
        dit_config = {}
        dit_config["image_model"] = "ltxv"
        return dit_config

    if '{}t_block.1.weight'.format(key_prefix) in state_dict_keys: # PixArt
        patch_size = 2
        dit_config = {}
        dit_config["num_heads"] = 16
        dit_config["patch_size"] = patch_size
        dit_config["hidden_size"] = 1152
        dit_config["in_channels"] = 4
        dit_config["depth"] = count_blocks(state_dict_keys, '{}blocks.'.format(key_prefix) + '{}.')

        y_key = "{}y_embedder.y_embedding".format(key_prefix)
        if y_key in state_dict_keys:
            dit_config["model_max_length"] = state_dict[y_key].shape[0]

        pe_key = "{}pos_embed".format(key_prefix)
        if pe_key in state_dict_keys:
            dit_config["input_size"] = int(math.sqrt(state_dict[pe_key].shape[1])) * patch_size
            dit_config["pe_interpolation"] = dit_config["input_size"] // (512//8) # guess

        ar_key = "{}ar_embedder.mlp.0.weight".format(key_prefix)
        if ar_key in state_dict_keys:
            dit_config["image_model"] = "pixart_alpha"
            dit_config["micro_condition"] = True
        else:
            dit_config["image_model"] = "pixart_sigma"
            dit_config["micro_condition"] = False
        return dit_config

    if '{}blocks.block0.blocks.0.block.attn.to_q.0.weight'.format(key_prefix) in state_dict_keys:
        dit_config = {}
        dit_config["image_model"] = "cosmos"
        dit_config["max_img_h"] = 240
        dit_config["max_img_w"] = 240
        dit_config["max_frames"] = 128
        concat_padding_mask = True
        dit_config["in_channels"] = (state_dict['{}x_embedder.proj.1.weight'.format(key_prefix)].shape[1] // 4) - int(concat_padding_mask)
        dit_config["out_channels"] = 16
        dit_config["patch_spatial"] = 2
        dit_config["patch_temporal"] = 1
        dit_config["model_channels"] = state_dict['{}blocks.block0.blocks.0.block.attn.to_q.0.weight'.format(key_prefix)].shape[0]
        dit_config["block_config"] = "FA-CA-MLP"
        dit_config["concat_padding_mask"] = concat_padding_mask
        dit_config["pos_emb_cls"] = "rope3d"
        dit_config["pos_emb_learnable"] = False
        dit_config["pos_emb_interpolation"] = "crop"
        dit_config["block_x_format"] = "THWBD"
        dit_config["affline_emb_norm"] = True
        dit_config["use_adaln_lora"] = True
        dit_config["adaln_lora_dim"] = 256

        if dit_config["model_channels"] == 4096:
            # 7B
            dit_config["num_blocks"] = 28
            dit_config["num_heads"] = 32
            dit_config["extra_per_block_abs_pos_emb"] = True
            dit_config["rope_h_extrapolation_ratio"] = 1.0
            dit_config["rope_w_extrapolation_ratio"] = 1.0
            dit_config["rope_t_extrapolation_ratio"] = 2.0
            dit_config["extra_per_block_abs_pos_emb_type"] = "learnable"
        else:  # 5120
            # 14B
            dit_config["num_blocks"] = 36
            dit_config["num_heads"] = 40
            dit_config["extra_per_block_abs_pos_emb"] = True
            dit_config["rope_h_extrapolation_ratio"] = 2.0
            dit_config["rope_w_extrapolation_ratio"] = 2.0
            dit_config["rope_t_extrapolation_ratio"] = 2.0
            dit_config["extra_h_extrapolation_ratio"] = 2.0
            dit_config["extra_w_extrapolation_ratio"] = 2.0
            dit_config["extra_t_extrapolation_ratio"] = 2.0
            dit_config["extra_per_block_abs_pos_emb_type"] = "learnable"
        return dit_config

    if '{}input_blocks.0.0.weight'.format(key_prefix) not in state_dict_keys:
        return None

    unet_config = {
        "use_checkpoint": False,
        "image_size": 32,
        "use_spatial_transformer": True,
        "legacy": False
    }

    y_input = '{}label_emb.0.0.weight'.format(key_prefix)
    if y_input in state_dict_keys:
        unet_config["num_classes"] = "sequential"
        unet_config["adm_in_channels"] = state_dict[y_input].shape[1]
    else:
        unet_config["adm_in_channels"] = None

    model_channels = state_dict['{}input_blocks.0.0.weight'.format(key_prefix)].shape[0]
    in_channels = state_dict['{}input_blocks.0.0.weight'.format(key_prefix)].shape[1]

    out_key = '{}out.2.weight'.format(key_prefix)
    if out_key in state_dict:
        out_channels = state_dict[out_key].shape[0]
    else:
        out_channels = 4

    num_res_blocks = []
    channel_mult = []
    transformer_depth = []
    transformer_depth_output = []
    context_dim = None
    use_linear_in_transformer = False

    video_model = False
    video_model_cross = False

    current_res = 1
    count = 0

    last_res_blocks = 0
    last_channel_mult = 0

    input_block_count = count_blocks(state_dict_keys, '{}input_blocks'.format(key_prefix) + '.{}.')
    for count in range(input_block_count):
        prefix = '{}input_blocks.{}.'.format(key_prefix, count)
        prefix_output = '{}output_blocks.{}.'.format(key_prefix, input_block_count - count - 1)

        block_keys = sorted(list(filter(lambda a: a.startswith(prefix), state_dict_keys)))
        if len(block_keys) == 0:
            break

        block_keys_output = sorted(list(filter(lambda a: a.startswith(prefix_output), state_dict_keys)))

        if "{}0.op.weight".format(prefix) in block_keys:  # new layer
            num_res_blocks.append(last_res_blocks)
            channel_mult.append(last_channel_mult)

            current_res *= 2
            last_res_blocks = 0
            last_channel_mult = 0
            out = calculate_transformer_depth(prefix_output, state_dict_keys, state_dict)
            if out is not None:
                transformer_depth_output.append(out[0])
            else:
                transformer_depth_output.append(0)
        else:
            res_block_prefix = "{}0.in_layers.0.weight".format(prefix)
            if res_block_prefix in block_keys:
                last_res_blocks += 1
                last_channel_mult = state_dict["{}0.out_layers.3.weight".format(prefix)].shape[0] // model_channels

                out = calculate_transformer_depth(prefix, state_dict_keys, state_dict)
                if out is not None:
                    transformer_depth.append(out[0])
                    if context_dim is None:
                        context_dim = out[1]
                        use_linear_in_transformer = out[2]
                        video_model = out[3]
                        video_model_cross = out[4]
                else:
                    transformer_depth.append(0)

            res_block_prefix = "{}0.in_layers.0.weight".format(prefix_output)
            if res_block_prefix in block_keys_output:
                out = calculate_transformer_depth(prefix_output, state_dict_keys, state_dict)
                if out is not None:
                    transformer_depth_output.append(out[0])
                else:
                    transformer_depth_output.append(0)

    num_res_blocks.append(last_res_blocks)
    channel_mult.append(last_channel_mult)
    if "{}middle_block.1.proj_in.weight".format(key_prefix) in state_dict_keys:
        transformer_depth_middle = count_blocks(state_dict_keys, '{}middle_block.1.transformer_blocks.'.format(key_prefix) + '{}')
    elif "{}middle_block.0.in_layers.0.weight".format(key_prefix) in state_dict_keys:
        transformer_depth_middle = -1
    else:
        transformer_depth_middle = -2

    unet_config["in_channels"] = in_channels
    unet_config["out_channels"] = out_channels
    unet_config["model_channels"] = model_channels
    unet_config["num_res_blocks"] = num_res_blocks
    unet_config["transformer_depth"] = transformer_depth
    unet_config["transformer_depth_output"] = transformer_depth_output
    unet_config["channel_mult"] = channel_mult
    unet_config["transformer_depth_middle"] = transformer_depth_middle
    unet_config['use_linear_in_transformer'] = use_linear_in_transformer
    unet_config["context_dim"] = context_dim

    if video_model:
        unet_config["extra_ff_mix_layer"] = True
        unet_config["use_spatial_context"] = True
        unet_config["merge_strategy"] = "learned_with_images"
        unet_config["merge_factor"] = 0.0
        unet_config["video_kernel_size"] = [3, 1, 1]
        unet_config["use_temporal_resblock"] = True
        unet_config["use_temporal_attention"] = True
        unet_config["disable_temporal_crossattention"] = not video_model_cross
    else:
        unet_config["use_temporal_resblock"] = False
        unet_config["use_temporal_attention"] = False

    return unet_config


def model_config_from_unet_config(unet_config, state_dict=None):
    for model_config in supported_models.models:
        if model_config.matches(unet_config, state_dict):
            return model_config(unet_config)

    logging.error("no match {}".format(unet_config))
    return None


def model_config_from_unet(state_dict, unet_key_prefix, use_base_if_no_match=False):
    unet_config = detect_unet_config(state_dict, unet_key_prefix)
    if unet_config is None:
        return None
    model_config = model_config_from_unet_config(unet_config, state_dict)
    if model_config is None and use_base_if_no_match:
        model_config = supported_models_base.BASE(unet_config)

    scaled_fp8_key = "{}scaled_fp8".format(unet_key_prefix)
    if scaled_fp8_key in state_dict:
        scaled_fp8_weight = state_dict.pop(scaled_fp8_key)
        model_config.scaled_fp8 = scaled_fp8_weight.dtype
        if model_config.scaled_fp8 == torch.float32:
            model_config.scaled_fp8 = torch.float8_e4m3fn

    return model_config


def unet_prefix_from_state_dict(state_dict):
<<<<<<< HEAD
    candidates = ["model.diffusion_model.",  # ldm/sgm models
                  "model.model.",  # audio models
=======
    candidates = ["model.diffusion_model.", #ldm/sgm models
                  "model.model.", #audio models
                  "net.", #cosmos
>>>>>>> 31831e6e
                  ]
    counts = {k: 0 for k in candidates}
    for k in state_dict:
        for c in candidates:
            if k.startswith(c):
                counts[c] += 1
                break

    top = max(counts, key=counts.get)
    if counts[top] > 5:
        return top
    else:
        return "model."  # aura flow and others


def convert_config(unet_config):
    new_config = unet_config.copy()
    num_res_blocks = new_config.get("num_res_blocks", None)
    channel_mult = new_config.get("channel_mult", None)

    if isinstance(num_res_blocks, int):
        num_res_blocks = len(channel_mult) * [num_res_blocks]

    if "attention_resolutions" in new_config:
        attention_resolutions = new_config.pop("attention_resolutions")
        transformer_depth = new_config.get("transformer_depth", None)
        transformer_depth_middle = new_config.get("transformer_depth_middle", None)

        if isinstance(transformer_depth, int):
            transformer_depth = len(channel_mult) * [transformer_depth]
        if transformer_depth_middle is None:
            transformer_depth_middle = transformer_depth[-1]
        t_in = []
        t_out = []
        s = 1
        for i in range(len(num_res_blocks)):
            res = num_res_blocks[i]
            d = 0
            if s in attention_resolutions:
                d = transformer_depth[i]

            t_in += [d] * res
            t_out += [d] * (res + 1)
            s *= 2
        transformer_depth = t_in
        new_config["transformer_depth"] = t_in
        new_config["transformer_depth_output"] = t_out
        new_config["transformer_depth_middle"] = transformer_depth_middle

    new_config["num_res_blocks"] = num_res_blocks
    return new_config


def unet_config_from_diffusers_unet(state_dict, dtype=None):
    match = {}
    transformer_depth = []

    attn_res = 1
    down_blocks = count_blocks(state_dict, "down_blocks.{}")
    for i in range(down_blocks):
        attn_blocks = count_blocks(state_dict, "down_blocks.{}.attentions.".format(i) + '{}')
        res_blocks = count_blocks(state_dict, "down_blocks.{}.resnets.".format(i) + '{}')
        for ab in range(attn_blocks):
            transformer_count = count_blocks(state_dict, "down_blocks.{}.attentions.{}.transformer_blocks.".format(i, ab) + '{}')
            transformer_depth.append(transformer_count)
            if transformer_count > 0:
                match["context_dim"] = state_dict["down_blocks.{}.attentions.{}.transformer_blocks.0.attn2.to_k.weight".format(i, ab)].shape[1]

        attn_res *= 2
        if attn_blocks == 0:
            for i in range(res_blocks):
                transformer_depth.append(0)

    match["transformer_depth"] = transformer_depth

    match["model_channels"] = state_dict["conv_in.weight"].shape[0]
    match["in_channels"] = state_dict["conv_in.weight"].shape[1]
    match["adm_in_channels"] = None
    if "class_embedding.linear_1.weight" in state_dict:
        match["adm_in_channels"] = state_dict["class_embedding.linear_1.weight"].shape[1]
    elif "add_embedding.linear_1.weight" in state_dict:
        match["adm_in_channels"] = state_dict["add_embedding.linear_1.weight"].shape[1]

    SDXL = {'use_checkpoint': False, 'image_size': 32, 'out_channels': 4, 'use_spatial_transformer': True, 'legacy': False,
            'num_classes': 'sequential', 'adm_in_channels': 2816, 'dtype': dtype, 'in_channels': 4, 'model_channels': 320,
            'num_res_blocks': [2, 2, 2], 'transformer_depth': [0, 0, 2, 2, 10, 10], 'channel_mult': [1, 2, 4], 'transformer_depth_middle': 10,
            'use_linear_in_transformer': True, 'context_dim': 2048, 'num_head_channels': 64, 'transformer_depth_output': [0, 0, 0, 2, 2, 2, 10, 10, 10],
            'use_temporal_attention': False, 'use_temporal_resblock': False}

    SDXL_refiner = {'use_checkpoint': False, 'image_size': 32, 'out_channels': 4, 'use_spatial_transformer': True, 'legacy': False,
                    'num_classes': 'sequential', 'adm_in_channels': 2560, 'dtype': dtype, 'in_channels': 4, 'model_channels': 384,
                    'num_res_blocks': [2, 2, 2, 2], 'transformer_depth': [0, 0, 4, 4, 4, 4, 0, 0], 'channel_mult': [1, 2, 4, 4], 'transformer_depth_middle': 4,
                    'use_linear_in_transformer': True, 'context_dim': 1280, 'num_head_channels': 64, 'transformer_depth_output': [0, 0, 0, 4, 4, 4, 4, 4, 4, 0, 0, 0],
                    'use_temporal_attention': False, 'use_temporal_resblock': False}

    SD21 = {'use_checkpoint': False, 'image_size': 32, 'out_channels': 4, 'use_spatial_transformer': True, 'legacy': False,
            'adm_in_channels': None, 'dtype': dtype, 'in_channels': 4, 'model_channels': 320, 'num_res_blocks': [2, 2, 2, 2],
            'transformer_depth': [1, 1, 1, 1, 1, 1, 0, 0], 'channel_mult': [1, 2, 4, 4], 'transformer_depth_middle': 1, 'use_linear_in_transformer': True,
            'context_dim': 1024, 'num_head_channels': 64, 'transformer_depth_output': [1, 1, 1, 1, 1, 1, 1, 1, 1, 0, 0, 0],
            'use_temporal_attention': False, 'use_temporal_resblock': False}

    SD21_uncliph = {'use_checkpoint': False, 'image_size': 32, 'out_channels': 4, 'use_spatial_transformer': True, 'legacy': False,
                    'num_classes': 'sequential', 'adm_in_channels': 2048, 'dtype': dtype, 'in_channels': 4, 'model_channels': 320,
                    'num_res_blocks': [2, 2, 2, 2], 'transformer_depth': [1, 1, 1, 1, 1, 1, 0, 0], 'channel_mult': [1, 2, 4, 4], 'transformer_depth_middle': 1,
                    'use_linear_in_transformer': True, 'context_dim': 1024, 'num_head_channels': 64, 'transformer_depth_output': [1, 1, 1, 1, 1, 1, 1, 1, 1, 0, 0, 0],
                    'use_temporal_attention': False, 'use_temporal_resblock': False}

    SD21_unclipl = {'use_checkpoint': False, 'image_size': 32, 'out_channels': 4, 'use_spatial_transformer': True, 'legacy': False,
                    'num_classes': 'sequential', 'adm_in_channels': 1536, 'dtype': dtype, 'in_channels': 4, 'model_channels': 320,
                    'num_res_blocks': [2, 2, 2, 2], 'transformer_depth': [1, 1, 1, 1, 1, 1, 0, 0], 'channel_mult': [1, 2, 4, 4], 'transformer_depth_middle': 1,
                    'use_linear_in_transformer': True, 'context_dim': 1024, 'num_head_channels': 64, 'transformer_depth_output': [1, 1, 1, 1, 1, 1, 1, 1, 1, 0, 0, 0],
                    'use_temporal_attention': False, 'use_temporal_resblock': False}

    SD15 = {'use_checkpoint': False, 'image_size': 32, 'out_channels': 4, 'use_spatial_transformer': True, 'legacy': False, 'adm_in_channels': None,
            'dtype': dtype, 'in_channels': 4, 'model_channels': 320, 'num_res_blocks': [2, 2, 2, 2], 'transformer_depth': [1, 1, 1, 1, 1, 1, 0, 0],
            'channel_mult': [1, 2, 4, 4], 'transformer_depth_middle': 1, 'use_linear_in_transformer': False, 'context_dim': 768, 'num_heads': 8,
            'transformer_depth_output': [1, 1, 1, 1, 1, 1, 1, 1, 1, 0, 0, 0],
            'use_temporal_attention': False, 'use_temporal_resblock': False}

    SDXL_mid_cnet = {'use_checkpoint': False, 'image_size': 32, 'out_channels': 4, 'use_spatial_transformer': True, 'legacy': False,
                     'num_classes': 'sequential', 'adm_in_channels': 2816, 'dtype': dtype, 'in_channels': 4, 'model_channels': 320,
                     'num_res_blocks': [2, 2, 2], 'transformer_depth': [0, 0, 0, 0, 1, 1], 'channel_mult': [1, 2, 4], 'transformer_depth_middle': 1,
                     'use_linear_in_transformer': True, 'context_dim': 2048, 'num_head_channels': 64, 'transformer_depth_output': [0, 0, 0, 0, 0, 0, 1, 1, 1],
                     'use_temporal_attention': False, 'use_temporal_resblock': False}

    SDXL_small_cnet = {'use_checkpoint': False, 'image_size': 32, 'out_channels': 4, 'use_spatial_transformer': True, 'legacy': False,
                       'num_classes': 'sequential', 'adm_in_channels': 2816, 'dtype': dtype, 'in_channels': 4, 'model_channels': 320,
                       'num_res_blocks': [2, 2, 2], 'transformer_depth': [0, 0, 0, 0, 0, 0], 'channel_mult': [1, 2, 4], 'transformer_depth_middle': 0,
                       'use_linear_in_transformer': True, 'num_head_channels': 64, 'context_dim': 1, 'transformer_depth_output': [0, 0, 0, 0, 0, 0, 0, 0, 0],
                       'use_temporal_attention': False, 'use_temporal_resblock': False}

    SDXL_diffusers_inpaint = {'use_checkpoint': False, 'image_size': 32, 'out_channels': 4, 'use_spatial_transformer': True, 'legacy': False,
                              'num_classes': 'sequential', 'adm_in_channels': 2816, 'dtype': dtype, 'in_channels': 9, 'model_channels': 320,
                              'num_res_blocks': [2, 2, 2], 'transformer_depth': [0, 0, 2, 2, 10, 10], 'channel_mult': [1, 2, 4], 'transformer_depth_middle': 10,
                              'use_linear_in_transformer': True, 'context_dim': 2048, 'num_head_channels': 64, 'transformer_depth_output': [0, 0, 0, 2, 2, 2, 10, 10, 10],
                              'use_temporal_attention': False, 'use_temporal_resblock': False}

    SDXL_diffusers_ip2p = {'use_checkpoint': False, 'image_size': 32, 'out_channels': 4, 'use_spatial_transformer': True, 'legacy': False,
                           'num_classes': 'sequential', 'adm_in_channels': 2816, 'dtype': dtype, 'in_channels': 8, 'model_channels': 320,
                           'num_res_blocks': [2, 2, 2], 'transformer_depth': [0, 0, 2, 2, 10, 10], 'channel_mult': [1, 2, 4], 'transformer_depth_middle': 10,
                           'use_linear_in_transformer': True, 'context_dim': 2048, 'num_head_channels': 64, 'transformer_depth_output': [0, 0, 0, 2, 2, 2, 10, 10, 10],
                           'use_temporal_attention': False, 'use_temporal_resblock': False}

    SSD_1B = {'use_checkpoint': False, 'image_size': 32, 'out_channels': 4, 'use_spatial_transformer': True, 'legacy': False,
              'num_classes': 'sequential', 'adm_in_channels': 2816, 'dtype': dtype, 'in_channels': 4, 'model_channels': 320,
              'num_res_blocks': [2, 2, 2], 'transformer_depth': [0, 0, 2, 2, 4, 4], 'transformer_depth_output': [0, 0, 0, 1, 1, 2, 10, 4, 4],
              'channel_mult': [1, 2, 4], 'transformer_depth_middle': -1, 'use_linear_in_transformer': True, 'context_dim': 2048, 'num_head_channels': 64,
              'use_temporal_attention': False, 'use_temporal_resblock': False}

    Segmind_Vega = {'use_checkpoint': False, 'image_size': 32, 'out_channels': 4, 'use_spatial_transformer': True, 'legacy': False,
                    'num_classes': 'sequential', 'adm_in_channels': 2816, 'dtype': dtype, 'in_channels': 4, 'model_channels': 320,
                    'num_res_blocks': [2, 2, 2], 'transformer_depth': [0, 0, 1, 1, 2, 2], 'transformer_depth_output': [0, 0, 0, 1, 1, 1, 2, 2, 2],
                    'channel_mult': [1, 2, 4], 'transformer_depth_middle': -1, 'use_linear_in_transformer': True, 'context_dim': 2048, 'num_head_channels': 64,
                    'use_temporal_attention': False, 'use_temporal_resblock': False}

    KOALA_700M = {'use_checkpoint': False, 'image_size': 32, 'out_channels': 4, 'use_spatial_transformer': True, 'legacy': False,
                  'num_classes': 'sequential', 'adm_in_channels': 2816, 'dtype': dtype, 'in_channels': 4, 'model_channels': 320,
                  'num_res_blocks': [1, 1, 1], 'transformer_depth': [0, 2, 5], 'transformer_depth_output': [0, 0, 2, 2, 5, 5],
                  'channel_mult': [1, 2, 4], 'transformer_depth_middle': -2, 'use_linear_in_transformer': True, 'context_dim': 2048, 'num_head_channels': 64,
                  'use_temporal_attention': False, 'use_temporal_resblock': False}

    KOALA_1B = {'use_checkpoint': False, 'image_size': 32, 'out_channels': 4, 'use_spatial_transformer': True, 'legacy': False,
                'num_classes': 'sequential', 'adm_in_channels': 2816, 'dtype': dtype, 'in_channels': 4, 'model_channels': 320,
                'num_res_blocks': [1, 1, 1], 'transformer_depth': [0, 2, 6], 'transformer_depth_output': [0, 0, 2, 2, 6, 6],
                'channel_mult': [1, 2, 4], 'transformer_depth_middle': 6, 'use_linear_in_transformer': True, 'context_dim': 2048, 'num_head_channels': 64,
                'use_temporal_attention': False, 'use_temporal_resblock': False}

    SD09_XS = {'use_checkpoint': False, 'image_size': 32, 'out_channels': 4, 'use_spatial_transformer': True, 'legacy': False,
               'adm_in_channels': None, 'dtype': dtype, 'in_channels': 4, 'model_channels': 320, 'num_res_blocks': [1, 1, 1],
               'transformer_depth': [1, 1, 1], 'channel_mult': [1, 2, 4], 'transformer_depth_middle': -2, 'use_linear_in_transformer': True,
               'context_dim': 1024, 'num_head_channels': 64, 'transformer_depth_output': [1, 1, 1, 1, 1, 1],
               'use_temporal_attention': False, 'use_temporal_resblock': False, 'disable_self_attentions': [True, False, False]}

    SD_XS = {'use_checkpoint': False, 'image_size': 32, 'out_channels': 4, 'use_spatial_transformer': True, 'legacy': False,
             'adm_in_channels': None, 'dtype': dtype, 'in_channels': 4, 'model_channels': 320, 'num_res_blocks': [1, 1, 1],
             'transformer_depth': [0, 1, 1], 'channel_mult': [1, 2, 4], 'transformer_depth_middle': -2, 'use_linear_in_transformer': False,
             'context_dim': 768, 'num_head_channels': 64, 'transformer_depth_output': [0, 0, 1, 1, 1, 1],
             'use_temporal_attention': False, 'use_temporal_resblock': False}
    SD15_diffusers_inpaint = {'use_checkpoint': False, 'image_size': 32, 'out_channels': 4, 'use_spatial_transformer': True, 'legacy': False, 'adm_in_channels': None,
<<<<<<< HEAD
                              'dtype': dtype, 'in_channels': 9, 'model_channels': 320, 'num_res_blocks': [2, 2, 2, 2], 'transformer_depth': [1, 1, 1, 1, 1, 1, 0, 0],
                              'channel_mult': [1, 2, 4, 4], 'transformer_depth_middle': 1, 'use_linear_in_transformer': False, 'context_dim': 768, 'num_heads': 8,
                              'transformer_depth_output': [1, 1, 1, 1, 1, 1, 1, 1, 1, 0, 0, 0],
                              'use_temporal_attention': False, 'use_temporal_resblock': False}
=======
            'dtype': dtype, 'in_channels': 9, 'model_channels': 320, 'num_res_blocks': [2, 2, 2, 2], 'transformer_depth': [1, 1, 1, 1, 1, 1, 0, 0],
            'channel_mult': [1, 2, 4, 4], 'transformer_depth_middle': 1, 'use_linear_in_transformer': False, 'context_dim': 768, 'num_heads': 8,
            'transformer_depth_output': [1, 1, 1, 1, 1, 1, 1, 1, 1, 0, 0, 0],
            'use_temporal_attention': False, 'use_temporal_resblock': False}

>>>>>>> 31831e6e

    supported_models = [SDXL, SDXL_refiner, SD21, SD15, SD21_uncliph, SD21_unclipl, SDXL_mid_cnet, SDXL_small_cnet, SDXL_diffusers_inpaint, SSD_1B, Segmind_Vega, KOALA_700M, KOALA_1B, SD09_XS, SD_XS, SDXL_diffusers_ip2p, SD15_diffusers_inpaint]

    for unet_config in supported_models:
        matches = True
        for k in match:
            if match[k] != unet_config[k]:
                matches = False
                break
        if matches:
            return convert_config(unet_config)
    return None


def model_config_from_diffusers_unet(state_dict):
    unet_config = unet_config_from_diffusers_unet(state_dict)
    if unet_config is not None:
        return model_config_from_unet_config(unet_config)
    return None


def convert_diffusers_mmdit(state_dict, output_prefix=""):
    out_sd = {}

    if 'joint_transformer_blocks.0.attn.add_k_proj.weight' in state_dict:  # AuraFlow
        num_joint = count_blocks(state_dict, 'joint_transformer_blocks.{}.')
        num_single = count_blocks(state_dict, 'single_transformer_blocks.{}.')
        sd_map = utils.auraflow_to_diffusers({"n_double_layers": num_joint, "n_layers": num_joint + num_single}, output_prefix=output_prefix)
    elif 'adaln_single.emb.timestep_embedder.linear_1.bias' in state_dict and 'pos_embed.proj.bias' in state_dict: # PixArt
        num_blocks = count_blocks(state_dict, 'transformer_blocks.{}.')
        sd_map = utils.pixart_to_diffusers({"depth": num_blocks}, output_prefix=output_prefix)
    elif 'x_embedder.weight' in state_dict:  # Flux
        depth = count_blocks(state_dict, 'transformer_blocks.{}.')
        depth_single_blocks = count_blocks(state_dict, 'single_transformer_blocks.{}.')
        hidden_size = state_dict["x_embedder.bias"].shape[0]
        sd_map = utils.flux_to_diffusers({"depth": depth, "depth_single_blocks": depth_single_blocks, "hidden_size": hidden_size}, output_prefix=output_prefix)
    elif 'transformer_blocks.0.attn.add_q_proj.weight' in state_dict:  # SD3
        num_blocks = count_blocks(state_dict, 'transformer_blocks.{}.')
        depth = state_dict["pos_embed.proj.weight"].shape[0] // 64
        sd_map = utils.mmdit_to_diffusers({"depth": depth, "num_blocks": num_blocks}, output_prefix=output_prefix)
    else:
        return None

    for k in sd_map:
        weight = state_dict.get(k, None)
        if weight is not None:
            t = sd_map[k]

            if not isinstance(t, str):
                if len(t) > 2:
                    fun = t[2]
                else:
                    fun = lambda a: a
                offset = t[1]
                if offset is not None:
                    old_weight = out_sd.get(t[0], None)
                    if old_weight is None:
                        old_weight = torch.empty_like(weight)
                    if old_weight.shape[offset[0]] < offset[1] + offset[2]:
                        exp = list(weight.shape)
                        exp[offset[0]] = offset[1] + offset[2]
                        new = torch.empty(exp, device=weight.device, dtype=weight.dtype)
                        new[:old_weight.shape[0]] = old_weight
                        old_weight = new

                    w = old_weight.narrow(offset[0], offset[1], offset[2])
                else:
                    old_weight = weight
                    w = weight
                w[:] = fun(weight)
                t = t[0]
                out_sd[t] = old_weight
            else:
                out_sd[t] = weight
            state_dict.pop(k)

    return out_sd<|MERGE_RESOLUTION|>--- conflicted
+++ resolved
@@ -442,14 +442,9 @@
 
 
 def unet_prefix_from_state_dict(state_dict):
-<<<<<<< HEAD
     candidates = ["model.diffusion_model.",  # ldm/sgm models
                   "model.model.",  # audio models
-=======
-    candidates = ["model.diffusion_model.", #ldm/sgm models
-                  "model.model.", #audio models
                   "net.", #cosmos
->>>>>>> 31831e6e
                   ]
     counts = {k: 0 for k in candidates}
     for k in state_dict:
@@ -629,18 +624,10 @@
              'context_dim': 768, 'num_head_channels': 64, 'transformer_depth_output': [0, 0, 1, 1, 1, 1],
              'use_temporal_attention': False, 'use_temporal_resblock': False}
     SD15_diffusers_inpaint = {'use_checkpoint': False, 'image_size': 32, 'out_channels': 4, 'use_spatial_transformer': True, 'legacy': False, 'adm_in_channels': None,
-<<<<<<< HEAD
                               'dtype': dtype, 'in_channels': 9, 'model_channels': 320, 'num_res_blocks': [2, 2, 2, 2], 'transformer_depth': [1, 1, 1, 1, 1, 1, 0, 0],
                               'channel_mult': [1, 2, 4, 4], 'transformer_depth_middle': 1, 'use_linear_in_transformer': False, 'context_dim': 768, 'num_heads': 8,
                               'transformer_depth_output': [1, 1, 1, 1, 1, 1, 1, 1, 1, 0, 0, 0],
                               'use_temporal_attention': False, 'use_temporal_resblock': False}
-=======
-            'dtype': dtype, 'in_channels': 9, 'model_channels': 320, 'num_res_blocks': [2, 2, 2, 2], 'transformer_depth': [1, 1, 1, 1, 1, 1, 0, 0],
-            'channel_mult': [1, 2, 4, 4], 'transformer_depth_middle': 1, 'use_linear_in_transformer': False, 'context_dim': 768, 'num_heads': 8,
-            'transformer_depth_output': [1, 1, 1, 1, 1, 1, 1, 1, 1, 0, 0, 0],
-            'use_temporal_attention': False, 'use_temporal_resblock': False}
-
->>>>>>> 31831e6e
 
     supported_models = [SDXL, SDXL_refiner, SD21, SD15, SD21_uncliph, SD21_unclipl, SDXL_mid_cnet, SDXL_small_cnet, SDXL_diffusers_inpaint, SSD_1B, Segmind_Vega, KOALA_700M, KOALA_1B, SD09_XS, SD_XS, SDXL_diffusers_ip2p, SD15_diffusers_inpaint]
 
