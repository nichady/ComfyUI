from __future__ import annotations

import logging
import sys
import platform
import warnings
from enum import Enum
from threading import RLock
from typing import Literal, List

import psutil
import torch

from . import interruption
from .cli_args import args
from .model_management_types import ModelManageable

model_management_lock = RLock()


class VRAMState(Enum):
    DISABLED = 0  # No vram present: no need to move models to vram
    NO_VRAM = 1  # Very low vram: enable all the options to save vram
    LOW_VRAM = 2
    NORMAL_VRAM = 3
    HIGH_VRAM = 4
    SHARED = 5  # No dedicated vram: memory shared between CPU and GPU but models still need to be moved between both.


class CPUState(Enum):
    GPU = 0
    CPU = 1
    MPS = 2


# Determine VRAM State
vram_state = VRAMState.NORMAL_VRAM
set_vram_to = VRAMState.NORMAL_VRAM
cpu_state = CPUState.GPU

total_vram = 0

lowvram_available = True
xpu_available = False

if args.deterministic:
    logging.info("Using deterministic algorithms for pytorch")
    torch.use_deterministic_algorithms(True, warn_only=True)

directml_enabled = False
if args.directml is not None:
    import torch_directml

    directml_enabled = True
    device_index = args.directml
    if device_index < 0:
        directml_device = torch_directml.device()
    else:
        directml_device = torch_directml.device(device_index)
    logging.info("Using directml with device: {}".format(torch_directml.device_name(device_index)))
    # torch_directml.disable_tiled_resources(True)
    lowvram_available = False  # TODO: need to find a way to get free memory in directml before this can be enabled by default.

try:
    import intel_extension_for_pytorch as ipex

    if torch.xpu.is_available():
        xpu_available = True
except:
    pass

try:
    if torch.backends.mps.is_available():
        cpu_state = CPUState.MPS
        import torch.mps
except:
    pass

if args.cpu:
    cpu_state = CPUState.CPU


def is_intel_xpu():
    global cpu_state
    global xpu_available
    if cpu_state == CPUState.GPU:
        if xpu_available:
            return True
    return False


def get_torch_device():
    global directml_enabled
    global cpu_state
    if directml_enabled:
        global directml_device
        return directml_device
    if cpu_state == CPUState.MPS:
        return torch.device("mps")
    if cpu_state == CPUState.CPU:
        return torch.device("cpu")
    else:
        if is_intel_xpu():
            return torch.device("xpu", torch.xpu.current_device())
        else:
            try:
                return torch.device(torch.cuda.current_device())
            except:
                warnings.warn("torch.cuda.current_device() did not return a device, returning a CPU torch device")
                return torch.device("cpu")


def get_total_memory(dev=None, torch_total_too=False):
    global directml_enabled
    if dev is None:
        dev = get_torch_device()

    if hasattr(dev, 'type') and (dev.type == 'cpu' or dev.type == 'mps'):
        mem_total = psutil.virtual_memory().total
        mem_total_torch = mem_total
    else:
        if directml_enabled:
            mem_total = 1024 * 1024 * 1024  # TODO
            mem_total_torch = mem_total
        elif is_intel_xpu():
            stats = torch.xpu.memory_stats(dev)
            mem_reserved = stats['reserved_bytes.all.current']
            mem_total_torch = mem_reserved
            mem_total = torch.xpu.get_device_properties(dev).total_memory
        else:
            stats = torch.cuda.memory_stats(dev)
            mem_reserved = stats['reserved_bytes.all.current']
            _, mem_total_cuda = torch.cuda.mem_get_info(dev)
            mem_total_torch = mem_reserved
            mem_total = mem_total_cuda
    if torch_total_too:
        return mem_total, mem_total_torch
    else:
        return mem_total


# we're required to call get_device_name early on to initialize the methods get_total_memory will call
if torch.cuda.is_available() and hasattr(torch.version, "hip") and torch.version.hip is not None:
    logging.info(f"Detected HIP device: {torch.cuda.get_device_name(torch.cuda.current_device())}")
total_vram = get_total_memory(get_torch_device()) / (1024 * 1024)
total_ram = psutil.virtual_memory().total / (1024 * 1024)
logging.info("Total VRAM {:0.0f} MB, total RAM {:0.0f} MB".format(total_vram, total_ram))

try:
    logging.info("pytorch version: {}".format(torch.version.__version__))
except:
    pass

try:
    OOM_EXCEPTION = torch.cuda.OutOfMemoryError
except:
    OOM_EXCEPTION = Exception

XFORMERS_VERSION = ""
XFORMERS_ENABLED_VAE = True
if args.disable_xformers:
    XFORMERS_IS_AVAILABLE = False
else:
    try:
        import xformers
        import xformers.ops

        XFORMERS_IS_AVAILABLE = True
        try:
            XFORMERS_IS_AVAILABLE = xformers._has_cpp_library
        except:
            pass
        try:
            XFORMERS_VERSION = xformers.version.__version__
            logging.info("xformers version: {}".format(XFORMERS_VERSION))
            if XFORMERS_VERSION.startswith("0.0.18"):
                logging.warning("\nWARNING: This version of xformers has a major bug where you will get black images when generating high resolution images.")
                logging.warning("Please downgrade or upgrade xformers to a different version.\n")
                XFORMERS_ENABLED_VAE = False
        except:
            pass
    except:
        XFORMERS_IS_AVAILABLE = False


def is_nvidia():
    global cpu_state
    if cpu_state == CPUState.GPU:
        if torch.version.cuda:
            return True
    return False

def is_amd():
    global cpu_state
    if cpu_state == CPUState.GPU:
        if torch.version.hip:
            return True
    return False

ENABLE_PYTORCH_ATTENTION = False
if args.use_pytorch_cross_attention:
    ENABLE_PYTORCH_ATTENTION = True
    XFORMERS_IS_AVAILABLE = False

VAE_DTYPE = torch.float32

try:
    if is_nvidia() or is_amd():
        torch_version = torch.version.__version__
        if int(torch_version[0]) >= 2:
            if ENABLE_PYTORCH_ATTENTION == False and args.use_split_cross_attention == False and args.use_quad_cross_attention == False:
                ENABLE_PYTORCH_ATTENTION = True
            if torch.cuda.is_bf16_supported() and torch.cuda.get_device_properties(torch.cuda.current_device()).major >= 8:
                VAE_DTYPE = torch.bfloat16
    if is_intel_xpu():
        if args.use_split_cross_attention == False and args.use_quad_cross_attention == False:
            ENABLE_PYTORCH_ATTENTION = True
except:
    pass

if is_intel_xpu():
    VAE_DTYPE = torch.bfloat16

if args.cpu_vae:
    VAE_DTYPE = torch.float32

if args.fp16_vae:
    VAE_DTYPE = torch.float16
elif args.bf16_vae:
    VAE_DTYPE = torch.bfloat16
elif args.fp32_vae:
    VAE_DTYPE = torch.float32

if ENABLE_PYTORCH_ATTENTION:
    torch.backends.cuda.enable_math_sdp(True)
    torch.backends.cuda.enable_flash_sdp(True)
    torch.backends.cuda.enable_mem_efficient_sdp(True)

if args.lowvram:
    set_vram_to = VRAMState.LOW_VRAM
    lowvram_available = True
elif args.novram:
    set_vram_to = VRAMState.NO_VRAM
elif args.highvram or args.gpu_only:
    vram_state = VRAMState.HIGH_VRAM

FORCE_FP32 = False
FORCE_FP16 = False
FORCE_BF16 = False
if args.force_fp32:
    logging.info("Forcing FP32, if this improves things please report it.")
    FORCE_FP32 = True

if args.force_fp16 or cpu_state == CPUState.MPS:
    logging.info("Forcing FP16.")
    FORCE_FP16 = True

if args.force_bf16:
    logging.info("Force BF16")
    FORCE_BF16 = True

if lowvram_available:
    if set_vram_to in (VRAMState.LOW_VRAM, VRAMState.NO_VRAM):
        vram_state = set_vram_to

if cpu_state != CPUState.GPU:
    vram_state = VRAMState.DISABLED

if cpu_state == CPUState.MPS:
    vram_state = VRAMState.SHARED

logging.info(f"Set vram state to: {vram_state.name}")

DISABLE_SMART_MEMORY = args.disable_smart_memory

if DISABLE_SMART_MEMORY:
    logging.info("Disabling smart memory management")


def get_torch_device_name(device):
    if hasattr(device, 'type'):
        if device.type == "cuda":
            try:
                allocator_backend = torch.cuda.get_allocator_backend()
            except:
                allocator_backend = ""
            return "{} {} : {}".format(device, torch.cuda.get_device_name(device), allocator_backend)
        else:
            return "{}".format(device.type)
    elif is_intel_xpu():
        return "{} {}".format(device, torch.xpu.get_device_name(device))
    else:
        return "CUDA {}: {}".format(device, torch.cuda.get_device_name(device))


try:
    logging.info("Device: {}".format(get_torch_device_name(get_torch_device())))
except:
    logging.warning("Could not pick default device.")

logging.info("VAE dtype: {}".format(VAE_DTYPE))

current_loaded_models: List["LoadedModel"] = []


def module_size(module):
    module_mem = 0
    sd = module.state_dict()
    for k in sd:
        t = sd[k]
        module_mem += t.nelement() * t.element_size()
    return module_mem


class LoadedModel:
    def __init__(self, model: ModelManageable):
        self.model = model
        self.device = model.load_device
        self.weights_loaded = False
        self.real_model = None
        self.currently_used = True

    def model_memory(self):
        return self.model.model_size()

    def model_memory_required(self, device):
        if device == self.model.current_device:
            return 0
        else:
            return self.model_memory()

    def model_load(self, lowvram_model_memory=0, force_patch_weights=False):
        patch_model_to = self.device

        self.model.model_patches_to(self.device)
        self.model.model_patches_to(self.model.model_dtype())

        load_weights = not self.weights_loaded

        try:
            if lowvram_model_memory > 0 and load_weights:
                self.real_model = self.model.patch_model_lowvram(device_to=patch_model_to, lowvram_model_memory=lowvram_model_memory, force_patch_weights=force_patch_weights)
            else:
                self.real_model = self.model.patch_model(device_to=patch_model_to, patch_weights=load_weights)
        except Exception as e:
            self.model.unpatch_model(self.model.offload_device)
            self.model_unload()
            raise e

        if is_intel_xpu() and not args.disable_ipex_optimize:
            self.real_model = ipex.optimize(self.real_model.eval(), graph_mode=True, concat_linear=True)

        self.weights_loaded = True
        return self.real_model

    def should_reload_model(self, force_patch_weights=False):
        if force_patch_weights and self.model.lowvram_patch_counter > 0:
            return True
        return False

    def model_unload(self, unpatch_weights=True):
        self.model.unpatch_model(self.model.offload_device, unpatch_weights=unpatch_weights)
        self.model.model_patches_to(self.model.offload_device)
        self.weights_loaded = self.weights_loaded and not unpatch_weights
        self.real_model = None

    def __eq__(self, other):
        return self.model is other.model


def minimum_inference_memory():
    return (1024 * 1024 * 1024)


def unload_model_clones(model, unload_weights_only=True, force_unload=True) -> bool | Literal[None]:
    with model_management_lock:
        to_unload = []
        for i in range(len(current_loaded_models)):
            if model.is_clone(current_loaded_models[i].model):
                to_unload = [i] + to_unload

        if len(to_unload) == 0:
            return True

        same_weights = 0
        for i in to_unload:
            if model.clone_has_same_weights(current_loaded_models[i].model):
                same_weights += 1

        if same_weights == len(to_unload):
            unload_weight = False
        else:
            unload_weight = True

        if not force_unload:
            if unload_weights_only and unload_weight == False:
                return None

        for i in to_unload:
            logging.debug("unload clone {}{}".format(i, unload_weight))
            current_loaded_models.pop(i).model_unload(unpatch_weights=unload_weight)

        return unload_weight


def free_memory(memory_required, device, keep_loaded=[]):
    with model_management_lock:
        unloaded_model = []
        can_unload = []

        for i in range(len(current_loaded_models) - 1, -1, -1):
            shift_model = current_loaded_models[i]
            if shift_model.device == device:
                if shift_model not in keep_loaded:
                    can_unload.append((sys.getrefcount(shift_model.model), shift_model.model_memory(), i))
                shift_model.currently_used = False

        for x in sorted(can_unload):
            i = x[-1]
            if not DISABLE_SMART_MEMORY:
                if get_free_memory(device) > memory_required:
                    break
            current_loaded_models[i].model_unload()
            unloaded_model.append(i)

        for i in sorted(unloaded_model, reverse=True):
            current_loaded_models.pop(i)

        if len(unloaded_model) > 0:
            soft_empty_cache()
        else:
            if vram_state != VRAMState.HIGH_VRAM:
                mem_free_total, mem_free_torch = get_free_memory(device, torch_free_too=True)
                if mem_free_torch > mem_free_total * 0.25:
                    soft_empty_cache()


def load_models_gpu(models, memory_required=0, force_patch_weights=False):
    global vram_state

    with model_management_lock:
        inference_memory = minimum_inference_memory()
        extra_mem = max(inference_memory, memory_required)

        models = set(models)
        models_to_load = []
        models_already_loaded = []
        for x in models:
            loaded_model = LoadedModel(x)
            loaded = None

            try:
                loaded_model_index = current_loaded_models.index(loaded_model)
            except ValueError:
                loaded_model_index = None

            if loaded_model_index is not None:
                loaded = current_loaded_models[loaded_model_index]
                if loaded.should_reload_model(force_patch_weights=force_patch_weights):  # TODO: cleanup this model reload logic
                    current_loaded_models.pop(loaded_model_index).model_unload(unpatch_weights=True)
                    loaded = None
                else:
                    loaded.currently_used = True
                    models_already_loaded.append(loaded)
            if loaded is None:
                if hasattr(x, "model"):
                    logging.info(f"Requested to load {x.model.__class__.__name__}")
                models_to_load.append(loaded_model)

        if len(models_to_load) == 0:
            devs = set(map(lambda a: a.device, models_already_loaded))
            for d in devs:
                if d != torch.device("cpu"):
                    free_memory(extra_mem, d, models_already_loaded)
            return

        logging.info(f"Loading {len(models_to_load)} new model{'s' if len(models_to_load) > 1 else ''}")

        total_memory_required = {}
        for loaded_model in models_to_load:
            if unload_model_clones(loaded_model.model, unload_weights_only=True, force_unload=False):  # unload clones where the weights are different
                total_memory_required[loaded_model.device] = total_memory_required.get(loaded_model.device, 0) + loaded_model.model_memory_required(loaded_model.device)

        for device in total_memory_required:
            if device != torch.device("cpu"):
                free_memory(total_memory_required[device] * 1.3 + extra_mem, device, models_already_loaded)

        for loaded_model in models_to_load:
            weights_unloaded = unload_model_clones(loaded_model.model, unload_weights_only=False, force_unload=False)  # unload the rest of the clones where the weights can stay loaded
            if weights_unloaded is not None:
                loaded_model.weights_loaded = not weights_unloaded

        for loaded_model in models_to_load:
            model = loaded_model.model
            torch_dev = model.load_device
            if is_device_cpu(torch_dev):
                vram_set_state = VRAMState.DISABLED
            else:
                vram_set_state = vram_state
            lowvram_model_memory = 0
            if lowvram_available and (vram_set_state == VRAMState.LOW_VRAM or vram_set_state == VRAMState.NORMAL_VRAM):
                model_size = loaded_model.model_memory_required(torch_dev)
                current_free_mem = get_free_memory(torch_dev)
                lowvram_model_memory = int(max(64 * (1024 * 1024), (current_free_mem - 1024 * (1024 * 1024)) / 1.3))
                if model_size <= (current_free_mem - inference_memory):  # only switch to lowvram if really necessary

                    lowvram_model_memory = 0

            if vram_set_state == VRAMState.NO_VRAM:
                lowvram_model_memory = 64 * 1024 * 1024

            loaded_model.model_load(lowvram_model_memory, force_patch_weights=force_patch_weights)
            current_loaded_models.insert(0, loaded_model)
        return


def load_model_gpu(model):
    with model_management_lock:
        return load_models_gpu([model])

def loaded_models(only_currently_used=False):
    with model_management_lock:
        output = []
        for m in current_loaded_models:
            if only_currently_used:
                if not m.currently_used:
                    continue

            output.append(m.model)
        return output

def cleanup_models(keep_clone_weights_loaded=False):
    with model_management_lock:
        to_delete = []
        for i in range(len(current_loaded_models)):
            if sys.getrefcount(current_loaded_models[i].model) <= 2:
                if not keep_clone_weights_loaded:
                    to_delete = [i] + to_delete
                # TODO: find a less fragile way to do this.
                elif sys.getrefcount(current_loaded_models[i].real_model) <= 3:  # references from .real_model + the .model
                    to_delete = [i] + to_delete

        for i in to_delete:
            x = current_loaded_models.pop(i)
            x.model_unload()
            del x


def dtype_size(dtype):
    dtype_size = 4
    if dtype == torch.float16 or dtype == torch.bfloat16:
        dtype_size = 2
    elif dtype == torch.float32:
        dtype_size = 4
    else:
        try:
            dtype_size = dtype.itemsize
        except:  # Old pytorch doesn't have .itemsize
            pass
    return dtype_size


def unet_offload_device():
    if vram_state == VRAMState.HIGH_VRAM:
        return get_torch_device()
    else:
        return torch.device("cpu")


def unet_initial_load_device(parameters, dtype):
    torch_dev = get_torch_device()
    if vram_state == VRAMState.HIGH_VRAM:
        return torch_dev

    cpu_dev = torch.device("cpu")
    if DISABLE_SMART_MEMORY:
        return cpu_dev

    model_size = dtype_size(dtype) * parameters

    mem_dev = get_free_memory(torch_dev)
    mem_cpu = get_free_memory(cpu_dev)
    if mem_dev > mem_cpu and model_size < mem_dev:
        return torch_dev
    else:
        return cpu_dev


def unet_dtype(device=None, model_params=0, supported_dtypes=(torch.float16, torch.bfloat16, torch.float32)):
    if args.bf16_unet:
        return torch.bfloat16
    if args.fp16_unet:
        return torch.float16
    if args.fp8_e4m3fn_unet:
        return torch.float8_e4m3fn
    if args.fp8_e5m2_unet:
        return torch.float8_e5m2
    if should_use_fp16(device=device, model_params=model_params, manual_cast=True):
        if torch.float16 in supported_dtypes:
            return torch.float16
    if should_use_bf16(device, model_params=model_params, manual_cast=True):
        if torch.bfloat16 in supported_dtypes:
            return torch.bfloat16
    return torch.float32


# None means no manual cast
def unet_manual_cast(weight_dtype, inference_device, supported_dtypes=(torch.float16, torch.bfloat16, torch.float32)):
    if weight_dtype == torch.float32:
        return None

    fp16_supported = should_use_fp16(inference_device, prioritize_performance=False)
    if fp16_supported and weight_dtype == torch.float16:
        return None

    bf16_supported = should_use_bf16(inference_device)
    if bf16_supported and weight_dtype == torch.bfloat16:
        return None

    if fp16_supported and torch.float16 in supported_dtypes:
        return torch.float16

    elif bf16_supported and torch.bfloat16 in supported_dtypes:
        return torch.bfloat16
    else:
        return torch.float32


def text_encoder_offload_device():
    if args.gpu_only:
        return get_torch_device()
    else:
        return torch.device("cpu")


def text_encoder_device():
    if args.gpu_only:
        return get_torch_device()
    elif vram_state == VRAMState.HIGH_VRAM or vram_state == VRAMState.NORMAL_VRAM:
        if should_use_fp16(prioritize_performance=False):
            return get_torch_device()
        else:
            return torch.device("cpu")
    else:
        return torch.device("cpu")


def text_encoder_dtype(device=None):
    if args.fp8_e4m3fn_text_enc:
        return torch.float8_e4m3fn
    elif args.fp8_e5m2_text_enc:
        return torch.float8_e5m2
    elif args.fp16_text_enc:
        return torch.float16
    elif args.fp32_text_enc:
        return torch.float32

    if is_device_cpu(device):
        return torch.float16

    return torch.float16


def intermediate_device():
    if args.gpu_only:
        return get_torch_device()
    else:
        return torch.device("cpu")


def vae_device():
    if args.cpu_vae:
        return torch.device("cpu")
    return get_torch_device()


def vae_offload_device():
    if args.gpu_only:
        return get_torch_device()
    else:
        return torch.device("cpu")


def vae_dtype():
    global VAE_DTYPE
    return VAE_DTYPE


def get_autocast_device(dev):
    if hasattr(dev, 'type'):
        return dev.type
    return "cuda"


def supports_dtype(device, dtype):  # TODO
    if dtype == torch.float32:
        return True
    if is_device_cpu(device):
        return False
    if dtype == torch.float16:
        return True
    if dtype == torch.bfloat16:
        return True
    return False

<<<<<<< HEAD
=======
def supports_cast(device, dtype): #TODO
    if dtype == torch.float32:
        return True
    if dtype == torch.float16:
        return True
    if is_device_mps(device):
        return False
    if directml_enabled: #TODO: test this
        return False
    if dtype == torch.bfloat16:
        return True
    if dtype == torch.float8_e4m3fn:
        return True
    if dtype == torch.float8_e5m2:
        return True
    return False
>>>>>>> 605e64f6

def device_supports_non_blocking(device):
    if is_device_mps(device):
        return False  # pytorch bug? mps doesn't support non blocking
    if args.deterministic: #TODO: figure out why deterministic breaks non blocking from gpu to cpu (previews)
        return False
    if directml_enabled:
        return False
    return True

def device_should_use_non_blocking(device):
    if not device_supports_non_blocking(device):
        return False
    return False
    # return True #TODO: figure out why this causes memory issues on Nvidia and possibly others



def cast_to_device(tensor, device, dtype, copy=False):
    with model_management_lock:
        device_supports_cast = False
        if tensor.dtype == torch.float32 or tensor.dtype == torch.float16:
            device_supports_cast = True
        elif tensor.dtype == torch.bfloat16:
            if hasattr(device, 'type') and device.type.startswith("cuda"):
                device_supports_cast = True
            elif is_intel_xpu():
                device_supports_cast = True

        non_blocking = device_should_use_non_blocking(device)

        if device_supports_cast:
            if copy:
                if tensor.device == device:
                    return tensor.to(dtype, copy=copy, non_blocking=non_blocking)
                return tensor.to(device, copy=copy, non_blocking=non_blocking).to(dtype, non_blocking=non_blocking)
            else:
                return tensor.to(device, non_blocking=non_blocking).to(dtype, non_blocking=non_blocking)
        else:
            return tensor.to(device, dtype, copy=copy, non_blocking=non_blocking)


def xformers_enabled():
    global directml_enabled
    global cpu_state
    if cpu_state != CPUState.GPU:
        return False
    if is_intel_xpu():
        return False
    if directml_enabled:
        return False
    return XFORMERS_IS_AVAILABLE


def xformers_enabled_vae():
    enabled = xformers_enabled()
    if not enabled:
        return False

    return XFORMERS_ENABLED_VAE


def pytorch_attention_enabled():
    global ENABLE_PYTORCH_ATTENTION
    return ENABLE_PYTORCH_ATTENTION


def pytorch_attention_flash_attention():
    global ENABLE_PYTORCH_ATTENTION
    if ENABLE_PYTORCH_ATTENTION:
        # TODO: more reliable way of checking for flash attention?
        if is_nvidia():  # pytorch flash attention only works on Nvidia
            return True
        if is_intel_xpu():
            return True
    return False

def force_upcast_attention_dtype():
    upcast = args.force_upcast_attention
    try:
        if platform.mac_ver()[0] in ['14.5']: #black image bug on OSX Sonoma 14.5
            upcast = True
    except:
        pass
    if upcast:
        return torch.float32
    else:
        return None

def get_free_memory(dev=None, torch_free_too=False):
    global directml_enabled
    if dev is None:
        dev = get_torch_device()

    if hasattr(dev, 'type') and (dev.type == 'cpu' or dev.type == 'mps'):
        mem_free_total = psutil.virtual_memory().available
        mem_free_torch = mem_free_total
    else:
        if directml_enabled:
            mem_free_total = 1024 * 1024 * 1024  # TODO
            mem_free_torch = mem_free_total
        elif is_intel_xpu():
            stats = torch.xpu.memory_stats(dev)
            mem_active = stats['active_bytes.all.current']
            mem_reserved = stats['reserved_bytes.all.current']
            mem_free_torch = mem_reserved - mem_active
            mem_free_xpu = torch.xpu.get_device_properties(dev).total_memory - mem_reserved
            mem_free_total = mem_free_xpu + mem_free_torch
        else:
            stats = torch.cuda.memory_stats(dev)
            mem_active = stats['active_bytes.all.current']
            mem_reserved = stats['reserved_bytes.all.current']
            mem_free_cuda, _ = torch.cuda.mem_get_info(dev)
            mem_free_torch = mem_reserved - mem_active
            mem_free_total = mem_free_cuda + mem_free_torch

    if torch_free_too:
        return (mem_free_total, mem_free_torch)
    else:
        return mem_free_total


def cpu_mode():
    global cpu_state
    return cpu_state == CPUState.CPU


def mps_mode():
    global cpu_state
    return cpu_state == CPUState.MPS


def is_device_type(device, type):
    if hasattr(device, 'type'):
        if (device.type == type):
            return True
    return False


def is_device_cpu(device):
    return is_device_type(device, 'cpu')


def is_device_mps(device):
    return is_device_type(device, 'mps')


def is_device_cuda(device):
    return is_device_type(device, 'cuda')


def should_use_fp16(device=None, model_params=0, prioritize_performance=True, manual_cast=False):
    global directml_enabled

    if device is not None:
        if is_device_cpu(device):
            return False

    if FORCE_FP16:
        return True

    if device is not None:
        if is_device_mps(device):
            return True

    if FORCE_FP32:
        return False

    if directml_enabled:
        return False

    if mps_mode():
        return True

    if cpu_mode():
        return False

    if is_intel_xpu():
        return True

    if is_amd():
        return True

    props = torch.cuda.get_device_properties("cuda")
    if props.major >= 8:
        return True

    if props.major < 6:
        return False

    fp16_works = False
    # FP16 is confirmed working on a 1080 (GP104) but it's a bit slower than FP32 so it should only be enabled
    # when the model doesn't actually fit on the card
    # TODO: actually test if GP106 and others have the same type of behavior
    nvidia_10_series = ["1080", "1070", "titan x", "p3000", "p3200", "p4000", "p4200", "p5000", "p5200", "p6000", "1060", "1050", "p40", "p100", "p6", "p4"]
    for x in nvidia_10_series:
        if x in props.name.lower():
            fp16_works = True

    if fp16_works or manual_cast:
        free_model_memory = (get_free_memory() * 0.9 - minimum_inference_memory())
        if (not prioritize_performance) or model_params * 4 > free_model_memory:
            return True

    if props.major < 7:
        return False

    # FP16 is just broken on these cards
    nvidia_16_series = ["1660", "1650", "1630", "T500", "T550", "T600", "MX550", "MX450", "CMP 30HX", "T2000", "T1000", "T1200"]
    for x in nvidia_16_series:
        if x in props.name:
            return False

    return True


def should_use_bf16(device=None, model_params=0, prioritize_performance=True, manual_cast=False):
    if FORCE_BF16:
        return True

    if device is not None:
        if is_device_cpu(device):  # TODO ? bf16 works on CPU but is extremely slow
            return False

    if device is not None:  # TODO not sure about mps bf16 support
        if is_device_mps(device):
            return False

    if FORCE_FP32:
        return False

    if directml_enabled:
        return False

    if cpu_mode() or mps_mode():
        return False

    if is_intel_xpu():
        return True

    if device is None:
        device = torch.device("cuda")

    props = torch.cuda.get_device_properties(device)
    if props.major >= 8:
        return True

    bf16_works = torch.cuda.is_bf16_supported()

    if bf16_works or manual_cast:
        free_model_memory = (get_free_memory() * 0.9 - minimum_inference_memory())
        if (not prioritize_performance) or model_params * 4 > free_model_memory:
            return True

    return False


def soft_empty_cache(force=False):
    with model_management_lock:
        global cpu_state
        if cpu_state == CPUState.MPS:
            torch.mps.empty_cache()
        elif is_intel_xpu():
            torch.xpu.empty_cache()
        elif torch.cuda.is_available():
            if force or is_nvidia():  # This seems to make things worse on ROCm so I only do it for cuda
                torch.cuda.empty_cache()
                torch.cuda.ipc_collect()


def unload_all_models():
    with model_management_lock:
        free_memory(1e30, get_torch_device())


def resolve_lowvram_weight(weight, model, key):  # TODO: remove
    print("WARNING: The comfy.model_management.resolve_lowvram_weight function will be removed soon, please stop using it.")
    return weight


def interrupt_current_processing(value=True):
    interruption.interrupt_current_processing(value)


def processing_interrupted():
    interruption.processing_interrupted()


def throw_exception_if_processing_interrupted():
    interruption.throw_exception_if_processing_interrupted()<|MERGE_RESOLUTION|>--- conflicted
+++ resolved
@@ -703,8 +703,6 @@
         return True
     return False
 
-<<<<<<< HEAD
-=======
 def supports_cast(device, dtype): #TODO
     if dtype == torch.float32:
         return True
@@ -721,7 +719,6 @@
     if dtype == torch.float8_e5m2:
         return True
     return False
->>>>>>> 605e64f6
 
 def device_supports_non_blocking(device):
     if is_device_mps(device):
