from __future__ import annotations

import logging
import sys
import platform
import warnings
from enum import Enum
from threading import RLock
from typing import Literal, List

import psutil
import torch

from . import interruption
from .cli_args import args
from .model_management_types import ModelManageable

model_management_lock = RLock()


class VRAMState(Enum):
    DISABLED = 0  # No vram present: no need to move models to vram
    NO_VRAM = 1  # Very low vram: enable all the options to save vram
    LOW_VRAM = 2
    NORMAL_VRAM = 3
    HIGH_VRAM = 4
    SHARED = 5  # No dedicated vram: memory shared between CPU and GPU but models still need to be moved between both.


class CPUState(Enum):
    GPU = 0
    CPU = 1
    MPS = 2


# Determine VRAM State
vram_state = VRAMState.NORMAL_VRAM
set_vram_to = VRAMState.NORMAL_VRAM
cpu_state = CPUState.GPU

total_vram = 0

lowvram_available = True
xpu_available = False

if args.deterministic:
    logging.info("Using deterministic algorithms for pytorch")
    torch.use_deterministic_algorithms(True, warn_only=True)

directml_device = None
if args.directml is not None:
    import torch_directml # pylint: disable=import-error

    device_index = args.directml
    if device_index < 0:
        directml_device = torch_directml.device()
    else:
        directml_device = torch_directml.device(device_index)
    logging.info("Using directml with device: {}".format(torch_directml.device_name(device_index)))
    # torch_directml.disable_tiled_resources(True)
    lowvram_available = False  # TODO: need to find a way to get free memory in directml before this can be enabled by default.

try:
    import intel_extension_for_pytorch as ipex # pylint: disable=import-error

    if torch.xpu.is_available():
        xpu_available = True
except:
    pass

try:
    if torch.backends.mps.is_available():
        cpu_state = CPUState.MPS
        import torch.mps
except:
    pass

if args.cpu:
    cpu_state = CPUState.CPU


def is_intel_xpu():
    global cpu_state
    global xpu_available
    if cpu_state == CPUState.GPU:
        if xpu_available:
            return True
    return False


def get_torch_device():
    global directml_device
    global cpu_state
    if directml_device:
        return directml_device
    if cpu_state == CPUState.MPS:
        return torch.device("mps")
    if cpu_state == CPUState.CPU:
        return torch.device("cpu")
    else:
        if is_intel_xpu():
            return torch.device("xpu", torch.xpu.current_device())
        else:
            try:
                return torch.device(torch.cuda.current_device())
            except:
                warnings.warn("torch.cuda.current_device() did not return a device, returning a CPU torch device")
                return torch.device("cpu")


def get_total_memory(dev=None, torch_total_too=False):
    global directml_device
    if dev is None:
        dev = get_torch_device()

    if hasattr(dev, 'type') and (dev.type == 'cpu' or dev.type == 'mps'):
        mem_total = psutil.virtual_memory().total
        mem_total_torch = mem_total
    else:
        if directml_device:
            mem_total = 1024 * 1024 * 1024  # TODO
            mem_total_torch = mem_total
        elif is_intel_xpu():
            mem_total = torch.xpu.get_device_properties(dev).total_memory
            mem_total_torch = mem_total
        else:
            stats = torch.cuda.memory_stats(dev)
            mem_reserved = stats['reserved_bytes.all.current']
            _, mem_total_cuda = torch.cuda.mem_get_info(dev)
            mem_total_torch = mem_reserved
            mem_total = mem_total_cuda
    if torch_total_too:
        return mem_total, mem_total_torch
    else:
        return mem_total


# we're required to call get_device_name early on to initialize the methods get_total_memory will call
if torch.cuda.is_available() and hasattr(torch.version, "hip") and torch.version.hip is not None:
    logging.info(f"Detected HIP device: {torch.cuda.get_device_name(torch.cuda.current_device())}")
total_vram = get_total_memory(get_torch_device()) / (1024 * 1024)
total_ram = psutil.virtual_memory().total / (1024 * 1024)
logging.info("Total VRAM {:0.0f} MB, total RAM {:0.0f} MB".format(total_vram, total_ram))

try:
    logging.info("pytorch version: {}".format(torch.version.__version__))
except:
    pass

try:
    OOM_EXCEPTION = torch.cuda.OutOfMemoryError
except:
    OOM_EXCEPTION = Exception

XFORMERS_VERSION = ""
XFORMERS_ENABLED_VAE = True
if args.disable_xformers:
    XFORMERS_IS_AVAILABLE = False
else:
    try:
        import xformers # pylint: disable=import-error
        import xformers.ops # pylint: disable=import-error

        XFORMERS_IS_AVAILABLE = True
        try:
            XFORMERS_IS_AVAILABLE = xformers._has_cpp_library
        except:
            pass
        try:
            XFORMERS_VERSION = xformers.version.__version__
            logging.info("xformers version: {}".format(XFORMERS_VERSION))
            if XFORMERS_VERSION.startswith("0.0.18"):
                logging.warning("\nWARNING: This version of xformers has a major bug where you will get black images when generating high resolution images.")
                logging.warning("Please downgrade or upgrade xformers to a different version.\n")
                XFORMERS_ENABLED_VAE = False
        except:
            pass
    except:
        XFORMERS_IS_AVAILABLE = False


def is_nvidia():
    global cpu_state
    if cpu_state == CPUState.GPU:
        if torch.version.cuda:
            return True
    return False

def is_amd():
    global cpu_state
    if cpu_state == CPUState.GPU:
        if torch.version.hip:
            return True
    return False

ENABLE_PYTORCH_ATTENTION = False
if args.use_pytorch_cross_attention:
    ENABLE_PYTORCH_ATTENTION = True
    XFORMERS_IS_AVAILABLE = False

VAE_DTYPES = [torch.float32]

try:
    if is_nvidia() or is_amd():
        torch_version = torch.version.__version__
        if int(torch_version[0]) >= 2:
            if ENABLE_PYTORCH_ATTENTION == False and args.use_split_cross_attention == False and args.use_quad_cross_attention == False:
                ENABLE_PYTORCH_ATTENTION = True
            if torch.cuda.is_bf16_supported() and torch.cuda.get_device_properties(torch.cuda.current_device()).major >= 8:
                VAE_DTYPES = [torch.bfloat16] + VAE_DTYPES
    if is_intel_xpu():
        if args.use_split_cross_attention == False and args.use_quad_cross_attention == False:
            ENABLE_PYTORCH_ATTENTION = True
except:
    pass

if is_intel_xpu():
    VAE_DTYPES = [torch.bfloat16] + VAE_DTYPES

if args.cpu_vae:
    VAE_DTYPES = [torch.float32]

if ENABLE_PYTORCH_ATTENTION:
    torch.backends.cuda.enable_math_sdp(True)
    torch.backends.cuda.enable_flash_sdp(True)
    torch.backends.cuda.enable_mem_efficient_sdp(True)

if args.lowvram:
    set_vram_to = VRAMState.LOW_VRAM
    lowvram_available = True
elif args.novram:
    set_vram_to = VRAMState.NO_VRAM
elif args.highvram or args.gpu_only:
    vram_state = VRAMState.HIGH_VRAM

FORCE_FP32 = False
FORCE_FP16 = False
FORCE_BF16 = False
if args.force_fp32:
    logging.info("Forcing FP32, if this improves things please report it.")
    FORCE_FP32 = True

if args.force_fp16 or cpu_state == CPUState.MPS:
    logging.info("Forcing FP16.")
    FORCE_FP16 = True

if args.force_bf16:
    logging.info("Force BF16")
    FORCE_BF16 = True

if lowvram_available:
    if set_vram_to in (VRAMState.LOW_VRAM, VRAMState.NO_VRAM):
        vram_state = set_vram_to

if cpu_state != CPUState.GPU:
    vram_state = VRAMState.DISABLED

if cpu_state == CPUState.MPS:
    vram_state = VRAMState.SHARED

logging.info(f"Set vram state to: {vram_state.name}")

DISABLE_SMART_MEMORY = args.disable_smart_memory

if DISABLE_SMART_MEMORY:
    logging.info("Disabling smart memory management")


def get_torch_device_name(device):
    if hasattr(device, 'type'):
        if device.type == "cuda":
            try:
                allocator_backend = torch.cuda.get_allocator_backend()
            except:
                allocator_backend = ""
            return "{} {} : {}".format(device, torch.cuda.get_device_name(device), allocator_backend)
        else:
            return "{}".format(device.type)
    elif is_intel_xpu():
        return "{} {}".format(device, torch.xpu.get_device_name(device))
    else:
        return "CUDA {}: {}".format(device, torch.cuda.get_device_name(device))


try:
    logging.info("Device: {}".format(get_torch_device_name(get_torch_device())))
except:
    logging.warning("Could not pick default device.")


current_loaded_models: List["LoadedModel"] = []


def module_size(module):
    module_mem = 0
    sd = module.state_dict()
    for k in sd:
        t = sd[k]
        module_mem += t.nelement() * t.element_size()
    return module_mem


class LoadedModel:
    def __init__(self, model: ModelManageable):
        self.model = model
        self.device = model.load_device
        self.weights_loaded = False
        self.real_model = None
        self.currently_used = True

    def model_memory(self):
        return self.model.model_size()

    def model_memory_required(self, device):
        if device == self.model.current_device:
            return 0
        else:
            return self.model_memory()

    def model_load(self, lowvram_model_memory=0, force_patch_weights=False):
        patch_model_to = self.device

        self.model.model_patches_to(self.device)
        self.model.model_patches_to(self.model.model_dtype())

        load_weights = not self.weights_loaded

        try:
            if lowvram_model_memory > 0 and load_weights:
                self.real_model = self.model.patch_model_lowvram(device_to=patch_model_to, lowvram_model_memory=lowvram_model_memory, force_patch_weights=force_patch_weights)
            else:
                self.real_model = self.model.patch_model(device_to=patch_model_to, patch_weights=load_weights)
        except Exception as e:
            self.model.unpatch_model(self.model.offload_device)
            self.model_unload()
            raise e

        if is_intel_xpu() and not args.disable_ipex_optimize:
            self.real_model = ipex.optimize(self.real_model.eval(), graph_mode=True, concat_linear=True)

        self.weights_loaded = True
        return self.real_model

    def should_reload_model(self, force_patch_weights=False):
        if force_patch_weights and self.model.lowvram_patch_counter > 0:
            return True
        return False

    def model_unload(self, unpatch_weights=True):
        self.model.unpatch_model(self.model.offload_device, unpatch_weights=unpatch_weights)
        self.model.model_patches_to(self.model.offload_device)
        self.weights_loaded = self.weights_loaded and not unpatch_weights
        self.real_model = None

    def __eq__(self, other):
        return self.model is other.model


def minimum_inference_memory():
    return (1024 * 1024 * 1024)


def unload_model_clones(model, unload_weights_only=True, force_unload=True) -> bool | Literal[None]:
    with model_management_lock:
        to_unload = []
        for i in range(len(current_loaded_models)):
            if model.is_clone(current_loaded_models[i].model):
                to_unload = [i] + to_unload

        if len(to_unload) == 0:
            return True

        same_weights = 0
        for i in to_unload:
            if model.clone_has_same_weights(current_loaded_models[i].model):
                same_weights += 1

        if same_weights == len(to_unload):
            unload_weight = False
        else:
            unload_weight = True

        if not force_unload:
            if unload_weights_only and unload_weight == False:
                return None

        for i in to_unload:
            logging.debug("unload clone {}{}".format(i, unload_weight))
            current_loaded_models.pop(i).model_unload(unpatch_weights=unload_weight)

        return unload_weight


def free_memory(memory_required, device, keep_loaded=[]):
    with model_management_lock:
        unloaded_model = []
        can_unload = []

        for i in range(len(current_loaded_models) - 1, -1, -1):
            shift_model = current_loaded_models[i]
            if shift_model.device == device:
                if shift_model not in keep_loaded:
                    can_unload.append((sys.getrefcount(shift_model.model), shift_model.model_memory(), i))
                shift_model.currently_used = False

        for x in sorted(can_unload):
            i = x[-1]
            if not DISABLE_SMART_MEMORY:
                if get_free_memory(device) > memory_required:
                    break
            current_loaded_models[i].model_unload()
            unloaded_model.append(i)

        for i in sorted(unloaded_model, reverse=True):
            current_loaded_models.pop(i)

        if len(unloaded_model) > 0:
            soft_empty_cache()
        else:
            if vram_state != VRAMState.HIGH_VRAM:
                mem_free_total, mem_free_torch = get_free_memory(device, torch_free_too=True)
                if mem_free_torch > mem_free_total * 0.25:
                    soft_empty_cache()


def load_models_gpu(models, memory_required=0, force_patch_weights=False):
    global vram_state

    with model_management_lock:
        inference_memory = minimum_inference_memory()
        extra_mem = max(inference_memory, memory_required)

        models = set(models)
        models_to_load = []
        models_already_loaded = []
        for x in models:
            loaded_model = LoadedModel(x)
            loaded = None

            try:
                loaded_model_index = current_loaded_models.index(loaded_model)
            except ValueError:
                loaded_model_index = None

            if loaded_model_index is not None:
                loaded = current_loaded_models[loaded_model_index]
                if loaded.should_reload_model(force_patch_weights=force_patch_weights):  # TODO: cleanup this model reload logic
                    current_loaded_models.pop(loaded_model_index).model_unload(unpatch_weights=True)
                    loaded = None
                else:
                    loaded.currently_used = True
                    models_already_loaded.append(loaded)
            if loaded is None:
                if hasattr(x, "model"):
                    logging.info(f"Requested to load {x.model.__class__.__name__}")
                models_to_load.append(loaded_model)

        if len(models_to_load) == 0:
            devs = set(map(lambda a: a.device, models_already_loaded))
            for d in devs:
                if d != torch.device("cpu"):
                    free_memory(extra_mem, d, models_already_loaded)
            return

        logging.info(f"Loading {len(models_to_load)} new model{'s' if len(models_to_load) > 1 else ''}")

        total_memory_required = {}
        for loaded_model in models_to_load:
            if unload_model_clones(loaded_model.model, unload_weights_only=True, force_unload=False):  # unload clones where the weights are different
                total_memory_required[loaded_model.device] = total_memory_required.get(loaded_model.device, 0) + loaded_model.model_memory_required(loaded_model.device)

        for device in total_memory_required:
            if device != torch.device("cpu"):
                free_memory(total_memory_required[device] * 1.3 + extra_mem, device, models_already_loaded)

        for loaded_model in models_to_load:
            weights_unloaded = unload_model_clones(loaded_model.model, unload_weights_only=False, force_unload=False)  # unload the rest of the clones where the weights can stay loaded
            if weights_unloaded is not None:
                loaded_model.weights_loaded = not weights_unloaded

        for loaded_model in models_to_load:
            model = loaded_model.model
            torch_dev = model.load_device
            if is_device_cpu(torch_dev):
                vram_set_state = VRAMState.DISABLED
            else:
                vram_set_state = vram_state
            lowvram_model_memory = 0
            if lowvram_available and (vram_set_state == VRAMState.LOW_VRAM or vram_set_state == VRAMState.NORMAL_VRAM):
                model_size = loaded_model.model_memory_required(torch_dev)
                current_free_mem = get_free_memory(torch_dev)
                lowvram_model_memory = int(max(64 * (1024 * 1024), (current_free_mem - 1024 * (1024 * 1024)) / 1.3))
                if model_size <= (current_free_mem - inference_memory):  # only switch to lowvram if really necessary

                    lowvram_model_memory = 0

            if vram_set_state == VRAMState.NO_VRAM:
                lowvram_model_memory = 64 * 1024 * 1024

            loaded_model.model_load(lowvram_model_memory, force_patch_weights=force_patch_weights)
            current_loaded_models.insert(0, loaded_model)
        return


def load_model_gpu(model):
    with model_management_lock:
        return load_models_gpu([model])

def loaded_models(only_currently_used=False):
    with model_management_lock:
        output = []
        for m in current_loaded_models:
            if only_currently_used:
                if not m.currently_used:
                    continue

            output.append(m.model)
        return output

def cleanup_models(keep_clone_weights_loaded=False):
    with model_management_lock:
        to_delete = []
        for i in range(len(current_loaded_models)):
            if sys.getrefcount(current_loaded_models[i].model) <= 2:
                if not keep_clone_weights_loaded:
                    to_delete = [i] + to_delete
                # TODO: find a less fragile way to do this.
                elif sys.getrefcount(current_loaded_models[i].real_model) <= 3:  # references from .real_model + the .model
                    to_delete = [i] + to_delete

        for i in to_delete:
            x = current_loaded_models.pop(i)
            x.model_unload()
            del x


def dtype_size(dtype):
    dtype_size = 4
    if dtype == torch.float16 or dtype == torch.bfloat16:
        dtype_size = 2
    elif dtype == torch.float32:
        dtype_size = 4
    else:
        try:
            dtype_size = dtype.itemsize
        except:  # Old pytorch doesn't have .itemsize
            pass
    return dtype_size


def unet_offload_device():
    if vram_state == VRAMState.HIGH_VRAM:
        return get_torch_device()
    else:
        return torch.device("cpu")


def unet_initial_load_device(parameters, dtype):
    torch_dev = get_torch_device()
    if vram_state == VRAMState.HIGH_VRAM:
        return torch_dev

    cpu_dev = torch.device("cpu")
    if DISABLE_SMART_MEMORY:
        return cpu_dev

    model_size = dtype_size(dtype) * parameters

    mem_dev = get_free_memory(torch_dev)
    mem_cpu = get_free_memory(cpu_dev)
    if mem_dev > mem_cpu and model_size < mem_dev:
        return torch_dev
    else:
        return cpu_dev


def unet_dtype(device=None, model_params=0, supported_dtypes=(torch.float16, torch.bfloat16, torch.float32)):
    if args.bf16_unet:
        return torch.bfloat16
    if args.fp16_unet:
        return torch.float16
    if args.fp8_e4m3fn_unet:
        return torch.float8_e4m3fn
    if args.fp8_e5m2_unet:
        return torch.float8_e5m2
    if should_use_fp16(device=device, model_params=model_params, manual_cast=True):
        if torch.float16 in supported_dtypes:
            return torch.float16
    if should_use_bf16(device, model_params=model_params, manual_cast=True):
        if torch.bfloat16 in supported_dtypes:
            return torch.bfloat16
    return torch.float32


# None means no manual cast
def unet_manual_cast(weight_dtype, inference_device, supported_dtypes=(torch.float16, torch.bfloat16, torch.float32)):
    if weight_dtype == torch.float32:
        return None

    fp16_supported = should_use_fp16(inference_device, prioritize_performance=False)
    if fp16_supported and weight_dtype == torch.float16:
        return None

    bf16_supported = should_use_bf16(inference_device)
    if bf16_supported and weight_dtype == torch.bfloat16:
        return None

    if fp16_supported and torch.float16 in supported_dtypes:
        return torch.float16

    elif bf16_supported and torch.bfloat16 in supported_dtypes:
        return torch.bfloat16
    else:
        return torch.float32


def text_encoder_offload_device():
    if args.gpu_only:
        return get_torch_device()
    else:
        return torch.device("cpu")


def text_encoder_device():
    if args.gpu_only:
        return get_torch_device()
    elif vram_state == VRAMState.HIGH_VRAM or vram_state == VRAMState.NORMAL_VRAM:
        if should_use_fp16(prioritize_performance=False):
            return get_torch_device()
        else:
            return torch.device("cpu")
    else:
        return torch.device("cpu")


def text_encoder_dtype(device=None):
    if args.fp8_e4m3fn_text_enc:
        return torch.float8_e4m3fn
    elif args.fp8_e5m2_text_enc:
        return torch.float8_e5m2
    elif args.fp16_text_enc:
        return torch.float16
    elif args.fp32_text_enc:
        return torch.float32

    if is_device_cpu(device):
        return torch.float16

    return torch.float16


def intermediate_device():
    if args.gpu_only:
        return get_torch_device()
    else:
        return torch.device("cpu")


def vae_device():
    if args.cpu_vae:
        return torch.device("cpu")
    return get_torch_device()


def vae_offload_device():
    if args.gpu_only:
        return get_torch_device()
    else:
        return torch.device("cpu")

<<<<<<< HEAD

def vae_dtype():
    global VAE_DTYPE
    return VAE_DTYPE
=======
def vae_dtype(device=None, allowed_dtypes=[]):
    global VAE_DTYPES
    if args.fp16_vae:
        return torch.float16
    elif args.bf16_vae:
        return torch.bfloat16
    elif args.fp32_vae:
        return torch.float32

    for d in allowed_dtypes:
        if d == torch.float16 and should_use_fp16(device, prioritize_performance=False):
            return d
        if d in VAE_DTYPES:
            return d

    return VAE_DTYPES[0]
>>>>>>> 379ff92e


def get_autocast_device(dev):
    if hasattr(dev, 'type'):
        return dev.type
    return "cuda"


def supports_dtype(device, dtype):  # TODO
    if dtype == torch.float32:
        return True
    if is_device_cpu(device):
        return False
    if dtype == torch.float16:
        return True
    if dtype == torch.bfloat16:
        return True
    return False

def supports_cast(device, dtype): #TODO
    if dtype == torch.float32:
        return True
    if dtype == torch.float16:
        return True
    if is_device_mps(device):
        return False
    if directml_device: #TODO: test this
        return False
    if dtype == torch.bfloat16:
        return True
    if dtype == torch.float8_e4m3fn:
        return True
    if dtype == torch.float8_e5m2:
        return True
    return False

def device_supports_non_blocking(device):
    if is_device_mps(device):
<<<<<<< HEAD
        return False  # pytorch bug? mps doesn't support non blocking
=======
        return False #pytorch bug? mps doesn't support non blocking
    if is_intel_xpu():
        return False
>>>>>>> 379ff92e
    if args.deterministic: #TODO: figure out why deterministic breaks non blocking from gpu to cpu (previews)
        return False
    if directml_device:
        return False
    return True

def device_should_use_non_blocking(device):
    if not device_supports_non_blocking(device):
        return False
    return False
    # return True #TODO: figure out why this causes memory issues on Nvidia and possibly others

def force_channels_last():
    if args.force_channels_last:
        return True

    #TODO
    return False


def cast_to_device(tensor, device, dtype, copy=False):
    with model_management_lock:
        device_supports_cast = False
        if tensor.dtype == torch.float32 or tensor.dtype == torch.float16:
            device_supports_cast = True
        elif tensor.dtype == torch.bfloat16:
            if hasattr(device, 'type') and device.type.startswith("cuda"):
                device_supports_cast = True
            elif is_intel_xpu():
                device_supports_cast = True

        non_blocking = device_should_use_non_blocking(device)

        if device_supports_cast:
            if copy:
                if tensor.device == device:
                    return tensor.to(dtype, copy=copy, non_blocking=non_blocking)
                return tensor.to(device, copy=copy, non_blocking=non_blocking).to(dtype, non_blocking=non_blocking)
            else:
                return tensor.to(device, non_blocking=non_blocking).to(dtype, non_blocking=non_blocking)
        else:
            return tensor.to(device, dtype, copy=copy, non_blocking=non_blocking)


def xformers_enabled():
    global directml_device
    global cpu_state
    if cpu_state != CPUState.GPU:
        return False
    if is_intel_xpu():
        return False
    if directml_device:
        return False
    return XFORMERS_IS_AVAILABLE


def xformers_enabled_vae():
    enabled = xformers_enabled()
    if not enabled:
        return False

    return XFORMERS_ENABLED_VAE


def pytorch_attention_enabled():
    global ENABLE_PYTORCH_ATTENTION
    return ENABLE_PYTORCH_ATTENTION


def pytorch_attention_flash_attention():
    global ENABLE_PYTORCH_ATTENTION
    if ENABLE_PYTORCH_ATTENTION:
        # TODO: more reliable way of checking for flash attention?
        if is_nvidia():  # pytorch flash attention only works on Nvidia
            return True
        if is_intel_xpu():
            return True
    return False

def force_upcast_attention_dtype():
    upcast = args.force_upcast_attention
    try:
        if platform.mac_ver()[0] in ['14.5']: #black image bug on OSX Sonoma 14.5
            upcast = True
    except:
        pass
    if upcast:
        return torch.float32
    else:
        return None

def get_free_memory(dev=None, torch_free_too=False):
    global directml_device
    if dev is None:
        dev = get_torch_device()

    if hasattr(dev, 'type') and (dev.type == 'cpu' or dev.type == 'mps'):
        mem_free_total = psutil.virtual_memory().available
        mem_free_torch = mem_free_total
    else:
        if directml_device:
            mem_free_total = 1024 * 1024 * 1024  # TODO
            mem_free_torch = mem_free_total
        elif is_intel_xpu():
            mem_free_total = torch.xpu.get_device_properties(dev).total_memory
            mem_free_torch = mem_free_total
        else:
            stats = torch.cuda.memory_stats(dev)
            mem_active = stats['active_bytes.all.current']
            mem_reserved = stats['reserved_bytes.all.current']
            mem_free_cuda, _ = torch.cuda.mem_get_info(dev)
            mem_free_torch = mem_reserved - mem_active
            mem_free_total = mem_free_cuda + mem_free_torch

    if torch_free_too:
        return (mem_free_total, mem_free_torch)
    else:
        return mem_free_total


def cpu_mode():
    global cpu_state
    return cpu_state == CPUState.CPU


def mps_mode():
    global cpu_state
    return cpu_state == CPUState.MPS


def is_device_type(device, type):
    if hasattr(device, 'type'):
        if (device.type == type):
            return True
    return False


def is_device_cpu(device):
    return is_device_type(device, 'cpu')


def is_device_mps(device):
    return is_device_type(device, 'mps')


def is_device_cuda(device):
    return is_device_type(device, 'cuda')


def should_use_fp16(device=None, model_params=0, prioritize_performance=True, manual_cast=False):
    global directml_device

    if device is not None:
        if is_device_cpu(device):
            return False

    if FORCE_FP16:
        return True

    if device is not None:
        if is_device_mps(device):
            return True

    if FORCE_FP32:
        return False

    if directml_device:
        return False

    if mps_mode():
        return True

    if cpu_mode():
        return False

    if is_intel_xpu():
        return True

    if is_amd():
        return True

    props = torch.cuda.get_device_properties("cuda")
    if props.major >= 8:
        return True

    if props.major < 6:
        return False

    fp16_works = False
    # FP16 is confirmed working on a 1080 (GP104) but it's a bit slower than FP32 so it should only be enabled
    # when the model doesn't actually fit on the card
    # TODO: actually test if GP106 and others have the same type of behavior
    nvidia_10_series = ["1080", "1070", "titan x", "p3000", "p3200", "p4000", "p4200", "p5000", "p5200", "p6000", "1060", "1050", "p40", "p100", "p6", "p4"]
    for x in nvidia_10_series:
        if x in props.name.lower():
            fp16_works = True

    if fp16_works or manual_cast:
        free_model_memory = (get_free_memory() * 0.9 - minimum_inference_memory())
        if (not prioritize_performance) or model_params * 4 > free_model_memory:
            return True

    if props.major < 7:
        return False

    # FP16 is just broken on these cards
    nvidia_16_series = ["1660", "1650", "1630", "T500", "T550", "T600", "MX550", "MX450", "CMP 30HX", "T2000", "T1000", "T1200"]
    for x in nvidia_16_series:
        if x in props.name:
            return False

    return True


def should_use_bf16(device=None, model_params=0, prioritize_performance=True, manual_cast=False):
    if FORCE_BF16:
        return True

    if device is not None:
        if is_device_cpu(device):  # TODO ? bf16 works on CPU but is extremely slow
            return False

    if device is not None:  # TODO not sure about mps bf16 support
        if is_device_mps(device):
            return False

    if FORCE_FP32:
        return False

    if directml_device:
        return False

    if cpu_mode() or mps_mode():
        return False

    if is_intel_xpu():
        return True

    if device is None:
        device = torch.device("cuda")

    props = torch.cuda.get_device_properties(device)
    if props.major >= 8:
        return True

    bf16_works = torch.cuda.is_bf16_supported()

    if bf16_works or manual_cast:
        free_model_memory = (get_free_memory() * 0.9 - minimum_inference_memory())
        if (not prioritize_performance) or model_params * 4 > free_model_memory:
            return True

    return False


def soft_empty_cache(force=False):
    with model_management_lock:
        global cpu_state
        if cpu_state == CPUState.MPS:
            torch.mps.empty_cache()
        elif is_intel_xpu():
            torch.xpu.empty_cache()
        elif torch.cuda.is_available():
            if force or is_nvidia():  # This seems to make things worse on ROCm so I only do it for cuda
                torch.cuda.empty_cache()
                torch.cuda.ipc_collect()


def unload_all_models():
    with model_management_lock:
        free_memory(1e30, get_torch_device())


def resolve_lowvram_weight(weight, model, key):  # TODO: remove
    print("WARNING: The comfy.model_management.resolve_lowvram_weight function will be removed soon, please stop using it.")
    return weight


def interrupt_current_processing(value=True):
    interruption.interrupt_current_processing(value)


def processing_interrupted():
    interruption.processing_interrupted()


def throw_exception_if_processing_interrupted():
    interruption.throw_exception_if_processing_interrupted()<|MERGE_RESOLUTION|>--- conflicted
+++ resolved
@@ -668,12 +668,7 @@
     else:
         return torch.device("cpu")
 
-<<<<<<< HEAD
-
-def vae_dtype():
-    global VAE_DTYPE
-    return VAE_DTYPE
-=======
+
 def vae_dtype(device=None, allowed_dtypes=[]):
     global VAE_DTYPES
     if args.fp16_vae:
@@ -690,7 +685,6 @@
             return d
 
     return VAE_DTYPES[0]
->>>>>>> 379ff92e
 
 
 def get_autocast_device(dev):
@@ -729,13 +723,9 @@
 
 def device_supports_non_blocking(device):
     if is_device_mps(device):
-<<<<<<< HEAD
         return False  # pytorch bug? mps doesn't support non blocking
-=======
-        return False #pytorch bug? mps doesn't support non blocking
     if is_intel_xpu():
         return False
->>>>>>> 379ff92e
     if args.deterministic: #TODO: figure out why deterministic breaks non blocking from gpu to cpu (previews)
         return False
     if directml_device:
@@ -1010,7 +1000,7 @@
 
 
 def resolve_lowvram_weight(weight, model, key):  # TODO: remove
-    print("WARNING: The comfy.model_management.resolve_lowvram_weight function will be removed soon, please stop using it.")
+    warnings.warn("The comfy.model_management.resolve_lowvram_weight function will be removed soon, please stop using it.", category=DeprecationWarning)
     return weight
 
 
