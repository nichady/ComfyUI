"""
    This file is part of ComfyUI.
    Copyright (C) 2024 Comfy

    This program is free software: you can redistribute it and/or modify
    it under the terms of the GNU General Public License as published by
    the Free Software Foundation, either version 3 of the License, or
    (at your option) any later version.

    This program is distributed in the hope that it will be useful,
    but WITHOUT ANY WARRANTY; without even the implied warranty of
    MERCHANTABILITY or FITNESS FOR A PARTICULAR PURPOSE.  See the
    GNU General Public License for more details.

    You should have received a copy of the GNU General Public License
    along with this program.  If not, see <https://www.gnu.org/licenses/>.
"""
from __future__ import annotations

import logging
import platform
import sys
import warnings
from enum import Enum
from threading import RLock
from typing import Literal, List, Sequence

import psutil
import torch
from opentelemetry.trace import get_current_span

from . import interruption
from .cli_args import args
from .cmd.main_pre import tracer
from .component_model.deprecation import _deprecate_method
from .model_management_types import ModelManageable

model_management_lock = RLock()


class VRAMState(Enum):
    DISABLED = 0  # No vram present: no need to move models to vram
    NO_VRAM = 1  # Very low vram: enable all the options to save vram
    LOW_VRAM = 2
    NORMAL_VRAM = 3
    HIGH_VRAM = 4
    SHARED = 5  # No dedicated vram: memory shared between CPU and GPU but models still need to be moved between both.


class CPUState(Enum):
    GPU = 0
    CPU = 1
    MPS = 2


# Determine VRAM State
vram_state = VRAMState.NORMAL_VRAM
set_vram_to = VRAMState.NORMAL_VRAM
cpu_state = CPUState.GPU

total_vram = 0

xpu_available = False
torch_version = ""
try:
    torch_version = torch.version.__version__
    xpu_available = (int(torch_version[0]) < 2 or (int(torch_version[0]) == 2 and int(torch_version[2]) <= 4)) and torch.xpu.is_available()
except:
    pass

lowvram_available = True
if args.deterministic:
    logging.info("Using deterministic algorithms for pytorch")
    torch.use_deterministic_algorithms(True, warn_only=True)

directml_device = None
if args.directml is not None:
    import torch_directml  # pylint: disable=import-error

    device_index = args.directml
    if device_index < 0:
        directml_device = torch_directml.device()
    else:
        directml_device = torch_directml.device(device_index)
    logging.info("Using directml with device: {}".format(torch_directml.device_name(device_index)))
    # torch_directml.disable_tiled_resources(True)
    lowvram_available = False  # TODO: need to find a way to get free memory in directml before this can be enabled by default.

try:
    import intel_extension_for_pytorch as ipex  # pylint: disable=import-error

    _ = torch.xpu.device_count()
    xpu_available = torch.xpu.is_available()
except:
    xpu_available = xpu_available or (hasattr(torch, "xpu") and torch.xpu.is_available())

try:
    if torch.backends.mps.is_available():
        cpu_state = CPUState.MPS
        import torch.mps
except:
    pass

if args.cpu:
    cpu_state = CPUState.CPU


def is_intel_xpu():
    global cpu_state
    global xpu_available
    if cpu_state == CPUState.GPU:
        if xpu_available:
            return True
    return False


def get_torch_device():
    global directml_device
    global cpu_state
    if directml_device:
        return directml_device
    if cpu_state == CPUState.MPS:
        return torch.device("mps")
    if cpu_state == CPUState.CPU:
        return torch.device("cpu")
    else:
        if is_intel_xpu():
            return torch.device("xpu", torch.xpu.current_device())
        else:
            try:
                return torch.device(torch.cuda.current_device())
            except:
                warnings.warn("torch.cuda.current_device() did not return a device, returning a CPU torch device")
                return torch.device("cpu")


def get_total_memory(dev=None, torch_total_too=False):
    global directml_device
    if dev is None:
        dev = get_torch_device()

    if hasattr(dev, 'type') and (dev.type == 'cpu' or dev.type == 'mps'):
        mem_total = psutil.virtual_memory().total
        mem_total_torch = mem_total
    else:
        if directml_device:
            mem_total = 1024 * 1024 * 1024  # TODO
            mem_total_torch = mem_total
        elif is_intel_xpu():
            mem_total = torch.xpu.get_device_properties(dev).total_memory
            mem_total_torch = mem_total
        else:
            stats = torch.cuda.memory_stats(dev)
            mem_reserved = stats['reserved_bytes.all.current']
            _, mem_total_cuda = torch.cuda.mem_get_info(dev)
            mem_total_torch = mem_reserved
            mem_total = mem_total_cuda
    if torch_total_too:
        return mem_total, mem_total_torch
    else:
        return mem_total


# we're required to call get_device_name early on to initialize the methods get_total_memory will call
if torch.cuda.is_available() and hasattr(torch.version, "hip") and torch.version.hip is not None:
    logging.info(f"Detected HIP device: {torch.cuda.get_device_name(torch.cuda.current_device())}")
total_vram = get_total_memory(get_torch_device()) / (1024 * 1024)
total_ram = psutil.virtual_memory().total / (1024 * 1024)
logging.debug("Total VRAM {:0.0f} MB, total RAM {:0.0f} MB".format(total_vram, total_ram))

try:
    logging.debug("pytorch version: {}".format(torch.version.__version__))
except:
    pass

try:
    OOM_EXCEPTION = torch.cuda.OutOfMemoryError
except:
    OOM_EXCEPTION = Exception

XFORMERS_VERSION = ""
XFORMERS_ENABLED_VAE = True
if args.disable_xformers:
    XFORMERS_IS_AVAILABLE = False
else:
    try:
        import xformers  # pylint: disable=import-error
        import xformers.ops  # pylint: disable=import-error

        XFORMERS_IS_AVAILABLE = True
        try:
            XFORMERS_IS_AVAILABLE = xformers._has_cpp_library
        except:
            pass
        try:
            XFORMERS_VERSION = xformers.version.__version__
            logging.debug("xformers version: {}".format(XFORMERS_VERSION))
            if XFORMERS_VERSION.startswith("0.0.18"):
                logging.warning("\nWARNING: This version of xformers has a major bug where you will get black images when generating high resolution images.")
                logging.warning("Please downgrade or upgrade xformers to a different version.\n")
                XFORMERS_ENABLED_VAE = False
        except:
            pass
    except:
        XFORMERS_IS_AVAILABLE = False


def is_nvidia():
    global cpu_state
    if cpu_state == CPUState.GPU:
        if torch.version.cuda:
            return True
    return False


def is_amd():
    global cpu_state
    if cpu_state == CPUState.GPU:
        if torch.version.hip:
            return True
    return False


ENABLE_PYTORCH_ATTENTION = False
if args.use_pytorch_cross_attention:
    ENABLE_PYTORCH_ATTENTION = True
    XFORMERS_IS_AVAILABLE = False

VAE_DTYPES = [torch.float32]

try:
    if is_nvidia() or is_amd():
        if int(torch_version[0]) >= 2:
            if ENABLE_PYTORCH_ATTENTION == False and args.use_split_cross_attention == False and args.use_quad_cross_attention == False:
                ENABLE_PYTORCH_ATTENTION = True
            if torch.cuda.is_bf16_supported() and torch.cuda.get_device_properties(torch.cuda.current_device()).major >= 8:
                VAE_DTYPES = [torch.bfloat16] + VAE_DTYPES
    if is_intel_xpu():
        if args.use_split_cross_attention == False and args.use_quad_cross_attention == False:
            ENABLE_PYTORCH_ATTENTION = True
except:
    pass

if is_intel_xpu():
    VAE_DTYPES = [torch.bfloat16] + VAE_DTYPES

if args.cpu_vae:
    VAE_DTYPES = [torch.float32]

if ENABLE_PYTORCH_ATTENTION:
    torch.backends.cuda.enable_math_sdp(True)
    torch.backends.cuda.enable_flash_sdp(True)
    torch.backends.cuda.enable_mem_efficient_sdp(True)

if args.lowvram:
    set_vram_to = VRAMState.LOW_VRAM
    lowvram_available = True
elif args.novram:
    set_vram_to = VRAMState.NO_VRAM
elif args.highvram or args.gpu_only:
    vram_state = VRAMState.HIGH_VRAM

FORCE_FP32 = False
FORCE_FP16 = False
FORCE_BF16 = False
if args.force_fp32:
    logging.info("Forcing FP32, if this improves things please report it.")
    FORCE_FP32 = True

if args.force_fp16 or cpu_state == CPUState.MPS:
    logging.info("Forcing FP16.")
    FORCE_FP16 = True

if args.force_bf16:
    logging.info("Force BF16")
    FORCE_BF16 = True

if lowvram_available:
    if set_vram_to in (VRAMState.LOW_VRAM, VRAMState.NO_VRAM):
        vram_state = set_vram_to

if cpu_state != CPUState.GPU:
    vram_state = VRAMState.DISABLED

if cpu_state == CPUState.MPS:
    vram_state = VRAMState.SHARED

logging.debug(f"Set vram state to: {vram_state.name}")

DISABLE_SMART_MEMORY = args.disable_smart_memory

if DISABLE_SMART_MEMORY:
    logging.debug("Disabling smart memory management")


def get_torch_device_name(device):
    if hasattr(device, 'type'):
        if device.type == "cuda":
            try:
                allocator_backend = torch.cuda.get_allocator_backend()
            except:
                allocator_backend = ""
            return "{} {} : {}".format(device, torch.cuda.get_device_name(device), allocator_backend)
        else:
            return "{}".format(device.type)
    elif is_intel_xpu():
        return "{} {}".format(device, torch.xpu.get_device_name(device))
    else:
        return "CUDA {}: {}".format(device, torch.cuda.get_device_name(device))


try:
    logging.debug("Device: {}".format(get_torch_device_name(get_torch_device())))
except:
    logging.warning("Could not pick default device.")

current_loaded_models: List["LoadedModel"] = []


def module_size(module):
    module_mem = 0
    sd = module.state_dict()
    for k in sd:
        t = sd[k]
        module_mem += t.nelement() * t.element_size()
    return module_mem


class LoadedModel:
    def __init__(self, model: ModelManageable):
        self.model = model
        self.device = model.load_device
        self.weights_loaded = False
        self.real_model = None
        self.currently_used = True

    def model_memory(self):
        return self.model.model_size()

    def model_offloaded_memory(self):
        return self.model.model_size() - self.model.loaded_size()

    def model_memory_required(self, device):
        if device == self.model.current_loaded_device():
            return self.model_offloaded_memory()
        else:
            return self.model_memory()

    def model_load(self, lowvram_model_memory=0, force_patch_weights=False):
        patch_model_to = self.device

        self.model.model_patches_to(self.device)
        self.model.model_patches_to(self.model.model_dtype())

        load_weights = not self.weights_loaded

        if self.model.loaded_size() > 0:
            use_more_vram = lowvram_model_memory
            if use_more_vram == 0:
                use_more_vram = 1e32
            self.model_use_more_vram(use_more_vram)
        else:
            try:
                self.real_model = self.model.patch_model(device_to=patch_model_to, lowvram_model_memory=lowvram_model_memory, load_weights=load_weights, force_patch_weights=force_patch_weights)
            except Exception as e:
                self.model.unpatch_model(self.model.offload_device)
                self.model_unload()
                raise e

        if is_intel_xpu() and not args.disable_ipex_optimize and 'ipex' in globals() and self.real_model is not None:
            with torch.no_grad():
                self.real_model = ipex.optimize(self.real_model.eval(), inplace=True, graph_mode=True, concat_linear=True)

        self.weights_loaded = True
        return self.real_model

    def should_reload_model(self, force_patch_weights=False):
        if force_patch_weights and self.model.lowvram_patch_counter() > 0:
            return True
        return False

    def model_unload(self, memory_to_free=None, unpatch_weights=True):
        if memory_to_free is not None:
            if memory_to_free < self.model.loaded_size():
                freed = self.model.partially_unload(self.model.offload_device, memory_to_free)
                if freed >= memory_to_free:
                    return False
        self.model.unpatch_model(self.model.offload_device, unpatch_weights=unpatch_weights)
        self.model.model_patches_to(self.model.offload_device)
        self.weights_loaded = self.weights_loaded and not unpatch_weights
        self.real_model = None
        return True

    def model_use_more_vram(self, extra_memory):
        return self.model.partially_load(self.device, extra_memory)

    def __eq__(self, other):
        return self.model is other.model

    def __str__(self):
        if self.model is not None:
            return f"<LoadedModel {str(self.model)}>"
        else:
            return f"<LoadedModel>"


def use_more_memory(extra_memory, loaded_models, device):
    for m in loaded_models:
        if m.device == device:
            extra_memory -= m.model_use_more_vram(extra_memory)
            if extra_memory <= 0:
                break


def offloaded_memory(loaded_models, device):
    offloaded_mem = 0
    for m in loaded_models:
        if m.device == device:
            offloaded_mem += m.model_offloaded_memory()
    return offloaded_mem


WINDOWS = any(platform.win32_ver())

EXTRA_RESERVED_VRAM = 400 * 1024 * 1024
if WINDOWS:
    EXTRA_RESERVED_VRAM = 600 * 1024 * 1024  # Windows is higher because of the shared vram issue

if args.reserve_vram is not None:
    EXTRA_RESERVED_VRAM = args.reserve_vram * 1024 * 1024 * 1024
    logging.debug("Reserving {}MB vram for other applications.".format(EXTRA_RESERVED_VRAM / (1024 * 1024)))


def extra_reserved_memory():
    return EXTRA_RESERVED_VRAM


def minimum_inference_memory():
    return (1024 * 1024 * 1024) * 0.8 + extra_reserved_memory()


def unload_model_clones(model, unload_weights_only=True, force_unload=True) -> bool | Literal[None]:
    with model_management_lock:
        return _unload_model_clones(model, unload_weights_only, force_unload)


def _unload_model_clones(model, unload_weights_only=True, force_unload=True) -> bool | Literal[None]:
    to_unload = []
    for i in range(len(current_loaded_models)):
        if model.is_clone(current_loaded_models[i].model):
            to_unload = [i] + to_unload

    if len(to_unload) == 0:
        return True

    same_weights = 0
    for i in to_unload:
        if model.clone_has_same_weights(current_loaded_models[i].model):
            same_weights += 1

    if same_weights == len(to_unload):
        unload_weight = False
    else:
        unload_weight = True

    if not force_unload:
        if unload_weights_only and unload_weight == False:
            return None
    else:
        unload_weight = True

    for i in to_unload:
        logging.debug("unload clone {} {}".format(i, unload_weight))
        current_loaded_models.pop(i).model_unload(unpatch_weights=unload_weight)

    return unload_weight


@tracer.start_as_current_span("Free Memory")
def free_memory(memory_required, device, keep_loaded=[]) -> List[LoadedModel]:
    span = get_current_span()
    span.set_attribute("memory_required", memory_required)
    with model_management_lock:
        unloaded_models = _free_memory(memory_required, device, keep_loaded)
        span.set_attribute("unloaded_models", list(map(str, unloaded_models)))
        return unloaded_models


def _free_memory(memory_required, device, keep_loaded=[]) -> List[LoadedModel]:
    unloaded_model = []
    can_unload = []
    unloaded_models = []

    for i in range(len(current_loaded_models) - 1, -1, -1):
        shift_model = current_loaded_models[i]
        if shift_model.device == device:
            if shift_model not in keep_loaded:
                can_unload.append((-shift_model.model_offloaded_memory(), sys.getrefcount(shift_model.model), shift_model.model_memory(), i))
                shift_model.currently_used = False

    for x in sorted(can_unload):
        i = x[-1]
        memory_to_free = None
        if not DISABLE_SMART_MEMORY:
            free_mem = get_free_memory(device)
            if free_mem > memory_required:
                break
            memory_to_free = memory_required - free_mem
        logging.debug(f"Unloading {current_loaded_models[i].model.model.__class__.__name__}")
        if current_loaded_models[i].model_unload(memory_to_free):
            unloaded_model.append(i)

    for i in sorted(unloaded_model, reverse=True):
        unloaded_models.append(current_loaded_models.pop(i))

    if len(unloaded_model) > 0:
        soft_empty_cache()
    else:
        if vram_state != VRAMState.HIGH_VRAM:
            mem_free_total, mem_free_torch = get_free_memory(device, torch_free_too=True)
            if mem_free_torch > mem_free_total * 0.25:
                soft_empty_cache()
    return unloaded_models


@tracer.start_as_current_span("Load Models GPU")
def load_models_gpu(models: Sequence[ModelManageable], memory_required: int = 0, force_patch_weights=False, minimum_memory_required=None, force_full_load=False) -> None:
    span = get_current_span()
    if memory_required != 0:
        span.set_attribute("memory_required", memory_required)
    with model_management_lock:
        _load_models_gpu(models, memory_required, force_patch_weights, minimum_memory_required, force_full_load)
        to_load = list(map(str, models))
        span.set_attribute("models", to_load)
        logging.info(f"Loaded {to_load}")


def _load_models_gpu(models: Sequence[ModelManageable], memory_required: int = 0, force_patch_weights=False, minimum_memory_required=None, force_full_load=False) -> None:
    global vram_state

    inference_memory = minimum_inference_memory()
    extra_mem = max(inference_memory, memory_required + extra_reserved_memory())
    if minimum_memory_required is None:
        minimum_memory_required = extra_mem
    else:
        minimum_memory_required = max(inference_memory, minimum_memory_required + extra_reserved_memory())

    models = set(models)

    models_to_load = []
    models_already_loaded = []
    models_freed = []
    for x in models:
        loaded_model = LoadedModel(x)
        loaded = None

        try:
            loaded_model_index = current_loaded_models.index(loaded_model)
        except:
            loaded_model_index = None

        if loaded_model_index is not None:
            loaded = current_loaded_models[loaded_model_index]
            if loaded.should_reload_model(force_patch_weights=force_patch_weights):  # TODO: cleanup this model reload logic
                current_loaded_models.pop(loaded_model_index).model_unload(unpatch_weights=True)
                loaded = None
            else:
                loaded.currently_used = True
                models_already_loaded.append(loaded)

        if loaded is None:
            models_to_load.append(loaded_model)

    if len(models_to_load) == 0:
        devs = set(map(lambda a: a.device, models_already_loaded))
        for d in devs:
            if d != torch.device("cpu"):
                free_memory(extra_mem + offloaded_memory(models_already_loaded, d), d, models_already_loaded)
                free_mem = get_free_memory(d)
                if free_mem < minimum_memory_required:
                    models_to_load = free_memory(minimum_memory_required, d)
                    models_freed += models_to_load
                else:
                    use_more_memory(free_mem - minimum_memory_required, models_already_loaded, d)
        if len(models_to_load) == 0:
            return

    total_memory_required = {}
    for loaded_model in models_to_load:
        unload_model_clones(loaded_model.model, unload_weights_only=True, force_unload=False)  # unload clones where the weights are different
        total_memory_required[loaded_model.device] = total_memory_required.get(loaded_model.device, 0) + loaded_model.model_memory_required(loaded_model.device)

    for loaded_model in models_already_loaded:
        total_memory_required[loaded_model.device] = total_memory_required.get(loaded_model.device, 0) + loaded_model.model_memory_required(loaded_model.device)

    for loaded_model in models_to_load:
        weights_unloaded = unload_model_clones(loaded_model.model, unload_weights_only=False, force_unload=False)  # unload the rest of the clones where the weights can stay loaded
        if weights_unloaded is not None:
            loaded_model.weights_loaded = not weights_unloaded

    for device in total_memory_required:
        if device != torch.device("cpu"):
            models_freed += free_memory(total_memory_required[device] * 1.1 + extra_mem, device, models_already_loaded)

    for loaded_model in models_to_load:
        model = loaded_model.model
        torch_dev = model.load_device
        if is_device_cpu(torch_dev):
            vram_set_state = VRAMState.DISABLED
        else:
            vram_set_state = vram_state
        lowvram_model_memory = 0
        if lowvram_available and (vram_set_state == VRAMState.LOW_VRAM or vram_set_state == VRAMState.NORMAL_VRAM) and not force_full_load:
            model_size = loaded_model.model_memory_required(torch_dev)
            current_free_mem = get_free_memory(torch_dev)
            lowvram_model_memory = max(64 * (1024 * 1024), (current_free_mem - minimum_memory_required), min(current_free_mem * 0.4, current_free_mem - minimum_inference_memory()))
            if model_size <= lowvram_model_memory:  # only switch to lowvram if really necessary
                lowvram_model_memory = 0

        if vram_set_state == VRAMState.NO_VRAM:
            lowvram_model_memory = 64 * 1024 * 1024

        cur_loaded_model = loaded_model.model_load(lowvram_model_memory, force_patch_weights=force_patch_weights)
        current_loaded_models.insert(0, loaded_model)

    devs = set(map(lambda a: a.device, models_already_loaded))
    for d in devs:
        if d != torch.device("cpu"):
            free_mem = get_free_memory(d)
            if free_mem > minimum_memory_required:
                use_more_memory(free_mem - minimum_memory_required, models_already_loaded, d)

    span = get_current_span()
    span.set_attribute("models_to_load", list(map(str, models_to_load)))
    span.set_attribute("models_freed", list(map(str, models_freed)))


@_deprecate_method(message="Use load_models_gpu instead", version="0.0.2")
def load_model_gpu(model):
    return load_models_gpu([model])


def loaded_models(only_currently_used=False):
    with model_management_lock:
        output = []
        for m in current_loaded_models:
            if only_currently_used:
                if not m.currently_used:
                    continue

            output.append(m.model)
        return output


def cleanup_models(keep_clone_weights_loaded=False):
    with model_management_lock:
        to_delete = []
        for i in range(len(current_loaded_models)):
            # TODO: very fragile function needs improvement
            num_refs = sys.getrefcount(current_loaded_models[i].model)
            if num_refs <= 2:
                if not keep_clone_weights_loaded:
                    to_delete = [i] + to_delete
                # TODO: find a less fragile way to do this.
                elif sys.getrefcount(current_loaded_models[i].real_model) <= 3:  # references from .real_model + the .model
                    to_delete = [i] + to_delete

        for i in to_delete:
            x = current_loaded_models.pop(i)
            x.model_unload()
            del x


def dtype_size(dtype):
    dtype_size = 4
    if dtype == torch.float16 or dtype == torch.bfloat16:
        dtype_size = 2
    elif dtype == torch.float32:
        dtype_size = 4
    else:
        try:
            dtype_size = dtype.itemsize
        except:  # Old pytorch doesn't have .itemsize
            pass
    return dtype_size


def unet_offload_device():
    if vram_state == VRAMState.HIGH_VRAM:
        return get_torch_device()
    else:
        return torch.device("cpu")


def unet_initial_load_device(parameters, dtype):
    torch_dev = get_torch_device()
    if vram_state == VRAMState.HIGH_VRAM:
        return torch_dev

    cpu_dev = torch.device("cpu")
    if DISABLE_SMART_MEMORY:
        return cpu_dev

    model_size = dtype_size(dtype) * parameters

    mem_dev = get_free_memory(torch_dev)
    mem_cpu = get_free_memory(cpu_dev)
    if mem_dev > mem_cpu and model_size < mem_dev:
        return torch_dev
    else:
        return cpu_dev


<<<<<<< HEAD
def maximum_vram_for_weights(device=None) -> int:
    return get_total_memory(device) * 0.88 - minimum_inference_memory()


def unet_dtype(device=None, model_params=0, supported_dtypes=(torch.float16, torch.bfloat16, torch.float32)):
=======
def unet_dtype(device=None, model_params=0, supported_dtypes=[torch.float16, torch.bfloat16, torch.float32]):
    if model_params < 0:
        model_params = 1000000000000000000000
>>>>>>> 3a0eeee3
    if args.bf16_unet:
        return torch.bfloat16
    if args.fp16_unet:
        return torch.float16
    if args.fp8_e4m3fn_unet:
        return torch.float8_e4m3fn
    if args.fp8_e5m2_unet:
        return torch.float8_e5m2

    fp8_dtype = None
    try:
        for dtype in [torch.float8_e4m3fn, torch.float8_e5m2]:
            if dtype in supported_dtypes:
                fp8_dtype = dtype
                break
    except:
        pass

    if fp8_dtype is not None:
        free_model_memory = maximum_vram_for_weights(device)
        if model_params * 2 > free_model_memory:
            return fp8_dtype

    for dt in supported_dtypes:
        if dt == torch.float16 and should_use_fp16(device=device, model_params=model_params):
            if torch.float16 in supported_dtypes:
                return torch.float16
        if dt == torch.bfloat16 and should_use_bf16(device, model_params=model_params):
            if torch.bfloat16 in supported_dtypes:
                return torch.bfloat16

    for dt in supported_dtypes:
        if dt == torch.float16 and should_use_fp16(device=device, model_params=model_params, manual_cast=True):
            if torch.float16 in supported_dtypes:
                return torch.float16
        if dt == torch.bfloat16 and should_use_bf16(device, model_params=model_params, manual_cast=True):
            if torch.bfloat16 in supported_dtypes:
                return torch.bfloat16

    return torch.float32


# None means no manual cast
def unet_manual_cast(weight_dtype, inference_device, supported_dtypes=(torch.float16, torch.bfloat16, torch.float32)):
    if weight_dtype == torch.float32:
        return None

    fp16_supported = should_use_fp16(inference_device, prioritize_performance=False)
    if fp16_supported and weight_dtype == torch.float16:
        return None

    bf16_supported = should_use_bf16(inference_device)
    if bf16_supported and weight_dtype == torch.bfloat16:
        return None

    fp16_supported = should_use_fp16(inference_device, prioritize_performance=True)
    for dt in supported_dtypes:
        if dt == torch.float16 and fp16_supported:
            return torch.float16
        if dt == torch.bfloat16 and bf16_supported:
            return torch.bfloat16

    return torch.float32


def text_encoder_offload_device():
    if args.gpu_only:
        return get_torch_device()
    else:
        return torch.device("cpu")


def text_encoder_device():
    if args.gpu_only:
        return get_torch_device()
    elif vram_state == VRAMState.HIGH_VRAM or vram_state == VRAMState.NORMAL_VRAM:
        if should_use_fp16(prioritize_performance=False):
            return get_torch_device()
        else:
            return torch.device("cpu")
    else:
        return torch.device("cpu")


def text_encoder_initial_device(load_device, offload_device, model_size=0):
    if load_device == offload_device or model_size <= 1024 * 1024 * 1024:
        return offload_device

    if is_device_mps(load_device):
        return offload_device

    mem_l = get_free_memory(load_device)
    mem_o = get_free_memory(offload_device)
    if mem_l > (mem_o * 0.5) and model_size * 1.2 < mem_l:
        return load_device
    else:
        return offload_device


def text_encoder_dtype(device=None):
    if args.fp8_e4m3fn_text_enc:
        return torch.float8_e4m3fn
    elif args.fp8_e5m2_text_enc:
        return torch.float8_e5m2
    elif args.fp16_text_enc:
        return torch.float16
    elif args.fp32_text_enc:
        return torch.float32

    if is_device_cpu(device):
        return torch.float16

    return torch.float16


def intermediate_device():
    if args.gpu_only:
        return get_torch_device()
    else:
        return torch.device("cpu")


def vae_device():
    if args.cpu_vae:
        return torch.device("cpu")
    return get_torch_device()


def vae_offload_device():
    if args.gpu_only:
        return get_torch_device()
    else:
        return torch.device("cpu")


def vae_dtype(device=None, allowed_dtypes=[]):
    global VAE_DTYPES
    if args.fp16_vae:
        return torch.float16
    elif args.bf16_vae:
        return torch.bfloat16
    elif args.fp32_vae:
        return torch.float32

    for d in allowed_dtypes:
        if d == torch.float16 and should_use_fp16(device, prioritize_performance=False):
            return d
        if d in VAE_DTYPES:
            return d

    return VAE_DTYPES[0]


def get_autocast_device(dev):
    if hasattr(dev, 'type'):
        return dev.type
    return "cuda"


def supports_dtype(device, dtype):  # TODO
    if dtype == torch.float32:
        return True
    if is_device_cpu(device):
        return False
    if dtype == torch.float16:
        return True
    if dtype == torch.bfloat16:
        return True
    return False


def supports_cast(device, dtype):  # TODO
    if dtype == torch.float32:
        return True
    if dtype == torch.float16:
        return True
    if directml_device:  # TODO: test this
        return False
    if dtype == torch.bfloat16:
        return True
    if is_device_mps(device):
        return False
    if dtype == torch.float8_e4m3fn:
        return True
    if dtype == torch.float8_e5m2:
        return True
    return False


def pick_weight_dtype(dtype, fallback_dtype, device=None):
    if dtype is None:
        dtype = fallback_dtype
    elif dtype_size(dtype) > dtype_size(fallback_dtype):
        dtype = fallback_dtype

    if not supports_cast(device, dtype):
        dtype = fallback_dtype

    return dtype


def device_supports_non_blocking(device):
    if is_device_mps(device):
        return False  # pytorch bug? mps doesn't support non blocking
    if is_intel_xpu():
        return False
    if args.deterministic:  # TODO: figure out why deterministic breaks non blocking from gpu to cpu (previews)
        return False
    if directml_device:
        return False
    return True


def device_should_use_non_blocking(device):
    if not device_supports_non_blocking(device):
        return False
    return False
    # return True #TODO: figure out why this causes memory issues on Nvidia and possibly others


def force_channels_last():
    if args.force_channels_last:
        return True

    # TODO
    return False


def cast_to_device(tensor, device, dtype, copy=False):
    with model_management_lock:
        device_supports_cast = False
        if tensor.dtype == torch.float32 or tensor.dtype == torch.float16:
            device_supports_cast = True
        elif tensor.dtype == torch.bfloat16:
            if hasattr(device, 'type') and device.type.startswith("cuda"):
                device_supports_cast = True
            elif is_intel_xpu():
                device_supports_cast = True

        non_blocking = device_should_use_non_blocking(device)

        if device_supports_cast:
            if copy:
                if tensor.device == device:
                    return tensor.to(dtype, copy=copy, non_blocking=non_blocking)
                return tensor.to(device, copy=copy, non_blocking=non_blocking).to(dtype, non_blocking=non_blocking)
            else:
                return tensor.to(device, non_blocking=non_blocking).to(dtype, non_blocking=non_blocking)
        else:
            return tensor.to(device, dtype, copy=copy, non_blocking=non_blocking)


def xformers_enabled():
    global directml_device
    global cpu_state
    if cpu_state != CPUState.GPU:
        return False
    if is_intel_xpu():
        return False
    if directml_device:
        return False
    return XFORMERS_IS_AVAILABLE


def xformers_enabled_vae():
    enabled = xformers_enabled()
    if not enabled:
        return False

    return XFORMERS_ENABLED_VAE


def pytorch_attention_enabled():
    global ENABLE_PYTORCH_ATTENTION
    return ENABLE_PYTORCH_ATTENTION


def pytorch_attention_flash_attention():
    global ENABLE_PYTORCH_ATTENTION
    if ENABLE_PYTORCH_ATTENTION:
        # TODO: more reliable way of checking for flash attention?
        if is_nvidia():  # pytorch flash attention only works on Nvidia
            return True
        if is_intel_xpu():
            return True
    return False


def force_upcast_attention_dtype():
    upcast = args.force_upcast_attention
    try:
        macos_version = tuple(int(n) for n in platform.mac_ver()[0].split("."))
        if (14, 5) <= macos_version < (14, 7):  # black image bug on recent versions of MacOS
            upcast = True
    except:
        pass
    if upcast:
        return torch.float32
    else:
        return None


def get_free_memory(dev=None, torch_free_too=False):
    global directml_device
    if dev is None:
        dev = get_torch_device()

    if hasattr(dev, 'type') and (dev.type == 'cpu' or dev.type == 'mps'):
        mem_free_total = psutil.virtual_memory().available
        mem_free_torch = mem_free_total
    else:
        if directml_device:
            mem_free_total = 1024 * 1024 * 1024  # TODO
            mem_free_torch = mem_free_total
        elif is_intel_xpu():
            mem_free_total = torch.xpu.get_device_properties(dev).total_memory
            mem_free_torch = mem_free_total
        else:
            stats = torch.cuda.memory_stats(dev)
            mem_active = stats['active_bytes.all.current']
            mem_reserved = stats['reserved_bytes.all.current']
            mem_free_cuda, _ = torch.cuda.mem_get_info(dev)
            mem_free_torch = mem_reserved - mem_active
            mem_free_total = mem_free_cuda + mem_free_torch

    if torch_free_too:
        return (mem_free_total, mem_free_torch)
    else:
        return mem_free_total


def cpu_mode():
    global cpu_state
    return cpu_state == CPUState.CPU


def mps_mode():
    global cpu_state
    return cpu_state == CPUState.MPS


def is_device_type(device, type):
    if hasattr(device, 'type'):
        if (device.type == type):
            return True
    return False


def is_device_cpu(device):
    return is_device_type(device, 'cpu')


def is_device_mps(device):
    return is_device_type(device, 'mps')


def is_device_cuda(device):
    return is_device_type(device, 'cuda')


def should_use_fp16(device=None, model_params=0, prioritize_performance=True, manual_cast=False):
    global directml_device

    if device is not None:
        if is_device_cpu(device):
            return False

    if FORCE_FP16:
        return True

    if device is not None:
        if is_device_mps(device):
            return True

    if FORCE_FP32:
        return False

    if directml_device:
        return False

    if mps_mode():
        return True

    if cpu_mode():
        return False

    if is_intel_xpu():
        return True

    if is_amd():
        return True
    try:
        props = torch.cuda.get_device_properties(device)
        if props.major >= 8:
            return True

        if props.major < 6:
            return False
    except AssertionError:
        logging.warning("Torch was not compiled with cuda support")
        return False

    # FP16 is confirmed working on a 1080 (GP104) and on latest pytorch actually seems faster than fp32
    nvidia_10_series = ["1080", "1070", "titan x", "p3000", "p3200", "p4000", "p4200", "p5000", "p5200", "p6000", "1060", "1050", "p40", "p100", "p6", "p4"]
    for x in nvidia_10_series:
        if x in props.name.lower():
            if WINDOWS or manual_cast:
                return True
            else:
                return False  # weird linux behavior where fp32 is faster

    if manual_cast:
        free_model_memory = maximum_vram_for_weights(device)
        if (not prioritize_performance) or model_params * 4 > free_model_memory:
            return True

    if props.major < 7:
        return False

    # FP16 is just broken on these cards
    nvidia_16_series = ["1660", "1650", "1630", "T500", "T550", "T600", "MX550", "MX450", "CMP 30HX", "T2000", "T1000", "T1200"]
    for x in nvidia_16_series:
        if x in props.name:
            return False

    return True


def should_use_bf16(device=None, model_params=0, prioritize_performance=True, manual_cast=False):
    if FORCE_BF16:
        return True

    if device is not None:
        if is_device_cpu(device):  # TODO ? bf16 works on CPU but is extremely slow
            return False

    if device is not None:
        if is_device_mps(device):
            return True

    if FORCE_FP32:
        return False

    if directml_device:
        return False

    if mps_mode():
        return True

    if cpu_mode():
        return False

    if is_intel_xpu():
        return True

    if device is None:
        device = torch.device("cuda")

    try:
        props = torch.cuda.get_device_properties(device)
        if props.major >= 8:
            return True
    except AssertionError:
        logging.warning("Torch was not compiled with CUDA support")
        return False

    bf16_works = torch.cuda.is_bf16_supported()

    if bf16_works or manual_cast:
        free_model_memory = maximum_vram_for_weights(device)
        if (not prioritize_performance) or model_params * 4 > free_model_memory:
            return True

    return False


def supports_fp8_compute(device=None):
    props = torch.cuda.get_device_properties(device)
    if props.major >= 9:
        return True
    if props.major < 8:
        return False
    if props.minor < 9:
        return False
    return True


def soft_empty_cache(force=False):
    with model_management_lock:
        global cpu_state
        if cpu_state == CPUState.MPS:
            torch.mps.empty_cache()
        elif is_intel_xpu():
            torch.xpu.empty_cache()  # pylint: disable=no-member
        elif torch.cuda.is_available():
            if force or is_nvidia():  # This seems to make things worse on ROCm so I only do it for cuda
                torch.cuda.empty_cache()
                torch.cuda.ipc_collect()


def unload_all_models():
    with model_management_lock:
        free_memory(1e30, get_torch_device())


def resolve_lowvram_weight(weight, model, key):  # TODO: remove
    warnings.warn("The comfy.model_management.resolve_lowvram_weight function will be removed soon, please stop using it.", category=DeprecationWarning)
    return weight


def interrupt_current_processing(value=True):
    interruption.interrupt_current_processing(value)


def processing_interrupted():
    interruption.processing_interrupted()


def throw_exception_if_processing_interrupted():
    interruption.throw_exception_if_processing_interrupted()<|MERGE_RESOLUTION|>--- conflicted
+++ resolved
@@ -711,17 +711,13 @@
         return cpu_dev
 
 
-<<<<<<< HEAD
 def maximum_vram_for_weights(device=None) -> int:
     return get_total_memory(device) * 0.88 - minimum_inference_memory()
 
 
 def unet_dtype(device=None, model_params=0, supported_dtypes=(torch.float16, torch.bfloat16, torch.float32)):
-=======
-def unet_dtype(device=None, model_params=0, supported_dtypes=[torch.float16, torch.bfloat16, torch.float32]):
     if model_params < 0:
         model_params = 1000000000000000000000
->>>>>>> 3a0eeee3
     if args.bf16_unet:
         return torch.bfloat16
     if args.fp16_unet:
