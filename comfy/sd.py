from __future__ import annotations

import dataclasses
import json
import logging
<<<<<<< HEAD
=======

from comfy import model_management
from comfy.utils import ProgressBar
from .ldm.models.autoencoder import AutoencoderKL, AutoencodingEngine
from .ldm.cascade.stage_a import StageA
from .ldm.cascade.stage_c_coder import StageC_coder
from .ldm.audio.autoencoder import AudioOobleckVAE
import comfy.ldm.genmo.vae.model
import comfy.ldm.lightricks.vae.causal_video_autoencoder
import comfy.ldm.cosmos.vae
import comfy.ldm.wan.vae
import comfy.ldm.hunyuan3d.vae
import comfy.ldm.ace.vae.music_dcae_pipeline
import yaml
>>>>>>> c7b25784
import math
import os.path
from enum import Enum
from typing import Any, Optional

import torch
import yaml

from . import clip_vision
from . import diffusers_convert
from . import gligen
from . import lora
from . import model_detection
from . import model_management
from . import model_patcher
from . import model_sampling
from . import sd1_clip
from . import sdxl_clip
<<<<<<< HEAD
from . import utils
from .hooks import EnumHookMode
from .ldm.audio.autoencoder import AudioOobleckVAE
from .ldm.cascade.stage_a import StageA
from .ldm.cascade.stage_c_coder import StageC_coder
from .ldm.cosmos.vae import CausalContinuousVideoTokenizer
from .ldm.flux.redux import ReduxImageEncoder
from .ldm.genmo.vae import model as genmo_model
from .ldm.hunyuan3d.vae import ShapeVAE
from .ldm.lightricks.vae import causal_video_autoencoder as lightricks
from .ldm.models.autoencoder import AutoencoderKL, AutoencodingEngine
from .ldm.wan.vae import WanVAE
from .lora_convert import convert_lora
from .model_management import load_models_gpu
from .t2i_adapter import adapter
from .taesd import taesd
from .text_encoders import aura_t5
from .text_encoders import hidream
from .text_encoders import cosmos
from .text_encoders import flux
from .text_encoders import genmo
from .text_encoders import hunyuan_video
from .text_encoders import hydit
from .text_encoders import long_clipl
from .text_encoders import lt
from .text_encoders import lumina2
from .text_encoders import pixart_t5
from .text_encoders import sa_t5
from .text_encoders import sd2_clip
from .text_encoders import sd3_clip
from .text_encoders import wan
from .utils import ProgressBar

logger = logging.getLogger(__name__)


def load_lora_for_models(model, clip, _lora, strength_model, strength_clip):
=======
import comfy.text_encoders.sd2_clip
import comfy.text_encoders.sd3_clip
import comfy.text_encoders.sa_t5
import comfy.text_encoders.aura_t5
import comfy.text_encoders.pixart_t5
import comfy.text_encoders.hydit
import comfy.text_encoders.flux
import comfy.text_encoders.long_clipl
import comfy.text_encoders.genmo
import comfy.text_encoders.lt
import comfy.text_encoders.hunyuan_video
import comfy.text_encoders.cosmos
import comfy.text_encoders.lumina2
import comfy.text_encoders.wan
import comfy.text_encoders.hidream
import comfy.text_encoders.ace

import comfy.model_patcher
import comfy.lora
import comfy.lora_convert
import comfy.hooks
import comfy.t2i_adapter.adapter
import comfy.taesd.taesd

import comfy.ldm.flux.redux

def load_lora_for_models(model, clip, lora, strength_model, strength_clip):
>>>>>>> c7b25784
    key_map = {}
    if model is not None:
        key_map = lora.model_lora_keys_unet(model.model, key_map)
    if clip is not None:
        key_map = lora.model_lora_keys_clip(clip.cond_stage_model, key_map)

    _lora = convert_lora(_lora)
    loaded = lora.load_lora(_lora, key_map)
    if model is not None:
        new_modelpatcher = model.clone()
        k = new_modelpatcher.add_patches(loaded, strength_model)
    else:
        k = ()
        new_modelpatcher = None

    if clip is not None:
        new_clip = clip.clone()
        k1 = new_clip.add_patches(loaded, strength_clip)
    else:
        k1 = ()
        new_clip = None
    k = set(k)
    k1 = set(k1)
    for x in loaded:
        if (x not in k) and (x not in k1):
            logger.warning("NOT LOADED {}".format(x))

    return (new_modelpatcher, new_clip)


class CLIP:
    def __init__(self, target: CLIPTarget = None, embedding_directory=None, no_init=False, textmodel_json_config=None, tokenizer_data: dict | None = None, parameters=0, model_options={}):
        if tokenizer_data is None:
            tokenizer_data = dict()
        if no_init:
            return
        params = target.params.copy()
        clip = target.clip
        tokenizer = target.tokenizer

        load_device = model_options.get("load_device", model_management.text_encoder_device())
        offload_device = model_options.get("offload_device", model_management.text_encoder_offload_device())
        dtype = model_options.get("dtype", None)
        if dtype is None:
            dtype = model_management.text_encoder_dtype(load_device)

        params['dtype'] = dtype
        params['device'] = model_options.get("initial_device", model_management.text_encoder_initial_device(load_device, offload_device, parameters * model_management.dtype_size(dtype)))
        if "textmodel_json_config" not in params and textmodel_json_config is not None:
            params['textmodel_json_config'] = textmodel_json_config

        params['model_options'] = model_options

        self.cond_stage_model = clip(**(params))

        for dt in self.cond_stage_model.dtypes:
            if not model_management.supports_cast(load_device, dt):
                load_device = offload_device
                if params['device'] != offload_device:
                    self.cond_stage_model.to(offload_device)
                    logger.warning("Had to shift TE back.")

        self.tokenizer: "sd1_clip.SD1Tokenizer" = tokenizer(embedding_directory=embedding_directory, tokenizer_data=tokenizer_data)
        self.patcher = model_patcher.ModelPatcher(self.cond_stage_model, load_device=load_device, offload_device=offload_device)
        self.patcher.hook_mode = EnumHookMode.MinVram
        self.patcher.is_clip = True
        self.apply_hooks_to_conds = None
        if params['device'] == load_device:
            model_management.load_models_gpu([self.patcher], force_full_load=True)
        self.layer_idx = None
        self.use_clip_schedule = False
<<<<<<< HEAD
        logger.debug("CLIP/text encoder model load device: {}, offload device: {}, current: {}, dtype: {}".format(load_device, offload_device, params['device'], dtype))
=======
        logging.info("CLIP/text encoder model load device: {}, offload device: {}, current: {}, dtype: {}".format(load_device, offload_device, params['device'], dtype))
        self.tokenizer_options = {}
>>>>>>> c7b25784

    def clone(self):
        n = CLIP(no_init=True)
        n.patcher = self.patcher.clone()
        n.cond_stage_model = self.cond_stage_model
        # cloning the tokenizer allows the vocab updates to work more idiomatically
        n.tokenizer = self.tokenizer.clone()
        n.layer_idx = self.layer_idx
        n.tokenizer_options = self.tokenizer_options.copy()
        n.use_clip_schedule = self.use_clip_schedule
        n.apply_hooks_to_conds = self.apply_hooks_to_conds
        return n

    def add_patches(self, patches, strength_patch=1.0, strength_model=1.0):
        return self.patcher.add_patches(patches, strength_patch, strength_model)

    def set_tokenizer_option(self, option_name, value):
        self.tokenizer_options[option_name] = value

    def clip_layer(self, layer_idx):
        self.layer_idx = layer_idx

    def tokenize(self, text, return_word_ids=False, **kwargs):
        tokenizer_options = kwargs.get("tokenizer_options", {})
        if len(self.tokenizer_options) > 0:
            tokenizer_options = {**self.tokenizer_options, **tokenizer_options}
        if len(tokenizer_options) > 0:
            kwargs["tokenizer_options"] = tokenizer_options
        return self.tokenizer.tokenize_with_weights(text, return_word_ids, **kwargs)

    def add_hooks_to_dict(self, pooled_dict: dict[str]):
        if self.apply_hooks_to_conds:
            pooled_dict["hooks"] = self.apply_hooks_to_conds
        return pooled_dict

    def encode_from_tokens_scheduled(self, tokens, unprojected=False, add_dict: dict[str] = {}, show_pbar=True):
        all_cond_pooled: list[tuple[torch.Tensor, dict[str]]] = []
        all_hooks = self.patcher.forced_hooks
        if all_hooks is None or not self.use_clip_schedule:
            # if no hooks or shouldn't use clip schedule, do unscheduled encode_from_tokens and perform add_dict
            return_pooled = "unprojected" if unprojected else True
            pooled_dict = self.encode_from_tokens(tokens, return_pooled=return_pooled, return_dict=True)
            cond = pooled_dict.pop("cond")
            # add/update any keys with the provided add_dict
            pooled_dict.update(add_dict)
            all_cond_pooled.append([cond, pooled_dict])
        else:
            scheduled_keyframes = all_hooks.get_hooks_for_clip_schedule()

            self.cond_stage_model.reset_clip_options()
            if self.layer_idx is not None:
                self.cond_stage_model.set_clip_options({"layer": self.layer_idx})
            if unprojected:
                self.cond_stage_model.set_clip_options({"projected_pooled": False})

            self.load_model()
            all_hooks.reset()
            self.patcher.patch_hooks(None)
            if show_pbar:
                pbar = ProgressBar(len(scheduled_keyframes))

            for scheduled_opts in scheduled_keyframes:
                t_range = scheduled_opts[0]
                # don't bother encoding any conds outside of start_percent and end_percent bounds
                if "start_percent" in add_dict:
                    if t_range[1] < add_dict["start_percent"]:
                        continue
                if "end_percent" in add_dict:
                    if t_range[0] > add_dict["end_percent"]:
                        continue
                hooks_keyframes = scheduled_opts[1]
                for hook, keyframe in hooks_keyframes:
                    hook.hook_keyframe._current_keyframe = keyframe
                # apply appropriate hooks with values that match new hook_keyframe
                self.patcher.patch_hooks(all_hooks)
                # perform encoding as normal
                o = self.cond_stage_model.encode_token_weights(tokens)
                cond, pooled = o[:2]
                pooled_dict = {"pooled_output": pooled}
                # add clip_start_percent and clip_end_percent in pooled
                pooled_dict["clip_start_percent"] = t_range[0]
                pooled_dict["clip_end_percent"] = t_range[1]
                # add/update any keys with the provided add_dict
                pooled_dict.update(add_dict)
                # add hooks stored on clip
                self.add_hooks_to_dict(pooled_dict)
                all_cond_pooled.append([cond, pooled_dict])
                if show_pbar:
                    pbar.update(1)
                model_management.throw_exception_if_processing_interrupted()
            all_hooks.reset()
        return all_cond_pooled

    def encode_from_tokens(self, tokens, return_pooled=False, return_dict=False):
        self.cond_stage_model.reset_clip_options()

        if self.layer_idx is not None:
            self.cond_stage_model.set_clip_options({"layer": self.layer_idx})

        if return_pooled == "unprojected":
            self.cond_stage_model.set_clip_options({"projected_pooled": False})

        self.load_model()
        o = self.cond_stage_model.encode_token_weights(tokens)
        cond, pooled = o[:2]
        if return_dict:
            out = {"cond": cond, "pooled_output": pooled}
            if len(o) > 2:
                for k in o[2]:
                    out[k] = o[2][k]
            self.add_hooks_to_dict(out)
            return out

        if return_pooled:
            return cond, pooled
        return cond

    def encode(self, text):
        tokens = self.tokenize(text)
        return self.encode_from_tokens(tokens)

    def load_sd(self, sd, full_model=False):
        if full_model:
            return self.cond_stage_model.load_state_dict(sd, strict=False)
        else:
            return self.cond_stage_model.load_sd(sd)

    def get_sd(self):
        sd_clip = self.cond_stage_model.state_dict()
        sd_tokenizer = self.tokenizer.state_dict()
        for k in sd_tokenizer:
            sd_clip[k] = sd_tokenizer[k]
        return sd_clip

    def load_model(self):
        load_models_gpu([self.patcher])
        return self.patcher

    def get_key_patches(self):
        return self.patcher.get_key_patches()


class VAE:
    def __init__(self, sd=None, device=None, config=None, dtype=None, metadata=None):
        if 'decoder.up_blocks.0.resnets.0.norm1.weight' in sd.keys():  # diffusers format
            sd = diffusers_convert.convert_vae_state_dict(sd)

        self.memory_used_encode = lambda shape, dtype: (1767 * shape[2] * shape[3]) * model_management.dtype_size(dtype)  # These are for AutoencoderKL and need tweaking (should be lower)
        self.memory_used_decode = lambda shape, dtype: (2178 * shape[2] * shape[3] * 64) * model_management.dtype_size(dtype)
        self.downscale_ratio = 8
        self.upscale_ratio = 8
        self.latent_channels = 4
        self.latent_dim = 2
        self.output_channels = 3
        self.process_input = lambda image: image * 2.0 - 1.0
        self.process_output = lambda image: torch.clamp((image + 1.0) / 2.0, min=0.0, max=1.0)
        self.working_dtypes = [torch.bfloat16, torch.float32]
        self.disable_offload = False

        self.downscale_index_formula = None
        self.upscale_index_formula = None
        self.extra_1d_channel = None

        if config is None:
            if "decoder.mid.block_1.mix_factor" in sd:
                encoder_config = {'double_z': True, 'z_channels': 4, 'resolution': 256, 'in_channels': 3, 'out_ch': 3, 'ch': 128, 'ch_mult': [1, 2, 4, 4], 'num_res_blocks': 2, 'attn_resolutions': [], 'dropout': 0.0}
                decoder_config = encoder_config.copy()
                decoder_config["video_kernel_size"] = [3, 1, 1]
                decoder_config["alpha"] = 0.0
                self.first_stage_model = AutoencodingEngine(regularizer_config={'target': "comfy.ldm.models.autoencoder.DiagonalGaussianRegularizer"},
                                                            encoder_config={'target': "comfy.ldm.modules.diffusionmodules.model.Encoder", 'params': encoder_config},
                                                            decoder_config={'target': "comfy.ldm.modules.temporal_ae.VideoDecoder", 'params': decoder_config})
            elif "taesd_decoder.1.weight" in sd:
                self.latent_channels = sd["taesd_decoder.1.weight"].shape[1]
                self.first_stage_model = taesd.TAESD(latent_channels=self.latent_channels)
            elif "vquantizer.codebook.weight" in sd:  # VQGan: stage a of stable cascade
                self.first_stage_model = StageA()
                self.downscale_ratio = 4
                self.upscale_ratio = 4
                # TODO
                # self.memory_used_encode
                # self.memory_used_decode
                self.process_input = lambda image: image
                self.process_output = lambda image: image
            elif "backbone.1.0.block.0.1.num_batches_tracked" in sd:  # effnet: encoder for stage c latent of stable cascade
                self.first_stage_model = StageC_coder()
                self.downscale_ratio = 32
                self.latent_channels = 16
                new_sd = {}
                for k in sd:
                    new_sd["encoder.{}".format(k)] = sd[k]
                sd = new_sd
            elif "blocks.11.num_batches_tracked" in sd:  # previewer: decoder for stage c latent of stable cascade
                self.first_stage_model = StageC_coder()
                self.latent_channels = 16
                new_sd = {}
                for k in sd:
                    new_sd["previewer.{}".format(k)] = sd[k]
                sd = new_sd
            elif "encoder.backbone.1.0.block.0.1.num_batches_tracked" in sd:  # combined effnet and previewer for stable cascade
                self.first_stage_model = StageC_coder()
                self.downscale_ratio = 32
                self.latent_channels = 16
            elif "decoder.conv_in.weight" in sd:
                # default SD1.x/SD2.x VAE parameters
                ddconfig = {'double_z': True, 'z_channels': 4, 'resolution': 256, 'in_channels': 3, 'out_ch': 3, 'ch': 128, 'ch_mult': [1, 2, 4, 4], 'num_res_blocks': 2, 'attn_resolutions': [], 'dropout': 0.0}

                if 'encoder.down.2.downsample.conv.weight' not in sd and 'decoder.up.3.upsample.conv.weight' not in sd:  # Stable diffusion x4 upscaler VAE
                    ddconfig['ch_mult'] = [1, 2, 4]
                    self.downscale_ratio = 4
                    self.upscale_ratio = 4

                self.latent_channels = ddconfig['z_channels'] = sd["decoder.conv_in.weight"].shape[1]
                if 'post_quant_conv.weight' in sd:
                    self.first_stage_model = AutoencoderKL(ddconfig=ddconfig, embed_dim=sd['post_quant_conv.weight'].shape[1])
                else:
                    self.first_stage_model = AutoencodingEngine(regularizer_config={'target': "comfy.ldm.models.autoencoder.DiagonalGaussianRegularizer"},
                                                                encoder_config={'target': "comfy.ldm.modules.diffusionmodules.model.Encoder", 'params': ddconfig},
                                                                decoder_config={'target': "comfy.ldm.modules.diffusionmodules.model.Decoder", 'params': ddconfig})
            elif "decoder.layers.1.layers.0.beta" in sd:
                self.first_stage_model = AudioOobleckVAE()
                self.memory_used_encode = lambda shape, dtype: (1000 * shape[2]) * model_management.dtype_size(dtype)
                self.memory_used_decode = lambda shape, dtype: (1000 * shape[2] * 2048) * model_management.dtype_size(dtype)
                self.latent_channels = 64
                self.output_channels = 2
                self.upscale_ratio = 2048
                self.downscale_ratio = 2048
                self.latent_dim = 1
                self.process_output = lambda audio: audio
                self.process_input = lambda audio: audio
                self.working_dtypes = [torch.float16, torch.bfloat16, torch.float32]
                self.disable_offload = True
            elif "blocks.2.blocks.3.stack.5.weight" in sd or "decoder.blocks.2.blocks.3.stack.5.weight" in sd or "layers.4.layers.1.attn_block.attn.qkv.weight" in sd or "encoder.layers.4.layers.1.attn_block.attn.qkv.weight" in sd:  # genmo mochi vae
                if "blocks.2.blocks.3.stack.5.weight" in sd:
                    sd = utils.state_dict_prefix_replace(sd, {"": "decoder."})
                if "layers.4.layers.1.attn_block.attn.qkv.weight" in sd:
                    sd = utils.state_dict_prefix_replace(sd, {"": "encoder."})
                self.first_stage_model = genmo_model.VideoVAE()
                self.latent_channels = 12
                self.latent_dim = 3
                self.memory_used_decode = lambda shape, dtype: (1000 * shape[2] * shape[3] * shape[4] * (6 * 8 * 8)) * model_management.dtype_size(dtype)
                self.memory_used_encode = lambda shape, dtype: (1.5 * max(shape[2], 7) * shape[3] * shape[4] * (6 * 8 * 8)) * model_management.dtype_size(dtype)
                self.upscale_ratio = (lambda a: max(0, a * 6 - 5), 8, 8)
                self.upscale_index_formula = (6, 8, 8)
                self.downscale_ratio = (lambda a: max(0, math.floor((a + 5) / 6)), 8, 8)
                self.downscale_index_formula = (6, 8, 8)
                self.working_dtypes = [torch.float16, torch.float32]
            elif "decoder.up_blocks.0.res_blocks.0.conv1.conv.weight" in sd:  # lightricks ltxv
                tensor_conv1 = sd["decoder.up_blocks.0.res_blocks.0.conv1.conv.weight"]
                version = 0
                if tensor_conv1.shape[0] == 512:
                    version = 0
                elif tensor_conv1.shape[0] == 1024:
                    version = 1
                    if "encoder.down_blocks.1.conv.conv.bias" in sd:
                        version = 2
                vae_config = None
                if metadata is not None and "config" in metadata:
                    vae_config = json.loads(metadata["config"]).get("vae", None)
                self.first_stage_model = lightricks.VideoVAE(version=version, config=vae_config)
                self.latent_channels = 128
                self.latent_dim = 3
                self.memory_used_decode = lambda shape, dtype: (900 * shape[2] * shape[3] * shape[4] * (8 * 8 * 8)) * model_management.dtype_size(dtype)
                self.memory_used_encode = lambda shape, dtype: (70 * max(shape[2], 7) * shape[3] * shape[4]) * model_management.dtype_size(dtype)
                self.upscale_ratio = (lambda a: max(0, a * 8 - 7), 32, 32)
                self.upscale_index_formula = (8, 32, 32)
                self.downscale_ratio = (lambda a: max(0, math.floor((a + 7) / 8)), 32, 32)
                self.downscale_index_formula = (8, 32, 32)
                self.working_dtypes = [torch.bfloat16, torch.float32]
            elif "decoder.conv_in.conv.weight" in sd:
                ddconfig = {'double_z': True, 'z_channels': 4, 'resolution': 256, 'in_channels': 3, 'out_ch': 3, 'ch': 128, 'ch_mult': [1, 2, 4, 4], 'num_res_blocks': 2, 'attn_resolutions': [], 'dropout': 0.0}
                ddconfig["conv3d"] = True
                ddconfig["time_compress"] = 4
                self.upscale_ratio = (lambda a: max(0, a * 4 - 3), 8, 8)
                self.upscale_index_formula = (4, 8, 8)
                self.downscale_ratio = (lambda a: max(0, math.floor((a + 3) / 4)), 8, 8)
                self.downscale_index_formula = (4, 8, 8)
                self.latent_dim = 3
                self.latent_channels = ddconfig['z_channels'] = sd["decoder.conv_in.conv.weight"].shape[1]
                self.first_stage_model = AutoencoderKL(ddconfig=ddconfig, embed_dim=sd['post_quant_conv.weight'].shape[1])
                self.memory_used_decode = lambda shape, dtype: (1500 * shape[2] * shape[3] * shape[4] * (4 * 8 * 8)) * model_management.dtype_size(dtype)
                self.memory_used_encode = lambda shape, dtype: (900 * max(shape[2], 2) * shape[3] * shape[4]) * model_management.dtype_size(dtype)
                self.working_dtypes = [torch.bfloat16, torch.float16, torch.float32]
            elif "decoder.unpatcher3d.wavelets" in sd:
                self.upscale_ratio = (lambda a: max(0, a * 8 - 7), 8, 8)
                self.upscale_index_formula = (8, 8, 8)
                self.downscale_ratio = (lambda a: max(0, math.floor((a + 7) / 8)), 8, 8)
                self.downscale_index_formula = (8, 8, 8)
                self.latent_dim = 3
                self.latent_channels = 16
                ddconfig = {'z_channels': 16, 'latent_channels': self.latent_channels, 'z_factor': 1, 'resolution': 1024, 'in_channels': 3, 'out_channels': 3, 'channels': 128, 'channels_mult': [2, 4, 4], 'num_res_blocks': 2, 'attn_resolutions': [32], 'dropout': 0.0, 'patch_size': 4, 'num_groups': 1, 'temporal_compression': 8, 'spacial_compression': 8}
                self.first_stage_model = CausalContinuousVideoTokenizer(**ddconfig)
                # TODO: these values are a bit off because this is not a standard VAE
                self.memory_used_decode = lambda shape, dtype: (50 * shape[2] * shape[3] * shape[4] * (8 * 8 * 8)) * model_management.dtype_size(dtype)
                self.memory_used_encode = lambda shape, dtype: (50 * (round((shape[2] + 7) / 8) * 8) * shape[3] * shape[4]) * model_management.dtype_size(dtype)
                self.working_dtypes = [torch.bfloat16, torch.float32]
            elif "decoder.middle.0.residual.0.gamma" in sd:
                self.upscale_ratio = (lambda a: max(0, a * 4 - 3), 8, 8)
                self.upscale_index_formula = (4, 8, 8)
                self.downscale_ratio = (lambda a: max(0, math.floor((a + 3) / 4)), 8, 8)
                self.downscale_index_formula = (4, 8, 8)
                self.latent_dim = 3
                self.latent_channels = 16
                ddconfig = {"dim": 96, "z_dim": self.latent_channels, "dim_mult": [1, 2, 4, 4], "num_res_blocks": 2, "attn_scales": [], "temperal_downsample": [False, True, True], "dropout": 0.0}
                self.first_stage_model = WanVAE(**ddconfig)
                self.working_dtypes = [torch.bfloat16, torch.float16, torch.float32]
                self.memory_used_encode = lambda shape, dtype: 6000 * shape[3] * shape[4] * model_management.dtype_size(dtype)
                self.memory_used_decode = lambda shape, dtype: 7000 * shape[3] * shape[4] * (8 * 8) * model_management.dtype_size(dtype)
            elif "geo_decoder.cross_attn_decoder.ln_1.bias" in sd:
                self.latent_dim = 1
                ln_post = "geo_decoder.ln_post.weight" in sd
                inner_size = sd["geo_decoder.output_proj.weight"].shape[1]
                downsample_ratio = sd["post_kl.weight"].shape[0] // inner_size
                mlp_expand = sd["geo_decoder.cross_attn_decoder.mlp.c_fc.weight"].shape[0] // inner_size
                self.memory_used_encode = lambda shape, dtype: (1000 * shape[2]) * model_management.dtype_size(dtype)  # TODO
                self.memory_used_decode = lambda shape, dtype: (1024 * 1024 * 1024 * 2.0) * model_management.dtype_size(dtype)  # TODO
                ddconfig = {"embed_dim": 64, "num_freqs": 8, "include_pi": False, "heads": 16, "width": 1024, "num_decoder_layers": 16, "qkv_bias": False, "qk_norm": True, "geo_decoder_mlp_expand_ratio": mlp_expand, "geo_decoder_downsample_ratio": downsample_ratio, "geo_decoder_ln_post": ln_post}
                self.first_stage_model = ShapeVAE(**ddconfig)
                self.working_dtypes = [torch.float16, torch.bfloat16, torch.float32]
            elif "vocoder.backbone.channel_layers.0.0.bias" in sd: #Ace Step Audio
                self.first_stage_model = comfy.ldm.ace.vae.music_dcae_pipeline.MusicDCAE(source_sample_rate=44100)
                self.memory_used_encode = lambda shape, dtype: (shape[2] * 330) * model_management.dtype_size(dtype)
                self.memory_used_decode = lambda shape, dtype: (shape[2] * shape[3] * 87000) * model_management.dtype_size(dtype)
                self.latent_channels = 8
                self.output_channels = 2
                self.upscale_ratio = 4096
                self.downscale_ratio = 4096
                self.latent_dim = 2
                self.process_output = lambda audio: audio
                self.process_input = lambda audio: audio
                self.working_dtypes = [torch.bfloat16, torch.float16, torch.float32]
                self.disable_offload = True
                self.extra_1d_channel = 16
            else:
                logger.warning("WARNING: No VAE weights detected, VAE not initalized.")
                self.first_stage_model = None
                return
        else:
            self.first_stage_model = AutoencoderKL(**(config['params']))
        self.first_stage_model = self.first_stage_model.eval()

        m, u = self.first_stage_model.load_state_dict(sd, strict=False)
        if len(m) > 0:
            logger.warning("Missing VAE keys {}".format(m))

        if len(u) > 0:
            logger.debug("Leftover VAE keys {}".format(u))

        if device is None:
            device = model_management.vae_device()
        self.device = device
        offload_device = model_management.vae_offload_device()
        if dtype is None:
            dtype = model_management.vae_dtype(self.device, self.working_dtypes)
        self.vae_dtype = dtype
        self.first_stage_model.to(self.vae_dtype)
        self.output_device = model_management.intermediate_device()

        self.patcher = model_patcher.ModelPatcher(self.first_stage_model, load_device=self.device, offload_device=offload_device)
        logger.debug("VAE load device: {}, offload device: {}, dtype: {}".format(self.device, offload_device, self.vae_dtype))

    def throw_exception_if_invalid(self):
        if self.first_stage_model is None:
            raise RuntimeError("ERROR: VAE is invalid: None\n\nIf the VAE is from a checkpoint loader node your checkpoint does not contain a valid VAE.")

    def vae_encode_crop_pixels(self, pixels):
        downscale_ratio = self.spacial_compression_encode()

        dims = pixels.shape[1:-1]
        for d in range(len(dims)):
            x = (dims[d] // downscale_ratio) * downscale_ratio
            x_offset = (dims[d] % downscale_ratio) // 2
            if x != dims[d]:
                pixels = pixels.narrow(d + 1, x_offset, x)
        return pixels

    def decode_tiled_(self, samples, tile_x=64, tile_y=64, overlap=16):
        steps = samples.shape[0] * utils.get_tiled_scale_steps(samples.shape[3], samples.shape[2], tile_x, tile_y, overlap)
        steps += samples.shape[0] * utils.get_tiled_scale_steps(samples.shape[3], samples.shape[2], tile_x // 2, tile_y * 2, overlap)
        steps += samples.shape[0] * utils.get_tiled_scale_steps(samples.shape[3], samples.shape[2], tile_x * 2, tile_y // 2, overlap)
        pbar = utils.ProgressBar(steps)

        decode_fn = lambda a: self.first_stage_model.decode(a.to(self.vae_dtype).to(self.device)).float()
        output = self.process_output(
            (utils.tiled_scale(samples, decode_fn, tile_x // 2, tile_y * 2, overlap, upscale_amount=self.upscale_ratio, output_device=self.output_device, pbar=pbar) +
             utils.tiled_scale(samples, decode_fn, tile_x * 2, tile_y // 2, overlap, upscale_amount=self.upscale_ratio, output_device=self.output_device, pbar=pbar) +
             utils.tiled_scale(samples, decode_fn, tile_x, tile_y, overlap, upscale_amount=self.upscale_ratio, output_device=self.output_device, pbar=pbar))
            / 3.0)
        return output

    def decode_tiled_1d(self, samples, tile_x=128, overlap=32):
<<<<<<< HEAD
        decode_fn = lambda a: self.first_stage_model.decode(a.to(self.vae_dtype).to(self.device)).float()
        return self.process_output(utils.tiled_scale_multidim(samples, decode_fn, tile=(tile_x,), overlap=overlap, upscale_amount=self.upscale_ratio, out_channels=self.output_channels, output_device=self.output_device))
=======
        if samples.ndim == 3:
            decode_fn = lambda a: self.first_stage_model.decode(a.to(self.vae_dtype).to(self.device)).float()
        else:
            og_shape = samples.shape
            samples = samples.reshape((og_shape[0], og_shape[1] * og_shape[2], -1))
            decode_fn = lambda a: self.first_stage_model.decode(a.reshape((-1, og_shape[1], og_shape[2], a.shape[-1])).to(self.vae_dtype).to(self.device)).float()

        return self.process_output(comfy.utils.tiled_scale_multidim(samples, decode_fn, tile=(tile_x,), overlap=overlap, upscale_amount=self.upscale_ratio, out_channels=self.output_channels, output_device=self.output_device))
>>>>>>> c7b25784

    def decode_tiled_3d(self, samples, tile_t=999, tile_x=32, tile_y=32, overlap=(1, 8, 8)):
        decode_fn = lambda a: self.first_stage_model.decode(a.to(self.vae_dtype).to(self.device)).float()
        return self.process_output(utils.tiled_scale_multidim(samples, decode_fn, tile=(tile_t, tile_x, tile_y), overlap=overlap, upscale_amount=self.upscale_ratio, out_channels=self.output_channels, index_formulas=self.upscale_index_formula, output_device=self.output_device))

    def encode_tiled_(self, pixel_samples, tile_x=512, tile_y=512, overlap=64):
        steps = pixel_samples.shape[0] * utils.get_tiled_scale_steps(pixel_samples.shape[3], pixel_samples.shape[2], tile_x, tile_y, overlap)
        steps += pixel_samples.shape[0] * utils.get_tiled_scale_steps(pixel_samples.shape[3], pixel_samples.shape[2], tile_x // 2, tile_y * 2, overlap)
        steps += pixel_samples.shape[0] * utils.get_tiled_scale_steps(pixel_samples.shape[3], pixel_samples.shape[2], tile_x * 2, tile_y // 2, overlap)
        pbar = utils.ProgressBar(steps)

        encode_fn = lambda a: self.first_stage_model.encode((self.process_input(a)).to(self.vae_dtype).to(self.device)).float()
        samples = utils.tiled_scale(pixel_samples, encode_fn, tile_x, tile_y, overlap, upscale_amount=(1 / self.downscale_ratio), out_channels=self.latent_channels, output_device=self.output_device, pbar=pbar)
        samples += utils.tiled_scale(pixel_samples, encode_fn, tile_x * 2, tile_y // 2, overlap, upscale_amount=(1 / self.downscale_ratio), out_channels=self.latent_channels, output_device=self.output_device, pbar=pbar)
        samples += utils.tiled_scale(pixel_samples, encode_fn, tile_x // 2, tile_y * 2, overlap, upscale_amount=(1 / self.downscale_ratio), out_channels=self.latent_channels, output_device=self.output_device, pbar=pbar)
        samples /= 3.0
        return samples

<<<<<<< HEAD
    def encode_tiled_1d(self, samples, tile_x=128 * 2048, overlap=32 * 2048):
        encode_fn = lambda a: self.first_stage_model.encode((self.process_input(a)).to(self.vae_dtype).to(self.device)).float()
        return utils.tiled_scale_multidim(samples, encode_fn, tile=(tile_x,), overlap=overlap, upscale_amount=(1 / self.downscale_ratio), out_channels=self.latent_channels, output_device=self.output_device)
=======
    def encode_tiled_1d(self, samples, tile_x=256 * 2048, overlap=64 * 2048):
        if self.latent_dim == 1:
            encode_fn = lambda a: self.first_stage_model.encode((self.process_input(a)).to(self.vae_dtype).to(self.device)).float()
            out_channels = self.latent_channels
            upscale_amount = 1 / self.downscale_ratio
        else:
            extra_channel_size = self.extra_1d_channel
            out_channels = self.latent_channels * extra_channel_size
            tile_x = tile_x // extra_channel_size
            overlap = overlap // extra_channel_size
            upscale_amount = 1 / self.downscale_ratio
            encode_fn = lambda a: self.first_stage_model.encode((self.process_input(a)).to(self.vae_dtype).to(self.device)).reshape(1, out_channels, -1).float()

        out = comfy.utils.tiled_scale_multidim(samples, encode_fn, tile=(tile_x,), overlap=overlap, upscale_amount=upscale_amount, out_channels=out_channels, output_device=self.output_device)
        if self.latent_dim == 1:
            return out
        else:
            return out.reshape(samples.shape[0], self.latent_channels, extra_channel_size, -1)
>>>>>>> c7b25784

    def encode_tiled_3d(self, samples, tile_t=9999, tile_x=512, tile_y=512, overlap=(1, 64, 64)):
        encode_fn = lambda a: self.first_stage_model.encode((self.process_input(a)).to(self.vae_dtype).to(self.device)).float()
        return utils.tiled_scale_multidim(samples, encode_fn, tile=(tile_t, tile_x, tile_y), overlap=overlap, upscale_amount=self.downscale_ratio, out_channels=self.latent_channels, downscale=True, index_formulas=self.downscale_index_formula, output_device=self.output_device)

    def decode(self, samples_in, vae_options={}):
        self.throw_exception_if_invalid()
        pixel_samples = None
        try:
            memory_used = self.memory_used_decode(samples_in.shape, self.vae_dtype)
            model_management.load_models_gpu([self.patcher], memory_required=memory_used, force_full_load=self.disable_offload)
            free_memory = model_management.get_free_memory(self.device)
            batch_number = int(free_memory / memory_used)
            batch_number = max(1, batch_number)

            for x in range(0, samples_in.shape[0], batch_number):
                samples = samples_in[x:x + batch_number].to(self.vae_dtype).to(self.device)
                out = self.process_output(self.first_stage_model.decode(samples, **vae_options).to(self.output_device).float())
                if pixel_samples is None:
                    pixel_samples = torch.empty((samples_in.shape[0],) + tuple(out.shape[1:]), device=self.output_device)
                pixel_samples[x:x + batch_number] = out
        except model_management.OOM_EXCEPTION:
            logger.warning("Warning: Ran out of memory when regular VAE decoding, retrying with tiled VAE decoding.")
            dims = samples_in.ndim - 2
            if dims == 1 or self.extra_1d_channel is not None:
                pixel_samples = self.decode_tiled_1d(samples_in)
            elif dims == 2:
                pixel_samples = self.decode_tiled_(samples_in)
            elif dims == 3:
                tile = 256 // self.spacial_compression_decode()
                overlap = tile // 4
                pixel_samples = self.decode_tiled_3d(samples_in, tile_x=tile, tile_y=tile, overlap=(1, overlap, overlap))

        pixel_samples = pixel_samples.to(self.output_device).movedim(1, -1)
        return pixel_samples

    def decode_tiled(self, samples, tile_x=None, tile_y=None, overlap=None, tile_t=None, overlap_t=None):
        self.throw_exception_if_invalid()
        memory_used = self.memory_used_decode(samples.shape, self.vae_dtype)  # TODO: calculate mem required for tile
        load_models_gpu([self.patcher], memory_required=memory_used, force_full_load=self.disable_offload)
        dims = samples.ndim - 2
        args = {}
        if tile_x is not None:
            args["tile_x"] = tile_x
        if tile_y is not None:
            args["tile_y"] = tile_y
        if overlap is not None:
            args["overlap"] = overlap

        if dims == 1:
            args.pop("tile_y")
            output = self.decode_tiled_1d(samples, **args)
        elif dims == 2:
            output = self.decode_tiled_(samples, **args)
        elif dims == 3:
            if overlap_t is None:
                args["overlap"] = (1, overlap, overlap)
            else:
                args["overlap"] = (max(1, overlap_t), overlap, overlap)
            if tile_t is not None:
                args["tile_t"] = max(2, tile_t)

            output = self.decode_tiled_3d(samples, **args)
        else:
            raise ValueError(f"invalid dims={dims}")
        return output.movedim(1, -1)

    def encode(self, pixel_samples):
        self.throw_exception_if_invalid()
        pixel_samples = self.vae_encode_crop_pixels(pixel_samples)
        pixel_samples = pixel_samples.movedim(-1, 1)
        if self.latent_dim == 3 and pixel_samples.ndim < 5:
            pixel_samples = pixel_samples.movedim(1, 0).unsqueeze(0)
        try:
            memory_used = self.memory_used_encode(pixel_samples.shape, self.vae_dtype)
            model_management.load_models_gpu([self.patcher], memory_required=memory_used, force_full_load=self.disable_offload)
            free_memory = model_management.get_free_memory(self.device)
            batch_number = int(free_memory / max(1, memory_used))
            batch_number = max(1, batch_number)
            samples = None
            for x in range(0, pixel_samples.shape[0], batch_number):
                pixels_in = self.process_input(pixel_samples[x:x + batch_number]).to(self.vae_dtype).to(self.device)
                out = self.first_stage_model.encode(pixels_in).to(self.output_device).float()
                if samples is None:
                    samples = torch.empty((pixel_samples.shape[0],) + tuple(out.shape[1:]), device=self.output_device)
                samples[x:x + batch_number] = out

        except model_management.OOM_EXCEPTION:
            logger.warning("Warning: Ran out of memory when regular VAE encoding, retrying with tiled VAE encoding.")
            if self.latent_dim == 3:
                tile = 256
                overlap = tile // 4
                samples = self.encode_tiled_3d(pixel_samples, tile_x=tile, tile_y=tile, overlap=(1, overlap, overlap))
            elif self.latent_dim == 1 or self.extra_1d_channel is not None:
                samples = self.encode_tiled_1d(pixel_samples)
            else:
                samples = self.encode_tiled_(pixel_samples)

        return samples

    def encode_tiled(self, pixel_samples, tile_x=None, tile_y=None, overlap=None, tile_t=None, overlap_t=None):
        self.throw_exception_if_invalid()
        pixel_samples = self.vae_encode_crop_pixels(pixel_samples)
        dims = self.latent_dim
        pixel_samples = pixel_samples.movedim(-1, 1)
        if dims == 3:
            pixel_samples = pixel_samples.movedim(1, 0).unsqueeze(0)

        memory_used = self.memory_used_encode(pixel_samples.shape, self.vae_dtype)  # TODO: calculate mem required for tile
        load_models_gpu([self.patcher], memory_required=memory_used, force_full_load=self.disable_offload)

        args = {}
        if tile_x is not None:
            args["tile_x"] = tile_x
        if tile_y is not None:
            args["tile_y"] = tile_y
        if overlap is not None:
            args["overlap"] = overlap

        samples = None
        if dims == 1:
            args.pop("tile_y")
            samples = self.encode_tiled_1d(pixel_samples, **args)
        elif dims == 2:
            samples = self.encode_tiled_(pixel_samples, **args)
        elif dims == 3:
            if tile_t is not None:
                tile_t_latent = max(2, self.downscale_ratio[0](tile_t))
            else:
                tile_t_latent = 9999
            args["tile_t"] = self.upscale_ratio[0](tile_t_latent)

            if overlap_t is None:
                args["overlap"] = (1, overlap, overlap)
            else:
                args["overlap"] = (self.upscale_ratio[0](max(1, min(tile_t_latent // 2, self.downscale_ratio[0](overlap_t)))), overlap, overlap)
            maximum = pixel_samples.shape[2]
            maximum = self.upscale_ratio[0](self.downscale_ratio[0](maximum))

            samples = self.encode_tiled_3d(pixel_samples[:, :, :maximum], **args)
        else:
            raise ValueError(f"unsupported values dim {dims}")

        return samples

    def get_sd(self):
        return self.first_stage_model.state_dict()

    def spacial_compression_decode(self):
        try:
            return self.upscale_ratio[-1]
        except:
            return self.upscale_ratio

    def spacial_compression_encode(self):
        try:
            return self.downscale_ratio[-1]
        except:
            return self.downscale_ratio

    def temporal_compression_decode(self):
        try:
            return round(self.upscale_ratio[0](8192) / 8192)
        except:
            return None


class StyleModel:
    def __init__(self, model, device="cpu"):
        self.model = model

    def get_cond(self, input):
        return self.model(input.last_hidden_state)


def load_style_model(ckpt_path):
    model_data = utils.load_torch_file(ckpt_path, safe_load=True)
    keys = model_data.keys()
    if "style_embedding" in keys:
        model = adapter.StyleAdapter(width=1024, context_dim=768, num_head=8, n_layes=3, num_token=8)
    elif "redux_down.weight" in keys:
        model = ReduxImageEncoder()
    else:
        raise Exception("invalid style model {}".format(ckpt_path))
    model.load_state_dict(model_data)
    return StyleModel(model)


class CLIPType(Enum):
    STABLE_DIFFUSION = 1
    STABLE_CASCADE = 2
    SD3 = 3
    STABLE_AUDIO = 4
    HUNYUAN_DIT = 5
    FLUX = 6
    MOCHI = 7
    LTXV = 8
    HUNYUAN_VIDEO = 9
    PIXART = 10
    COSMOS = 11
    LUMINA2 = 12
    WAN = 13
    HIDREAM = 14
    CHROMA = 15
    ACE = 16


@dataclasses.dataclass
class CLIPTarget:
    clip: Optional[Any] = None
    vae: Optional[Any] = None
    params: Optional[dict] = dataclasses.field(default_factory=dict)
    tokenizer: Optional[Any] = None


def load_clip(ckpt_paths, embedding_directory=None, clip_type=CLIPType.STABLE_DIFFUSION, textmodel_json_config: str | dict | None = None, model_options=None):
    if model_options is None:
        model_options = dict()
    clip_data = []
    for p in ckpt_paths:
        clip_data.append(utils.load_torch_file(p, safe_load=True))
    return load_text_encoder_state_dicts(clip_data, embedding_directory=embedding_directory, clip_type=clip_type, model_options=model_options, textmodel_json_config=textmodel_json_config)


class TEModel(Enum):
    CLIP_L = 1
    CLIP_H = 2
    CLIP_G = 3
    T5_XXL = 4
    T5_XL = 5
    T5_BASE = 6
    LLAMA3_8 = 7
    T5_XXL_OLD = 8
    GEMMA_2_2B = 9


def detect_te_model(sd):
    if "text_model.encoder.layers.30.mlp.fc1.weight" in sd:
        return TEModel.CLIP_G
    if "text_model.encoder.layers.22.mlp.fc1.weight" in sd:
        return TEModel.CLIP_H
    if "text_model.encoder.layers.0.mlp.fc1.weight" in sd:
        return TEModel.CLIP_L
    if "encoder.block.23.layer.1.DenseReluDense.wi_1.weight" in sd:
        weight = sd["encoder.block.23.layer.1.DenseReluDense.wi_1.weight"]
        if weight.shape[-1] == 4096:
            return TEModel.T5_XXL
        elif weight.shape[-1] == 2048:
            return TEModel.T5_XL
    if 'encoder.block.23.layer.1.DenseReluDense.wi.weight' in sd:
        return TEModel.T5_XXL_OLD
    if "encoder.block.0.layer.0.SelfAttention.k.weight" in sd:
        return TEModel.T5_BASE
    if 'model.layers.0.post_feedforward_layernorm.weight' in sd:
        return TEModel.GEMMA_2_2B
    if "model.layers.0.post_attention_layernorm.weight" in sd:
        return TEModel.LLAMA3_8
    return None


def t5xxl_detect(clip_data):
    weight_name = "encoder.block.23.layer.1.DenseReluDense.wi_1.weight"
    weight_name_old = "encoder.block.23.layer.1.DenseReluDense.wi.weight"

    for sd in clip_data:
        if weight_name in sd or weight_name_old in sd:
            return sd3_clip.t5_xxl_detect(sd)

    return {}


def llama_detect(clip_data):
    weight_name = "model.layers.0.self_attn.k_proj.weight"

    for sd in clip_data:
        if weight_name in sd:
            return hunyuan_video.llama_detect(sd)

    return {}


def load_text_encoder_state_dicts(state_dicts=[], embedding_directory=None, clip_type=CLIPType.STABLE_DIFFUSION, model_options={}, textmodel_json_config=None):
    clip_data = state_dicts

    class EmptyClass:
        pass

    for i in range(len(clip_data)):
        if "transformer.resblocks.0.ln_1.weight" in clip_data[i]:
            clip_data[i] = utils.clip_text_transformers_convert(clip_data[i], "", "")
        else:
            if "text_projection" in clip_data[i]:
                clip_data[i]["text_projection.weight"] = clip_data[i]["text_projection"].transpose(0, 1)  # old models saved with the CLIPSave node

    tokenizer_data = {}
    clip_target = CLIPTarget()
    clip_target.params = {}
    if len(clip_data) == 1:
        te_model = detect_te_model(clip_data[0])
        if te_model == TEModel.CLIP_G:
            if clip_type == CLIPType.STABLE_CASCADE:
                clip_target.clip = sdxl_clip.StableCascadeClipModel
                clip_target.tokenizer = sdxl_clip.StableCascadeTokenizer
            elif clip_type == CLIPType.SD3:
                clip_target.clip = sd3_clip.sd3_clip(clip_l=False, clip_g=True, t5=False)
                clip_target.tokenizer = sd3_clip.SD3Tokenizer
            elif clip_type == CLIPType.HIDREAM:
                clip_target.clip = hidream.hidream_clip(clip_l=False, clip_g=True, t5=False, llama=False, dtype_t5=None, dtype_llama=None, t5xxl_scaled_fp8=None, llama_scaled_fp8=None)
                clip_target.tokenizer = hidream.HiDreamTokenizer
            else:
                clip_target.clip = sdxl_clip.SDXLRefinerClipModel
                clip_target.tokenizer = sdxl_clip.SDXLTokenizer
        elif te_model == TEModel.CLIP_H:
            clip_target.clip = sd2_clip.SD2ClipModel
            clip_target.tokenizer = sd2_clip.SD2Tokenizer
        elif te_model == TEModel.T5_XXL:
            if clip_type == CLIPType.SD3:
                clip_target.clip = sd3_clip.sd3_clip(clip_l=False, clip_g=False, t5=True, **t5xxl_detect(clip_data))
                clip_target.tokenizer = sd3_clip.SD3Tokenizer
            elif clip_type == CLIPType.LTXV:
<<<<<<< HEAD
                clip_target.clip = lt.ltxv_te(**t5xxl_detect(clip_data))
                clip_target.tokenizer = lt.LTXVT5Tokenizer
            elif clip_type == CLIPType.PIXART:
                clip_target.clip = pixart_t5.pixart_te(**t5xxl_detect(clip_data))
                clip_target.tokenizer = pixart_t5.PixArtTokenizer
=======
                clip_target.clip = comfy.text_encoders.lt.ltxv_te(**t5xxl_detect(clip_data))
                clip_target.tokenizer = comfy.text_encoders.lt.LTXVT5Tokenizer
            elif clip_type == CLIPType.PIXART or clip_type == CLIPType.CHROMA:
                clip_target.clip = comfy.text_encoders.pixart_t5.pixart_te(**t5xxl_detect(clip_data))
                clip_target.tokenizer = comfy.text_encoders.pixart_t5.PixArtTokenizer
>>>>>>> c7b25784
            elif clip_type == CLIPType.WAN:
                clip_target.clip = wan.te(**t5xxl_detect(clip_data))
                clip_target.tokenizer = wan.WanT5Tokenizer
                tokenizer_data["spiece_model"] = clip_data[0].get("spiece_model", None)
            elif clip_type == CLIPType.HIDREAM:
                clip_target.clip = hidream.hidream_clip(**t5xxl_detect(clip_data),
                                                                        clip_l=False, clip_g=False, t5=True, llama=False, dtype_llama=None, llama_scaled_fp8=None)
                clip_target.tokenizer = hidream.HiDreamTokenizer
            else:  # CLIPType.MOCHI
                clip_target.clip = genmo.mochi_te(**t5xxl_detect(clip_data))
                clip_target.tokenizer = genmo.MochiT5Tokenizer
        elif te_model == TEModel.T5_XXL_OLD:
            clip_target.clip = cosmos.te(**t5xxl_detect(clip_data))
            clip_target.tokenizer = cosmos.CosmosT5Tokenizer
        elif te_model == TEModel.T5_XL:
            clip_target.clip = aura_t5.AuraT5Model
            clip_target.tokenizer = aura_t5.AuraT5Tokenizer
        elif te_model == TEModel.T5_BASE:
<<<<<<< HEAD
            clip_target.clip = sa_t5.SAT5Model
            clip_target.tokenizer = sa_t5.SAT5Tokenizer
=======
            if clip_type == CLIPType.ACE or "spiece_model" in clip_data[0]:
                clip_target.clip = comfy.text_encoders.ace.AceT5Model
                clip_target.tokenizer = comfy.text_encoders.ace.AceT5Tokenizer
                tokenizer_data["spiece_model"] = clip_data[0].get("spiece_model", None)
            else:
                clip_target.clip = comfy.text_encoders.sa_t5.SAT5Model
                clip_target.tokenizer = comfy.text_encoders.sa_t5.SAT5Tokenizer
>>>>>>> c7b25784
        elif te_model == TEModel.GEMMA_2_2B:
            clip_target.clip = lumina2.te(**llama_detect(clip_data))
            clip_target.tokenizer = lumina2.LuminaTokenizer
            tokenizer_data["spiece_model"] = clip_data[0].get("spiece_model", None)
        elif te_model == TEModel.LLAMA3_8:
            clip_target.clip = hidream.hidream_clip(**llama_detect(clip_data),
                                                                        clip_l=False, clip_g=False, t5=False, llama=True, dtype_t5=None, t5xxl_scaled_fp8=None)
            clip_target.tokenizer = hidream.HiDreamTokenizer
        else:
            # clip_l
            if clip_type == CLIPType.SD3:
                clip_target.clip = sd3_clip.sd3_clip(clip_l=True, clip_g=False, t5=False)
                clip_target.tokenizer = sd3_clip.SD3Tokenizer
            elif clip_type == CLIPType.HIDREAM:
                clip_target.clip = hidream.hidream_clip(clip_l=True, clip_g=False, t5=False, llama=False, dtype_t5=None, dtype_llama=None, t5xxl_scaled_fp8=None, llama_scaled_fp8=None)
                clip_target.tokenizer = hidream.HiDreamTokenizer
            else:
                clip_target.clip = sd1_clip.SD1ClipModel
                clip_target.tokenizer = sd1_clip.SD1Tokenizer
    elif len(clip_data) == 2:
        if clip_type == CLIPType.SD3:
            te_models = [detect_te_model(clip_data[0]), detect_te_model(clip_data[1])]
            clip_target.clip = sd3_clip.sd3_clip(clip_l=TEModel.CLIP_L in te_models, clip_g=TEModel.CLIP_G in te_models, t5=TEModel.T5_XXL in te_models, **t5xxl_detect(clip_data))
            clip_target.tokenizer = sd3_clip.SD3Tokenizer
        elif clip_type == CLIPType.HUNYUAN_DIT:
            clip_target.clip = hydit.HyditModel
            clip_target.tokenizer = hydit.HyditTokenizer
        elif clip_type == CLIPType.FLUX:
            clip_target.clip = flux.flux_clip(**t5xxl_detect(clip_data))
            clip_target.tokenizer = flux.FluxTokenizer
        elif clip_type == CLIPType.HUNYUAN_VIDEO:
            clip_target.clip = hunyuan_video.hunyuan_video_clip(**llama_detect(clip_data))
            clip_target.tokenizer = hunyuan_video.HunyuanVideoTokenizer
        elif clip_type == CLIPType.HIDREAM:
            # Detect
            hidream_dualclip_classes = []
            for hidream_te in clip_data:
                te_model = detect_te_model(hidream_te)
                hidream_dualclip_classes.append(te_model)

            clip_l = TEModel.CLIP_L in hidream_dualclip_classes
            clip_g = TEModel.CLIP_G in hidream_dualclip_classes
            t5 = TEModel.T5_XXL in hidream_dualclip_classes
            llama = TEModel.LLAMA3_8 in hidream_dualclip_classes

            # Initialize t5xxl_detect and llama_detect kwargs if needed
            t5_kwargs = t5xxl_detect(clip_data) if t5 else {}
            llama_kwargs = llama_detect(clip_data) if llama else {}

            clip_target.clip = hidream.hidream_clip(clip_l=clip_l, clip_g=clip_g, t5=t5, llama=llama, **t5_kwargs, **llama_kwargs)
            clip_target.tokenizer = hidream.HiDreamTokenizer
        else:
            clip_target.clip = sdxl_clip.SDXLClipModel
            clip_target.tokenizer = sdxl_clip.SDXLTokenizer
    elif len(clip_data) == 3:
        clip_target.clip = sd3_clip.sd3_clip(**t5xxl_detect(clip_data))
        clip_target.tokenizer = sd3_clip.SD3Tokenizer
    elif len(clip_data) == 4:
        clip_target.clip = hidream.hidream_clip(**t5xxl_detect(clip_data), **llama_detect(clip_data))
        clip_target.tokenizer = hidream.HiDreamTokenizer

    parameters = 0
    for c in clip_data:
        parameters += utils.calculate_parameters(c)
        tokenizer_data, model_options = long_clipl.model_options_long_clip(c, tokenizer_data, model_options)

    clip = CLIP(clip_target, embedding_directory=embedding_directory, textmodel_json_config=textmodel_json_config, parameters=parameters, tokenizer_data=tokenizer_data, model_options=model_options)
    for c in clip_data:
        m, u = clip.load_sd(c)
        if len(m) > 0:
            logger.warning("clip missing: {}".format(m))

        if len(u) > 0:
            logger.debug("clip unexpected: {}".format(u))
    return clip


def load_gligen(ckpt_path):
    data = utils.load_torch_file(ckpt_path, safe_load=True)
    model = gligen.load_gligen(data)
    if model_management.should_use_fp16():
        model = model.half()
    return model_patcher.ModelPatcher(model, load_device=model_management.get_torch_device(), offload_device=model_management.unet_offload_device())


def load_checkpoint(config_path=None, ckpt_path=None, output_vae=True, output_clip=True, embedding_directory=None, state_dict=None, config=None):
    logger.warning("Warning: The load checkpoint with config function is deprecated and will eventually be removed, please use the other one.")
    model, clip, vae, _ = load_checkpoint_guess_config(ckpt_path, output_vae=output_vae, output_clip=output_clip, output_clipvision=False, embedding_directory=embedding_directory, output_model=True)
    # TODO: this function is a mess and should be removed eventually
    if config is None:
        with open(config_path, 'r') as stream:
            config = yaml.safe_load(stream)
    model_config_params = config['model']['params']
    clip_config = model_config_params['cond_stage_config']

    if "parameterization" in model_config_params:
        if model_config_params["parameterization"] == "v":
            m = model.clone()

            class ModelSamplingAdvanced(model_sampling.ModelSamplingDiscrete, model_sampling.V_PREDICTION):
                pass

            m.add_object_patch("model_sampling", ModelSamplingAdvanced(model.model.model_config))
            model = m

    layer_idx = clip_config.get("params", {}).get("layer_idx", None)
    if layer_idx is not None:
        clip.clip_layer(layer_idx)

    return (model, clip, vae)


def load_checkpoint_guess_config(ckpt_path, output_vae=True, output_clip=True, output_clipvision=False, embedding_directory=None, output_model=True, model_options=None, te_model_options=None):
    if te_model_options is None:
        te_model_options = {}
    if model_options is None:
        model_options = {}
    sd, metadata = utils.load_torch_file(ckpt_path, return_metadata=True)
    out = load_state_dict_guess_config(sd, output_vae, output_clip, output_clipvision, embedding_directory, output_model, model_options, te_model_options=te_model_options, ckpt_path=ckpt_path)
    if out is None:
        raise RuntimeError("Could not detect model type of: {}".format(ckpt_path))
    return out


def load_state_dict_guess_config(sd, output_vae=True, output_clip=True, output_clipvision=False, embedding_directory=None, output_model=True, model_options=None, te_model_options=None, metadata: Optional[str | dict] = None, ckpt_path=""):
    if te_model_options is None:
        te_model_options = {}
    if model_options is None:
        model_options = {}
    clip = None
    clipvision = None
    vae = None
    model = None
    _model_patcher = None
    inital_load_device = None

    diffusion_model_prefix = model_detection.unet_prefix_from_state_dict(sd)
    parameters = utils.calculate_parameters(sd, diffusion_model_prefix)
    weight_dtype = utils.weight_dtype(sd, diffusion_model_prefix)
    load_device = model_management.get_torch_device()

    model_config = model_detection.model_config_from_unet(sd, diffusion_model_prefix, metadata=metadata)
    if model_config is None:
        logging.warning("Warning, This is not a checkpoint file, trying to load it as a diffusion model only.")
        diffusion_model = load_diffusion_model_state_dict(sd, model_options={})
        if diffusion_model is None:
            return None
        return (diffusion_model, None, VAE(sd={}), None)  # The VAE object is there to throw an exception if it's actually used'


    unet_weight_dtype = list(model_config.supported_inference_dtypes)
    if model_config.scaled_fp8 is not None:
        weight_dtype = None

    model_config.custom_operations = model_options.get("custom_operations", None)
    unet_dtype = model_options.get("dtype", model_options.get("weight_dtype", None))

    if unet_dtype is None:
        unet_dtype = model_management.unet_dtype(model_params=parameters, supported_dtypes=unet_weight_dtype, weight_dtype=weight_dtype)

    manual_cast_dtype = model_management.unet_manual_cast(unet_dtype, load_device, model_config.supported_inference_dtypes)
    model_config.set_inference_dtype(unet_dtype, manual_cast_dtype)

    if model_config.clip_vision_prefix is not None:
        if output_clipvision:
            clipvision = clip_vision.load_clipvision_from_sd(sd, model_config.clip_vision_prefix, True)

    if output_model:
        inital_load_device = model_management.unet_initial_load_device(parameters, unet_dtype)
        model = model_config.get_model(sd, diffusion_model_prefix, device=inital_load_device)
        model.load_model_weights(sd, diffusion_model_prefix)

    if output_vae:
        vae_sd = utils.state_dict_prefix_replace(sd, {k: "" for k in model_config.vae_key_prefix}, filter_keys=True)
        vae_sd = model_config.process_vae_state_dict(vae_sd)
        vae = VAE(sd=vae_sd, metadata=metadata)

    if output_clip:
        clip_target = model_config.clip_target(state_dict=sd)
        if clip_target is not None:
            clip_sd = model_config.process_clip_state_dict(sd)
            if len(clip_sd) > 0:
                parameters = utils.calculate_parameters(clip_sd)
                clip = CLIP(clip_target, embedding_directory=embedding_directory, tokenizer_data=clip_sd, parameters=parameters, model_options=te_model_options)
                m, u = clip.load_sd(clip_sd, full_model=True)
                if len(m) > 0:
                    m_filter = list(filter(lambda a: ".logit_scale" not in a and ".transformer.text_projection.weight" not in a, m))
                    if len(m_filter) > 0:
                        logger.warning("clip missing: {}".format(m))
                    else:
                        logger.debug("clip missing: {}".format(m))

                if len(u) > 0:
                    logger.debug("clip unexpected {}:".format(u))
            else:
                logger.warning(f"no CLIP/text encoder weights in checkpoint {ckpt_path}, the text encoder model will not be loaded.")

    left_over = sd.keys()
    if len(left_over) > 0:
        logger.debug("left over keys: {}".format(left_over))

    if output_model:
        _model_patcher = model_patcher.ModelPatcher(model, load_device=load_device, offload_device=model_management.unet_offload_device(), ckpt_name=os.path.basename(ckpt_path))
        if inital_load_device != torch.device("cpu"):
            model_management.load_models_gpu([_model_patcher], force_full_load=True)

    return (_model_patcher, clip, vae, clipvision)


def load_diffusion_model_state_dict(sd, model_options: dict = None, ckpt_path: Optional[str] = ""):  # load unet in diffusers or regular format
    if model_options is None:
        model_options = {}
    dtype = model_options.get("dtype", None)

    # Allow loading unets from checkpoint files
    diffusion_model_prefix = model_detection.unet_prefix_from_state_dict(sd)
    temp_sd = utils.state_dict_prefix_replace(sd, {diffusion_model_prefix: ""}, filter_keys=True)
    if len(temp_sd) > 0:
        sd = temp_sd

    parameters = utils.calculate_parameters(sd)
    weight_dtype = utils.weight_dtype(sd)
    load_device = model_management.get_torch_device()
    model_config = model_detection.model_config_from_unet(sd, "")

    if model_config is not None:
        new_sd = sd
    else:
        new_sd = model_detection.convert_diffusers_mmdit(sd, "")
        if new_sd is not None:  # diffusers mmdit
            model_config = model_detection.model_config_from_unet(new_sd, "")
            if model_config is None:
                return None
        else:  # diffusers unet
            model_config = model_detection.model_config_from_diffusers_unet(sd)
            if model_config is None:
                return None

            diffusers_keys = utils.unet_to_diffusers(model_config.unet_config)

            new_sd = {}
            for k in diffusers_keys:
                if k in sd:
                    new_sd[diffusers_keys[k]] = sd.pop(k)
                else:
                    logger.warning("{} {}".format(diffusers_keys[k], k))

    offload_device = model_management.unet_offload_device()
    unet_weight_dtype = list(model_config.supported_inference_dtypes)
    if model_config.scaled_fp8 is not None:
        weight_dtype = None

    if dtype is None:
        unet_dtype = model_management.unet_dtype(model_params=parameters, supported_dtypes=unet_weight_dtype, weight_dtype=weight_dtype)
    else:
        unet_dtype = dtype

    manual_cast_dtype = model_management.unet_manual_cast(unet_dtype, load_device, model_config.supported_inference_dtypes)
    model_config.set_inference_dtype(unet_dtype, manual_cast_dtype)
    model_config.custom_operations = model_options.get("custom_operations", model_config.custom_operations)
    if model_options.get("fp8_optimizations", False):
        model_config.optimizations["fp8"] = True

    model = model_config.get_model(new_sd, "")
    model = model.to(offload_device)
    model.load_model_weights(new_sd, "")
    left_over = sd.keys()
    if len(left_over) > 0:
        logger.info("left over keys in unet: {}".format(left_over))
    return model_patcher.ModelPatcher(model, load_device=load_device, offload_device=offload_device, ckpt_name=os.path.basename(ckpt_path))


def load_diffusion_model(unet_path, model_options: dict = None):
    if model_options is None:
        model_options = {}
    sd = utils.load_torch_file(unet_path)
    model = load_diffusion_model_state_dict(sd, model_options=model_options, ckpt_path=unet_path)
    if model is None:
        logger.error("ERROR UNSUPPORTED UNET {}".format(unet_path))
        raise RuntimeError("ERROR: Could not detect model type of: {}".format(unet_path))
    return model


def load_unet(unet_path, dtype=None):
    logging.warning("The load_unet function has been deprecated and will be removed please switch to: load_diffusion_model")
    return load_diffusion_model(unet_path, model_options={"dtype": dtype})


def load_unet_state_dict(sd, dtype=None):
    logging.warning("The load_unet_state_dict function has been deprecated and will be removed please switch to: load_diffusion_model_state_dict")
    return load_diffusion_model_state_dict(sd, model_options={"dtype": dtype})


def save_checkpoint(output_path, model, clip=None, vae=None, clip_vision=None, metadata=None, extra_keys={}):
    clip_sd = None
    load_models = [model]
    if clip is not None:
        load_models.append(clip.load_model())
        clip_sd = clip.get_sd()
    vae_sd = None
    if vae is not None:
        vae_sd = vae.get_sd()

    model_management.load_models_gpu(load_models, force_patch_weights=True)
    clip_vision_sd = clip_vision.get_sd() if clip_vision is not None else None
    sd = model.model.state_dict_for_saving(clip_sd, vae_sd, clip_vision_sd)
    for k in extra_keys:
        sd[k] = extra_keys[k]

    for k in sd:
        t = sd[k]
        if not t.is_contiguous():
            sd[k] = t.contiguous()

    utils.save_torch_file(sd, output_path, metadata=metadata)<|MERGE_RESOLUTION|>--- conflicted
+++ resolved
@@ -3,23 +3,6 @@
 import dataclasses
 import json
 import logging
-<<<<<<< HEAD
-=======
-
-from comfy import model_management
-from comfy.utils import ProgressBar
-from .ldm.models.autoencoder import AutoencoderKL, AutoencodingEngine
-from .ldm.cascade.stage_a import StageA
-from .ldm.cascade.stage_c_coder import StageC_coder
-from .ldm.audio.autoencoder import AudioOobleckVAE
-import comfy.ldm.genmo.vae.model
-import comfy.ldm.lightricks.vae.causal_video_autoencoder
-import comfy.ldm.cosmos.vae
-import comfy.ldm.wan.vae
-import comfy.ldm.hunyuan3d.vae
-import comfy.ldm.ace.vae.music_dcae_pipeline
-import yaml
->>>>>>> c7b25784
 import math
 import os.path
 from enum import Enum
@@ -38,9 +21,9 @@
 from . import model_sampling
 from . import sd1_clip
 from . import sdxl_clip
-<<<<<<< HEAD
 from . import utils
 from .hooks import EnumHookMode
+from .ldm.ace.vae.music_dcae_pipeline import MusicDCAE
 from .ldm.audio.autoencoder import AudioOobleckVAE
 from .ldm.cascade.stage_a import StageA
 from .ldm.cascade.stage_c_coder import StageC_coder
@@ -70,41 +53,13 @@
 from .text_encoders import sd2_clip
 from .text_encoders import sd3_clip
 from .text_encoders import wan
+from .text_encoders import ace
 from .utils import ProgressBar
 
 logger = logging.getLogger(__name__)
 
 
 def load_lora_for_models(model, clip, _lora, strength_model, strength_clip):
-=======
-import comfy.text_encoders.sd2_clip
-import comfy.text_encoders.sd3_clip
-import comfy.text_encoders.sa_t5
-import comfy.text_encoders.aura_t5
-import comfy.text_encoders.pixart_t5
-import comfy.text_encoders.hydit
-import comfy.text_encoders.flux
-import comfy.text_encoders.long_clipl
-import comfy.text_encoders.genmo
-import comfy.text_encoders.lt
-import comfy.text_encoders.hunyuan_video
-import comfy.text_encoders.cosmos
-import comfy.text_encoders.lumina2
-import comfy.text_encoders.wan
-import comfy.text_encoders.hidream
-import comfy.text_encoders.ace
-
-import comfy.model_patcher
-import comfy.lora
-import comfy.lora_convert
-import comfy.hooks
-import comfy.t2i_adapter.adapter
-import comfy.taesd.taesd
-
-import comfy.ldm.flux.redux
-
-def load_lora_for_models(model, clip, lora, strength_model, strength_clip):
->>>>>>> c7b25784
     key_map = {}
     if model is not None:
         key_map = lora.model_lora_keys_unet(model.model, key_map)
@@ -176,12 +131,8 @@
             model_management.load_models_gpu([self.patcher], force_full_load=True)
         self.layer_idx = None
         self.use_clip_schedule = False
-<<<<<<< HEAD
         logger.debug("CLIP/text encoder model load device: {}, offload device: {}, current: {}, dtype: {}".format(load_device, offload_device, params['device'], dtype))
-=======
-        logging.info("CLIP/text encoder model load device: {}, offload device: {}, current: {}, dtype: {}".format(load_device, offload_device, params['device'], dtype))
         self.tokenizer_options = {}
->>>>>>> c7b25784
 
     def clone(self):
         n = CLIP(no_init=True)
@@ -502,7 +453,7 @@
                 self.first_stage_model = ShapeVAE(**ddconfig)
                 self.working_dtypes = [torch.float16, torch.bfloat16, torch.float32]
             elif "vocoder.backbone.channel_layers.0.0.bias" in sd: #Ace Step Audio
-                self.first_stage_model = comfy.ldm.ace.vae.music_dcae_pipeline.MusicDCAE(source_sample_rate=44100)
+                self.first_stage_model = MusicDCAE(source_sample_rate=44100)
                 self.memory_used_encode = lambda shape, dtype: (shape[2] * 330) * model_management.dtype_size(dtype)
                 self.memory_used_decode = lambda shape, dtype: (shape[2] * shape[3] * 87000) * model_management.dtype_size(dtype)
                 self.latent_channels = 8
@@ -573,10 +524,6 @@
         return output
 
     def decode_tiled_1d(self, samples, tile_x=128, overlap=32):
-<<<<<<< HEAD
-        decode_fn = lambda a: self.first_stage_model.decode(a.to(self.vae_dtype).to(self.device)).float()
-        return self.process_output(utils.tiled_scale_multidim(samples, decode_fn, tile=(tile_x,), overlap=overlap, upscale_amount=self.upscale_ratio, out_channels=self.output_channels, output_device=self.output_device))
-=======
         if samples.ndim == 3:
             decode_fn = lambda a: self.first_stage_model.decode(a.to(self.vae_dtype).to(self.device)).float()
         else:
@@ -584,8 +531,7 @@
             samples = samples.reshape((og_shape[0], og_shape[1] * og_shape[2], -1))
             decode_fn = lambda a: self.first_stage_model.decode(a.reshape((-1, og_shape[1], og_shape[2], a.shape[-1])).to(self.vae_dtype).to(self.device)).float()
 
-        return self.process_output(comfy.utils.tiled_scale_multidim(samples, decode_fn, tile=(tile_x,), overlap=overlap, upscale_amount=self.upscale_ratio, out_channels=self.output_channels, output_device=self.output_device))
->>>>>>> c7b25784
+        return self.process_output(utils.tiled_scale_multidim(samples, decode_fn, tile=(tile_x,), overlap=overlap, upscale_amount=self.upscale_ratio, out_channels=self.output_channels, output_device=self.output_device))
 
     def decode_tiled_3d(self, samples, tile_t=999, tile_x=32, tile_y=32, overlap=(1, 8, 8)):
         decode_fn = lambda a: self.first_stage_model.decode(a.to(self.vae_dtype).to(self.device)).float()
@@ -604,11 +550,6 @@
         samples /= 3.0
         return samples
 
-<<<<<<< HEAD
-    def encode_tiled_1d(self, samples, tile_x=128 * 2048, overlap=32 * 2048):
-        encode_fn = lambda a: self.first_stage_model.encode((self.process_input(a)).to(self.vae_dtype).to(self.device)).float()
-        return utils.tiled_scale_multidim(samples, encode_fn, tile=(tile_x,), overlap=overlap, upscale_amount=(1 / self.downscale_ratio), out_channels=self.latent_channels, output_device=self.output_device)
-=======
     def encode_tiled_1d(self, samples, tile_x=256 * 2048, overlap=64 * 2048):
         if self.latent_dim == 1:
             encode_fn = lambda a: self.first_stage_model.encode((self.process_input(a)).to(self.vae_dtype).to(self.device)).float()
@@ -622,12 +563,11 @@
             upscale_amount = 1 / self.downscale_ratio
             encode_fn = lambda a: self.first_stage_model.encode((self.process_input(a)).to(self.vae_dtype).to(self.device)).reshape(1, out_channels, -1).float()
 
-        out = comfy.utils.tiled_scale_multidim(samples, encode_fn, tile=(tile_x,), overlap=overlap, upscale_amount=upscale_amount, out_channels=out_channels, output_device=self.output_device)
+        out = utils.tiled_scale_multidim(samples, encode_fn, tile=(tile_x,), overlap=overlap, upscale_amount=upscale_amount, out_channels=out_channels, output_device=self.output_device)
         if self.latent_dim == 1:
             return out
         else:
             return out.reshape(samples.shape[0], self.latent_channels, extra_channel_size, -1)
->>>>>>> c7b25784
 
     def encode_tiled_3d(self, samples, tile_t=9999, tile_x=512, tile_y=512, overlap=(1, 64, 64)):
         encode_fn = lambda a: self.first_stage_model.encode((self.process_input(a)).to(self.vae_dtype).to(self.device)).float()
@@ -948,19 +888,11 @@
                 clip_target.clip = sd3_clip.sd3_clip(clip_l=False, clip_g=False, t5=True, **t5xxl_detect(clip_data))
                 clip_target.tokenizer = sd3_clip.SD3Tokenizer
             elif clip_type == CLIPType.LTXV:
-<<<<<<< HEAD
                 clip_target.clip = lt.ltxv_te(**t5xxl_detect(clip_data))
                 clip_target.tokenizer = lt.LTXVT5Tokenizer
-            elif clip_type == CLIPType.PIXART:
+            elif clip_type == CLIPType.PIXART or clip_type == CLIPType.CHROMA:
                 clip_target.clip = pixart_t5.pixart_te(**t5xxl_detect(clip_data))
                 clip_target.tokenizer = pixart_t5.PixArtTokenizer
-=======
-                clip_target.clip = comfy.text_encoders.lt.ltxv_te(**t5xxl_detect(clip_data))
-                clip_target.tokenizer = comfy.text_encoders.lt.LTXVT5Tokenizer
-            elif clip_type == CLIPType.PIXART or clip_type == CLIPType.CHROMA:
-                clip_target.clip = comfy.text_encoders.pixart_t5.pixart_te(**t5xxl_detect(clip_data))
-                clip_target.tokenizer = comfy.text_encoders.pixart_t5.PixArtTokenizer
->>>>>>> c7b25784
             elif clip_type == CLIPType.WAN:
                 clip_target.clip = wan.te(**t5xxl_detect(clip_data))
                 clip_target.tokenizer = wan.WanT5Tokenizer
@@ -979,18 +911,13 @@
             clip_target.clip = aura_t5.AuraT5Model
             clip_target.tokenizer = aura_t5.AuraT5Tokenizer
         elif te_model == TEModel.T5_BASE:
-<<<<<<< HEAD
-            clip_target.clip = sa_t5.SAT5Model
-            clip_target.tokenizer = sa_t5.SAT5Tokenizer
-=======
             if clip_type == CLIPType.ACE or "spiece_model" in clip_data[0]:
-                clip_target.clip = comfy.text_encoders.ace.AceT5Model
-                clip_target.tokenizer = comfy.text_encoders.ace.AceT5Tokenizer
+                clip_target.clip = ace.AceT5Model
+                clip_target.tokenizer = ace.AceT5Tokenizer
                 tokenizer_data["spiece_model"] = clip_data[0].get("spiece_model", None)
             else:
-                clip_target.clip = comfy.text_encoders.sa_t5.SAT5Model
-                clip_target.tokenizer = comfy.text_encoders.sa_t5.SAT5Tokenizer
->>>>>>> c7b25784
+                clip_target.clip = sa_t5.SAT5Model
+                clip_target.tokenizer = sa_t5.SAT5Tokenizer
         elif te_model == TEModel.GEMMA_2_2B:
             clip_target.clip = lumina2.te(**llama_detect(clip_data))
             clip_target.tokenizer = lumina2.LuminaTokenizer
