from __future__ import annotations

import dataclasses
import logging
from enum import Enum
from typing import Any, Optional

import torch
import yaml

from . import clip_vision
from . import diffusers_convert
from . import gligen
from . import lora
from . import model_detection
from . import model_management
from . import model_patcher
from . import model_sampling
from . import sd1_clip
from . import sd2_clip
from . import sdxl_clip
<<<<<<< HEAD
from . import utils
from .ldm.cascade.stage_a import StageA
from .ldm.cascade.stage_c_coder import StageC_coder
from .ldm.models.autoencoder import AutoencoderKL, AutoencodingEngine
from .t2i_adapter import adapter
from .taesd import taesd
=======
from . import sd3_clip
>>>>>>> 8c4a9bef


def load_model_weights(model, sd):
    m, u = model.load_state_dict(sd, strict=False)
    m = set(m)
    unexpected_keys = set(u)

    k = list(sd.keys())
    for x in k:
        if x not in unexpected_keys:
            w = sd.pop(x)
            del w
    if len(m) > 0:
        logging.warning("missing {}".format(m))
    return model


def load_clip_weights(model, sd):
    k = list(sd.keys())
    for x in k:
        if x.startswith("cond_stage_model.transformer.") and not x.startswith("cond_stage_model.transformer.text_model."):
            y = x.replace("cond_stage_model.transformer.", "cond_stage_model.transformer.text_model.")
            sd[y] = sd.pop(x)

    if 'cond_stage_model.transformer.text_model.embeddings.position_ids' in sd:
        ids = sd['cond_stage_model.transformer.text_model.embeddings.position_ids']
        if ids.dtype == torch.float32:
            sd['cond_stage_model.transformer.text_model.embeddings.position_ids'] = ids.round()

    sd = utils.clip_text_transformers_convert(sd, "cond_stage_model.model.", "cond_stage_model.transformer.")
    return load_model_weights(model, sd)


def load_lora_for_models(model, clip, _lora, strength_model, strength_clip):
    key_map = {}
    if model is not None:
        key_map = lora.model_lora_keys_unet(model.model, key_map)
    if clip is not None:
        key_map = lora.model_lora_keys_clip(clip.cond_stage_model, key_map)

    loaded = lora.load_lora(_lora, key_map)
    if model is not None:
        new_modelpatcher = model.clone()
        k = new_modelpatcher.add_patches(loaded, strength_model)
    else:
        k = ()
        new_modelpatcher = None

    if clip is not None:
        new_clip = clip.clone()
        k1 = new_clip.add_patches(loaded, strength_clip)
    else:
        k1 = ()
        new_clip = None
    k = set(k)
    k1 = set(k1)
    for x in loaded:
        if (x not in k) and (x not in k1):
            logging.warning("NOT LOADED {}".format(x))

    return (new_modelpatcher, new_clip)


class CLIP:
    def __init__(self, target: CLIPTarget = None, embedding_directory=None, no_init=False, textmodel_json_config=None):
        if no_init:
            return
        params = target.params.copy()
        clip = target.clip
        tokenizer = target.tokenizer

        load_device = model_management.text_encoder_device()
        offload_device = model_management.text_encoder_offload_device()
        params['device'] = offload_device
        params['dtype'] = model_management.text_encoder_dtype(load_device)
        if "textmodel_json_config" not in params and textmodel_json_config is not None:
            params['textmodel_json_config'] = textmodel_json_config

        self.cond_stage_model = clip(**(params))

        self.tokenizer: "sd1_clip.SD1Tokenizer" = tokenizer(embedding_directory=embedding_directory)
        self.patcher = model_patcher.ModelPatcher(self.cond_stage_model, load_device=load_device, offload_device=offload_device)
        self.layer_idx = None

    def clone(self):
        n = CLIP(no_init=True)
        n.patcher = self.patcher.clone()
        n.cond_stage_model = self.cond_stage_model
        # cloning the tokenizer allows the vocab updates to work more idiomatically
        n.tokenizer = self.tokenizer.clone()
        n.layer_idx = self.layer_idx
        return n

    def add_patches(self, patches, strength_patch=1.0, strength_model=1.0):
        return self.patcher.add_patches(patches, strength_patch, strength_model)

    def clip_layer(self, layer_idx):
        self.layer_idx = layer_idx

    def tokenize(self, text, return_word_ids=False):
        return self.tokenizer.tokenize_with_weights(text, return_word_ids)

    def encode_from_tokens(self, tokens, return_pooled=False):
        self.cond_stage_model.reset_clip_options()

        if self.layer_idx is not None:
            self.cond_stage_model.set_clip_options({"layer": self.layer_idx})

        if return_pooled == "unprojected":
            self.cond_stage_model.set_clip_options({"projected_pooled": False})

        self.load_model()
        cond, pooled = self.cond_stage_model.encode_token_weights(tokens)
        if return_pooled:
            return cond, pooled
        return cond

    def encode(self, text):
        tokens = self.tokenize(text)
        return self.encode_from_tokens(tokens)

    def load_sd(self, sd, full_model=False):
        if full_model:
            return self.cond_stage_model.load_state_dict(sd, strict=False)
        else:
            return self.cond_stage_model.load_sd(sd)

    def get_sd(self):
        return self.cond_stage_model.state_dict()

    def load_model(self):
        model_management.load_model_gpu(self.patcher)
        return self.patcher

    def get_key_patches(self):
        return self.patcher.get_key_patches()


class VAE:
    def __init__(self, sd=None, device=None, config=None, dtype=None):
        if 'decoder.up_blocks.0.resnets.0.norm1.weight' in sd.keys():  # diffusers format
            sd = diffusers_convert.convert_vae_state_dict(sd)

        self.memory_used_encode = lambda shape, dtype: (1767 * shape[2] * shape[3]) * model_management.dtype_size(dtype)  # These are for AutoencoderKL and need tweaking (should be lower)
        self.memory_used_decode = lambda shape, dtype: (2178 * shape[2] * shape[3] * 64) * model_management.dtype_size(dtype)
        self.downscale_ratio = 8
        self.upscale_ratio = 8
        self.latent_channels = 4
        self.process_input = lambda image: image * 2.0 - 1.0
        self.process_output = lambda image: torch.clamp((image + 1.0) / 2.0, min=0.0, max=1.0)

        if config is None:
            if "decoder.mid.block_1.mix_factor" in sd:
                encoder_config = {'double_z': True, 'z_channels': 4, 'resolution': 256, 'in_channels': 3, 'out_ch': 3, 'ch': 128, 'ch_mult': [1, 2, 4, 4], 'num_res_blocks': 2, 'attn_resolutions': [], 'dropout': 0.0}
                decoder_config = encoder_config.copy()
                decoder_config["video_kernel_size"] = [3, 1, 1]
                decoder_config["alpha"] = 0.0
                self.first_stage_model = AutoencodingEngine(regularizer_config={'target': "comfy.ldm.models.autoencoder.DiagonalGaussianRegularizer"},
                                                            encoder_config={'target': "comfy.ldm.modules.diffusionmodules.model.Encoder", 'params': encoder_config},
                                                            decoder_config={'target': "comfy.ldm.modules.temporal_ae.VideoDecoder", 'params': decoder_config})
            elif "taesd_decoder.1.weight" in sd:
                self.first_stage_model = taesd.TAESD()
            elif "vquantizer.codebook.weight" in sd:  # VQGan: stage a of stable cascade
                self.first_stage_model = StageA()
                self.downscale_ratio = 4
                self.upscale_ratio = 4
                # TODO
                # self.memory_used_encode
                # self.memory_used_decode
                self.process_input = lambda image: image
                self.process_output = lambda image: image
            elif "backbone.1.0.block.0.1.num_batches_tracked" in sd:  # effnet: encoder for stage c latent of stable cascade
                self.first_stage_model = StageC_coder()
                self.downscale_ratio = 32
                self.latent_channels = 16
                new_sd = {}
                for k in sd:
                    new_sd["encoder.{}".format(k)] = sd[k]
                sd = new_sd
            elif "blocks.11.num_batches_tracked" in sd:  # previewer: decoder for stage c latent of stable cascade
                self.first_stage_model = StageC_coder()
                self.latent_channels = 16
                new_sd = {}
                for k in sd:
                    new_sd["previewer.{}".format(k)] = sd[k]
                sd = new_sd
            elif "encoder.backbone.1.0.block.0.1.num_batches_tracked" in sd:  # combined effnet and previewer for stable cascade
                self.first_stage_model = StageC_coder()
                self.downscale_ratio = 32
                self.latent_channels = 16
            elif "decoder.conv_in.weight" in sd:
                # default SD1.x/SD2.x VAE parameters
                ddconfig = {'double_z': True, 'z_channels': 4, 'resolution': 256, 'in_channels': 3, 'out_ch': 3, 'ch': 128, 'ch_mult': [1, 2, 4, 4], 'num_res_blocks': 2, 'attn_resolutions': [], 'dropout': 0.0}

                if 'encoder.down.2.downsample.conv.weight' not in sd and 'decoder.up.3.upsample.conv.weight' not in sd:  # Stable diffusion x4 upscaler VAE
                    ddconfig['ch_mult'] = [1, 2, 4]
                    self.downscale_ratio = 4
                    self.upscale_ratio = 4

                self.latent_channels = ddconfig['z_channels'] = sd["decoder.conv_in.weight"].shape[1]
                if 'quant_conv.weight' in sd:
                    self.first_stage_model = AutoencoderKL(ddconfig=ddconfig, embed_dim=4)
                else:
                    self.first_stage_model = AutoencodingEngine(regularizer_config={'target': "comfy.ldm.models.autoencoder.DiagonalGaussianRegularizer"},
                                                                encoder_config={'target': "comfy.ldm.modules.diffusionmodules.model.Encoder", 'params': ddconfig},
                                                                decoder_config={'target': "comfy.ldm.modules.diffusionmodules.model.Decoder", 'params': ddconfig})
            else:
                logging.warning("WARNING: No VAE weights detected, VAE not initalized.")
                self.first_stage_model = None
                return
        else:
            self.first_stage_model = AutoencoderKL(**(config['params']))
        self.first_stage_model = self.first_stage_model.eval()

        m, u = self.first_stage_model.load_state_dict(sd, strict=False)
        if len(m) > 0:
            logging.warning("Missing VAE keys {}".format(m))

        if len(u) > 0:
            logging.debug("Leftover VAE keys {}".format(u))

        if device is None:
            device = model_management.vae_device()
        self.device = device
        offload_device = model_management.vae_offload_device()
        if dtype is None:
            dtype = model_management.vae_dtype()
        self.vae_dtype = dtype
        self.first_stage_model.to(self.vae_dtype)
        self.output_device = model_management.intermediate_device()

        self.patcher = model_patcher.ModelPatcher(self.first_stage_model, load_device=self.device, offload_device=offload_device)

    def vae_encode_crop_pixels(self, pixels):
        x = (pixels.shape[1] // self.downscale_ratio) * self.downscale_ratio
        y = (pixels.shape[2] // self.downscale_ratio) * self.downscale_ratio
        if pixels.shape[1] != x or pixels.shape[2] != y:
            x_offset = (pixels.shape[1] % self.downscale_ratio) // 2
            y_offset = (pixels.shape[2] % self.downscale_ratio) // 2
            pixels = pixels[:, x_offset:x + x_offset, y_offset:y + y_offset, :]
        return pixels

    def decode_tiled_(self, samples, tile_x=64, tile_y=64, overlap=16):
        steps = samples.shape[0] * utils.get_tiled_scale_steps(samples.shape[3], samples.shape[2], tile_x, tile_y, overlap)
        steps += samples.shape[0] * utils.get_tiled_scale_steps(samples.shape[3], samples.shape[2], tile_x // 2, tile_y * 2, overlap)
        steps += samples.shape[0] * utils.get_tiled_scale_steps(samples.shape[3], samples.shape[2], tile_x * 2, tile_y // 2, overlap)
        pbar = utils.ProgressBar(steps)

        decode_fn = lambda a: self.first_stage_model.decode(a.to(self.vae_dtype).to(self.device)).float()
        output = self.process_output(
            (utils.tiled_scale(samples, decode_fn, tile_x // 2, tile_y * 2, overlap, upscale_amount=self.upscale_ratio, output_device=self.output_device, pbar=pbar) +
             utils.tiled_scale(samples, decode_fn, tile_x * 2, tile_y // 2, overlap, upscale_amount=self.upscale_ratio, output_device=self.output_device, pbar=pbar) +
             utils.tiled_scale(samples, decode_fn, tile_x, tile_y, overlap, upscale_amount=self.upscale_ratio, output_device=self.output_device, pbar=pbar))
            / 3.0)
        return output

    def encode_tiled_(self, pixel_samples, tile_x=512, tile_y=512, overlap=64):
        steps = pixel_samples.shape[0] * utils.get_tiled_scale_steps(pixel_samples.shape[3], pixel_samples.shape[2], tile_x, tile_y, overlap)
        steps += pixel_samples.shape[0] * utils.get_tiled_scale_steps(pixel_samples.shape[3], pixel_samples.shape[2], tile_x // 2, tile_y * 2, overlap)
        steps += pixel_samples.shape[0] * utils.get_tiled_scale_steps(pixel_samples.shape[3], pixel_samples.shape[2], tile_x * 2, tile_y // 2, overlap)
        pbar = utils.ProgressBar(steps)

        encode_fn = lambda a: self.first_stage_model.encode((self.process_input(a)).to(self.vae_dtype).to(self.device)).float()
        samples = utils.tiled_scale(pixel_samples, encode_fn, tile_x, tile_y, overlap, upscale_amount=(1 / self.downscale_ratio), out_channels=self.latent_channels, output_device=self.output_device, pbar=pbar)
        samples += utils.tiled_scale(pixel_samples, encode_fn, tile_x * 2, tile_y // 2, overlap, upscale_amount=(1 / self.downscale_ratio), out_channels=self.latent_channels, output_device=self.output_device, pbar=pbar)
        samples += utils.tiled_scale(pixel_samples, encode_fn, tile_x // 2, tile_y * 2, overlap, upscale_amount=(1 / self.downscale_ratio), out_channels=self.latent_channels, output_device=self.output_device, pbar=pbar)
        samples /= 3.0
        return samples

    def decode(self, samples_in):
        try:
            memory_used = self.memory_used_decode(samples_in.shape, self.vae_dtype)
            model_management.load_models_gpu([self.patcher], memory_required=memory_used)
            free_memory = model_management.get_free_memory(self.device)
            batch_number = int(free_memory / memory_used)
            batch_number = max(1, batch_number)

            pixel_samples = torch.empty((samples_in.shape[0], 3, round(samples_in.shape[2] * self.upscale_ratio), round(samples_in.shape[3] * self.upscale_ratio)), device=self.output_device)
            for x in range(0, samples_in.shape[0], batch_number):
                samples = samples_in[x:x + batch_number].to(self.vae_dtype).to(self.device)
                pixel_samples[x:x + batch_number] = self.process_output(self.first_stage_model.decode(samples).to(self.output_device).float())
        except model_management.OOM_EXCEPTION as e:
            logging.warning("Warning: Ran out of memory when regular VAE decoding, retrying with tiled VAE decoding.")
            pixel_samples = self.decode_tiled_(samples_in)

        pixel_samples = pixel_samples.to(self.output_device).movedim(1, -1)
        return pixel_samples

    def decode_tiled(self, samples, tile_x=64, tile_y=64, overlap=16):
        model_management.load_model_gpu(self.patcher)
        output = self.decode_tiled_(samples, tile_x, tile_y, overlap)
        return output.movedim(1, -1)

    def encode(self, pixel_samples):
        pixel_samples = self.vae_encode_crop_pixels(pixel_samples)
        pixel_samples = pixel_samples.movedim(-1, 1)
        try:
            memory_used = self.memory_used_encode(pixel_samples.shape, self.vae_dtype)
            model_management.load_models_gpu([self.patcher], memory_required=memory_used)
            free_memory = model_management.get_free_memory(self.device)
            batch_number = int(free_memory / memory_used)
            batch_number = max(1, batch_number)
            samples = torch.empty((pixel_samples.shape[0], self.latent_channels, round(pixel_samples.shape[2] // self.downscale_ratio), round(pixel_samples.shape[3] // self.downscale_ratio)), device=self.output_device)
            for x in range(0, pixel_samples.shape[0], batch_number):
                pixels_in = self.process_input(pixel_samples[x:x + batch_number]).to(self.vae_dtype).to(self.device)
                samples[x:x + batch_number] = self.first_stage_model.encode(pixels_in).to(self.output_device).float()

        except model_management.OOM_EXCEPTION as e:
            logging.warning("Warning: Ran out of memory when regular VAE encoding, retrying with tiled VAE encoding.")
            samples = self.encode_tiled_(pixel_samples)

        return samples

    def encode_tiled(self, pixel_samples, tile_x=512, tile_y=512, overlap=64):
        pixel_samples = self.vae_encode_crop_pixels(pixel_samples)
        model_management.load_model_gpu(self.patcher)
        pixel_samples = pixel_samples.movedim(-1, 1)
        samples = self.encode_tiled_(pixel_samples, tile_x=tile_x, tile_y=tile_y, overlap=overlap)
        return samples

    def get_sd(self):
        return self.first_stage_model.state_dict()


class StyleModel:
    def __init__(self, model, device="cpu"):
        self.model = model

    def get_cond(self, input):
        return self.model(input.last_hidden_state)


def load_style_model(ckpt_path):
    model_data = utils.load_torch_file(ckpt_path, safe_load=True)
    keys = model_data.keys()
    if "style_embedding" in keys:
        model = adapter.StyleAdapter(width=1024, context_dim=768, num_head=8, n_layes=3, num_token=8)
    else:
        raise Exception("invalid style model {}".format(ckpt_path))
    model.load_state_dict(model_data)
    return StyleModel(model)


class CLIPType(Enum):
    STABLE_DIFFUSION = 1
    STABLE_CASCADE = 2


@dataclasses.dataclass
class CLIPTarget:
    clip: Optional[Any] = None
    vae: Optional[Any] = None
    params: Optional[dict] = dataclasses.field(default_factory=dict)
    tokenizer: Optional[Any] = None


def load_clip(ckpt_paths, embedding_directory=None, clip_type=CLIPType.STABLE_DIFFUSION, textmodel_json_config: str | dict | None = None):
    clip_data = []
    for p in ckpt_paths:
        clip_data.append(utils.load_torch_file(p, safe_load=True))

    for i in range(len(clip_data)):
        if "transformer.resblocks.0.ln_1.weight" in clip_data[i]:
            clip_data[i] = utils.clip_text_transformers_convert(clip_data[i], "", "")
        else:
            if "text_projection" in clip_data[i]:
                clip_data[i]["text_projection.weight"] = clip_data[i]["text_projection"].transpose(0, 1)  # old models saved with the CLIPSave node

    clip_target = CLIPTarget()
    clip_target.params = {}
    if len(clip_data) == 1:
        if "text_model.encoder.layers.30.mlp.fc1.weight" in clip_data[0]:
            if clip_type == CLIPType.STABLE_CASCADE:
                clip_target.clip = sdxl_clip.StableCascadeClipModel
                clip_target.tokenizer = sdxl_clip.StableCascadeTokenizer
            else:
                clip_target.clip = sdxl_clip.SDXLRefinerClipModel
                clip_target.tokenizer = sdxl_clip.SDXLTokenizer
        elif "text_model.encoder.layers.22.mlp.fc1.weight" in clip_data[0]:
            clip_target.clip = sd2_clip.SD2ClipModel
            clip_target.tokenizer = sd2_clip.SD2Tokenizer
        else:
            clip_target.clip = sd1_clip.SD1ClipModel
            clip_target.tokenizer = sd1_clip.SD1Tokenizer
    elif len(clip_data) == 2:
        clip_target.clip = sdxl_clip.SDXLClipModel
        clip_target.tokenizer = sdxl_clip.SDXLTokenizer
    elif len(clip_data) == 3:
        clip_target.clip = sd3_clip.SD3ClipModel
        clip_target.tokenizer = sd3_clip.SD3Tokenizer

    clip = CLIP(clip_target, embedding_directory=embedding_directory, textmodel_json_config=textmodel_json_config)
    for c in clip_data:
        m, u = clip.load_sd(c)
        if len(m) > 0:
            logging.warning("clip missing: {}".format(m))

        if len(u) > 0:
            logging.debug("clip unexpected: {}".format(u))
    return clip


def load_gligen(ckpt_path):
    data = utils.load_torch_file(ckpt_path, safe_load=True)
    model = gligen.load_gligen(data)
    if model_management.should_use_fp16():
        model = model.half()
    return model_patcher.ModelPatcher(model, load_device=model_management.get_torch_device(), offload_device=model_management.unet_offload_device())


def load_checkpoint(config_path=None, ckpt_path=None, output_vae=True, output_clip=True, embedding_directory=None, state_dict=None, config=None):
    logging.warning("Warning: The load checkpoint with config function is deprecated and will eventually be removed, please use the other one.")
    model, clip, vae, _ = load_checkpoint_guess_config(ckpt_path, output_vae=output_vae, output_clip=output_clip, output_clipvision=False, embedding_directory=embedding_directory, output_model=True)
    # TODO: this function is a mess and should be removed eventually
    if config is None:
        with open(config_path, 'r') as stream:
            config = yaml.safe_load(stream)
    model_config_params = config['model']['params']
    clip_config = model_config_params['cond_stage_config']
    scale_factor = model_config_params['scale_factor']

    if "parameterization" in model_config_params:
        if model_config_params["parameterization"] == "v":
            m = model.clone()

            class ModelSamplingAdvanced(model_sampling.ModelSamplingDiscrete, model_sampling.V_PREDICTION):
                pass

            m.add_object_patch("model_sampling", ModelSamplingAdvanced(model.model.model_config))
            model = m

    layer_idx = clip_config.get("params", {}).get("layer_idx", None)
    if layer_idx is not None:
        clip.clip_layer(layer_idx)

    return (model, clip, vae)


def load_checkpoint_guess_config(ckpt_path, output_vae=True, output_clip=True, output_clipvision=False, embedding_directory=None, output_model=True):
    sd = utils.load_torch_file(ckpt_path)
    sd_keys = sd.keys()
    clip = None
    clipvision = None
    vae = None
    model = None
    _model_patcher = None
    clip_target = None

    parameters = utils.calculate_parameters(sd, "model.diffusion_model.")
    load_device = model_management.get_torch_device()

    model_config = model_detection.model_config_from_unet(sd, "model.diffusion_model.")
    unet_dtype = model_management.unet_dtype(model_params=parameters, supported_dtypes=model_config.supported_inference_dtypes)
    manual_cast_dtype = model_management.unet_manual_cast(unet_dtype, load_device, model_config.supported_inference_dtypes)
    model_config.set_inference_dtype(unet_dtype, manual_cast_dtype)

    if model_config is None:
        raise RuntimeError("ERROR: Could not detect model type of: {}".format(ckpt_path))

    if model_config.clip_vision_prefix is not None:
        if output_clipvision:
            clipvision = clip_vision.load_clipvision_from_sd(sd, model_config.clip_vision_prefix, True)

    if output_model:
        inital_load_device = model_management.unet_initial_load_device(parameters, unet_dtype)
        offload_device = model_management.unet_offload_device()
        model = model_config.get_model(sd, "model.diffusion_model.", device=inital_load_device)
        model.load_model_weights(sd, "model.diffusion_model.")

    if output_vae:
        vae_sd = utils.state_dict_prefix_replace(sd, {k: "" for k in model_config.vae_key_prefix}, filter_keys=True)
        vae_sd = model_config.process_vae_state_dict(vae_sd)
        vae = VAE(sd=vae_sd)

    if output_clip:
        clip_target = model_config.clip_target()
        if clip_target is not None:
            clip_sd = model_config.process_clip_state_dict(sd)
            if len(clip_sd) > 0:
                clip = CLIP(clip_target, embedding_directory=embedding_directory)
                m, u = clip.load_sd(clip_sd, full_model=True)
                if len(m) > 0:
                    m_filter = list(filter(lambda a: ".logit_scale" not in a and ".transformer.text_projection.weight" not in a, m))
                    if len(m_filter) > 0:
                        logging.warning("clip missing: {}".format(m))
                    else:
                        logging.debug("clip missing: {}".format(m))

                if len(u) > 0:
                    logging.debug("clip unexpected {}:".format(u))
            else:
                logging.warning("no CLIP/text encoder weights in checkpoint, the text encoder model will not be loaded.")

    left_over = sd.keys()
    if len(left_over) > 0:
        logging.debug("left over keys: {}".format(left_over))

    if output_model:
        _model_patcher = model_patcher.ModelPatcher(model, load_device=load_device, offload_device=model_management.unet_offload_device(), current_device=inital_load_device)
        if inital_load_device != torch.device("cpu"):
            logging.info("loaded straight to GPU")
            model_management.load_model_gpu(_model_patcher)

    return (_model_patcher, clip, vae, clipvision)


def load_unet_state_dict(sd):  # load unet in diffusers format
    parameters = utils.calculate_parameters(sd)
    unet_dtype = model_management.unet_dtype(model_params=parameters)
    load_device = model_management.get_torch_device()

    if "input_blocks.0.0.weight" in sd or 'clf.1.weight' in sd:  # ldm or stable cascade
        model_config = model_detection.model_config_from_unet(sd, "")
        if model_config is None:
            return None
        new_sd = sd

    else:  # diffusers
        model_config = model_detection.model_config_from_diffusers_unet(sd)
        if model_config is None:
            return None

        diffusers_keys = utils.unet_to_diffusers(model_config.unet_config)

        new_sd = {}
        for k in diffusers_keys:
            if k in sd:
                new_sd[diffusers_keys[k]] = sd.pop(k)
            else:
                logging.warning("{} {}".format(diffusers_keys[k], k))

    offload_device = model_management.unet_offload_device()
    unet_dtype = model_management.unet_dtype(model_params=parameters, supported_dtypes=model_config.supported_inference_dtypes)
    manual_cast_dtype = model_management.unet_manual_cast(unet_dtype, load_device, model_config.supported_inference_dtypes)
    model_config.set_inference_dtype(unet_dtype, manual_cast_dtype)
    model = model_config.get_model(new_sd, "")
    model = model.to(offload_device)
    model.load_model_weights(new_sd, "")
    left_over = sd.keys()
    if len(left_over) > 0:
        logging.info("left over keys in unet: {}".format(left_over))
    return model_patcher.ModelPatcher(model, load_device=load_device, offload_device=offload_device)


def load_unet(unet_path):
    sd = utils.load_torch_file(unet_path)
    model = load_unet_state_dict(sd)
    if model is None:
        logging.error("ERROR UNSUPPORTED UNET {}".format(unet_path))
        raise RuntimeError("ERROR: Could not detect model type of: {}".format(unet_path))
    return model


def save_checkpoint(output_path, model, clip=None, vae=None, clip_vision=None, metadata=None, extra_keys={}):
    clip_sd = None
    load_models = [model]
    if clip is not None:
        load_models.append(clip.load_model())
        clip_sd = clip.get_sd()

    model_management.load_models_gpu(load_models, force_patch_weights=True)
    clip_vision_sd = clip_vision.get_sd() if clip_vision is not None else None
    sd = model.model.state_dict_for_saving(clip_sd, vae.get_sd(), clip_vision_sd)
    for k in extra_keys:
        sd[k] = extra_keys[k]

    utils.save_torch_file(sd, output_path, metadata=metadata)<|MERGE_RESOLUTION|>--- conflicted
+++ resolved
@@ -19,16 +19,13 @@
 from . import sd1_clip
 from . import sd2_clip
 from . import sdxl_clip
-<<<<<<< HEAD
 from . import utils
 from .ldm.cascade.stage_a import StageA
 from .ldm.cascade.stage_c_coder import StageC_coder
 from .ldm.models.autoencoder import AutoencoderKL, AutoencodingEngine
 from .t2i_adapter import adapter
 from .taesd import taesd
-=======
 from . import sd3_clip
->>>>>>> 8c4a9bef
 
 
 def load_model_weights(model, sd):
