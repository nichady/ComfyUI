--- conflicted
+++ resolved
@@ -20,7 +20,6 @@
 from . import model_sampling
 from . import sd1_clip
 from . import sdxl_clip
-<<<<<<< HEAD
 from . import utils
 from .hooks import EnumHookMode
 from .ldm.audio.autoencoder import AudioOobleckVAE
@@ -43,6 +42,7 @@
 from .text_encoders import hydit
 from .text_encoders import long_clipl
 from .text_encoders import lt
+from .text_encoders import lumina2
 from .text_encoders import pixart_t5
 from .text_encoders import sa_t5
 from .text_encoders import sd2_clip
@@ -53,32 +53,6 @@
 
 
 def load_lora_for_models(model, clip, _lora, strength_model, strength_clip):
-=======
-import comfy.text_encoders.sd2_clip
-import comfy.text_encoders.sd3_clip
-import comfy.text_encoders.sa_t5
-import comfy.text_encoders.aura_t5
-import comfy.text_encoders.pixart_t5
-import comfy.text_encoders.hydit
-import comfy.text_encoders.flux
-import comfy.text_encoders.long_clipl
-import comfy.text_encoders.genmo
-import comfy.text_encoders.lt
-import comfy.text_encoders.hunyuan_video
-import comfy.text_encoders.cosmos
-import comfy.text_encoders.lumina2
-
-import comfy.model_patcher
-import comfy.lora
-import comfy.lora_convert
-import comfy.hooks
-import comfy.t2i_adapter.adapter
-import comfy.taesd.taesd
-
-import comfy.ldm.flux.redux
-
-def load_lora_for_models(model, clip, lora, strength_model, strength_clip):
->>>>>>> 96d891cb
     key_map = {}
     if model is not None:
         key_map = lora.model_lora_keys_unet(model.model, key_map)
@@ -793,12 +767,8 @@
             if "text_projection" in clip_data[i]:
                 clip_data[i]["text_projection.weight"] = clip_data[i]["text_projection"].transpose(0, 1)  # old models saved with the CLIPSave node
 
-<<<<<<< HEAD
+    tokenizer_data = {}
     clip_target = CLIPTarget()
-=======
-    tokenizer_data = {}
-    clip_target = EmptyClass()
->>>>>>> 96d891cb
     clip_target.params = {}
     if len(clip_data) == 1:
         te_model = detect_te_model(clip_data[0])
@@ -835,17 +805,12 @@
             clip_target.clip = aura_t5.AuraT5Model
             clip_target.tokenizer = aura_t5.AuraT5Tokenizer
         elif te_model == TEModel.T5_BASE:
-<<<<<<< HEAD
             clip_target.clip = sa_t5.SAT5Model
             clip_target.tokenizer = sa_t5.SAT5Tokenizer
-=======
-            clip_target.clip = comfy.text_encoders.sa_t5.SAT5Model
-            clip_target.tokenizer = comfy.text_encoders.sa_t5.SAT5Tokenizer
         elif te_model == TEModel.GEMMA_2_2B:
-            clip_target.clip = comfy.text_encoders.lumina2.te(**llama_detect(clip_data))
-            clip_target.tokenizer = comfy.text_encoders.lumina2.LuminaTokenizer
+            clip_target.clip = lumina2.te(**llama_detect(clip_data))
+            clip_target.tokenizer = lumina2.LuminaTokenizer
             tokenizer_data["spiece_model"] = clip_data[0].get("spiece_model", None)
->>>>>>> 96d891cb
         else:
             if clip_type == CLIPType.SD3:
                 clip_target.clip = sd3_clip.sd3_clip(clip_l=True, clip_g=False, t5=False)
