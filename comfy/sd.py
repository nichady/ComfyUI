--- conflicted
+++ resolved
@@ -1,20 +1,7 @@
 from __future__ import annotations
 
-<<<<<<< HEAD
 import dataclasses
 import logging
-=======
-from comfy import model_management
-from comfy.utils import ProgressBar
-from .ldm.models.autoencoder import AutoencoderKL, AutoencodingEngine
-from .ldm.cascade.stage_a import StageA
-from .ldm.cascade.stage_c_coder import StageC_coder
-from .ldm.audio.autoencoder import AudioOobleckVAE
-import comfy.ldm.genmo.vae.model
-import comfy.ldm.lightricks.vae.causal_video_autoencoder
-import comfy.ldm.cosmos.vae
-import yaml
->>>>>>> 31831e6e
 import math
 import os.path
 from enum import Enum
@@ -33,12 +20,12 @@
 from . import model_sampling
 from . import sd1_clip
 from . import sdxl_clip
-<<<<<<< HEAD
 from . import utils
 from .hooks import EnumHookMode
 from .ldm.audio.autoencoder import AudioOobleckVAE
 from .ldm.cascade.stage_a import StageA
 from .ldm.cascade.stage_c_coder import StageC_coder
+from .ldm.cosmos.vae import CausalContinuousVideoTokenizer
 from .ldm.flux.redux import ReduxImageEncoder
 from .ldm.genmo.vae import model as genmo_model
 from .ldm.lightricks.vae import causal_video_autoencoder as lightricks
@@ -48,6 +35,7 @@
 from .t2i_adapter import adapter
 from .taesd import taesd
 from .text_encoders import aura_t5
+from .text_encoders import cosmos
 from .text_encoders import flux
 from .text_encoders import genmo
 from .text_encoders import hunyuan_video
@@ -64,31 +52,6 @@
 
 
 def load_lora_for_models(model, clip, _lora, strength_model, strength_clip):
-=======
-import comfy.text_encoders.sd2_clip
-import comfy.text_encoders.sd3_clip
-import comfy.text_encoders.sa_t5
-import comfy.text_encoders.aura_t5
-import comfy.text_encoders.pixart_t5
-import comfy.text_encoders.hydit
-import comfy.text_encoders.flux
-import comfy.text_encoders.long_clipl
-import comfy.text_encoders.genmo
-import comfy.text_encoders.lt
-import comfy.text_encoders.hunyuan_video
-import comfy.text_encoders.cosmos
-
-import comfy.model_patcher
-import comfy.lora
-import comfy.lora_convert
-import comfy.hooks
-import comfy.t2i_adapter.adapter
-import comfy.taesd.taesd
-
-import comfy.ldm.flux.redux
-
-def load_lora_for_models(model, clip, lora, strength_model, strength_clip):
->>>>>>> 31831e6e
     key_map = {}
     if model is not None:
         key_map = lora.model_lora_keys_unet(model.model, key_map)
@@ -160,11 +123,7 @@
             model_management.load_models_gpu([self.patcher], force_full_load=True)
         self.layer_idx = None
         self.use_clip_schedule = False
-<<<<<<< HEAD
-        logger.info("CLIP model load device: {}, offload device: {}, current: {}, dtype: {}".format(load_device, offload_device, params['device'], dtype))
-=======
-        logging.info("CLIP/text encoder model load device: {}, offload device: {}, current: {}, dtype: {}".format(load_device, offload_device, params['device'], dtype))
->>>>>>> 31831e6e
+        logger.info("CLIP/text encoder model load device: {}, offload device: {}, current: {}, dtype: {}".format(load_device, offload_device, params['device'], dtype))
 
     def clone(self):
         n = CLIP(no_init=True)
@@ -439,8 +398,8 @@
                 self.latent_dim = 3
                 self.latent_channels = 16
                 ddconfig = {'z_channels': 16, 'latent_channels': self.latent_channels, 'z_factor': 1, 'resolution': 1024, 'in_channels': 3, 'out_channels': 3, 'channels': 128, 'channels_mult': [2, 4, 4], 'num_res_blocks': 2, 'attn_resolutions': [32], 'dropout': 0.0, 'patch_size': 4, 'num_groups': 1, 'temporal_compression': 8, 'spacial_compression': 8}
-                self.first_stage_model = comfy.ldm.cosmos.vae.CausalContinuousVideoTokenizer(**ddconfig)
-                #TODO: these values are a bit off because this is not a standard VAE
+                self.first_stage_model = CausalContinuousVideoTokenizer(**ddconfig)
+                # TODO: these values are a bit off because this is not a standard VAE
                 self.memory_used_decode = lambda shape, dtype: (50 * shape[2] * shape[3] * shape[4] * (8 * 8 * 8)) * model_management.dtype_size(dtype)
                 self.memory_used_encode = lambda shape, dtype: (50 * (round((shape[2] + 7) / 8) * 8) * shape[3] * shape[4]) * model_management.dtype_size(dtype)
                 self.working_dtypes = [torch.bfloat16, torch.float32]
@@ -656,7 +615,7 @@
             maximum = pixel_samples.shape[2]
             maximum = self.upscale_ratio[0](self.downscale_ratio[0](maximum))
 
-            samples = self.encode_tiled_3d(pixel_samples[:,:,:maximum], **args)
+            samples = self.encode_tiled_3d(pixel_samples[:, :, :maximum], **args)
         else:
             raise ValueError(f"unsupported values dim {dims}")
 
@@ -682,6 +641,7 @@
             return round(self.upscale_ratio[0](8192) / 8192)
         except:
             return None
+
 
 class StyleModel:
     def __init__(self, model, device="cpu"):
@@ -773,13 +733,8 @@
     weight_name_old = "encoder.block.23.layer.1.DenseReluDense.wi.weight"
 
     for sd in clip_data:
-<<<<<<< HEAD
-        if weight_name in sd:
+        if weight_name in sd or weight_name_old in sd:
             return sd3_clip.t5_xxl_detect(sd)
-=======
-        if weight_name in sd or weight_name_old in sd:
-            return comfy.text_encoders.sd3_clip.t5_xxl_detect(sd)
->>>>>>> 31831e6e
 
     return {}
 
@@ -832,22 +787,14 @@
                 clip_target.clip = lt.ltxv_te(**t5xxl_detect(clip_data))
                 clip_target.tokenizer = lt.LTXVT5Tokenizer
             elif clip_type == CLIPType.PIXART:
-<<<<<<< HEAD
                 clip_target.clip = pixart_t5.pixart_te(**t5xxl_detect(clip_data))
                 clip_target.tokenizer = pixart_t5.PixArtTokenizer
             else:  # CLIPType.MOCHI
                 clip_target.clip = genmo.mochi_te(**t5xxl_detect(clip_data))
                 clip_target.tokenizer = genmo.MochiT5Tokenizer
-=======
-                clip_target.clip = comfy.text_encoders.pixart_t5.pixart_te(**t5xxl_detect(clip_data))
-                clip_target.tokenizer = comfy.text_encoders.pixart_t5.PixArtTokenizer
-            else: #CLIPType.MOCHI
-                clip_target.clip = comfy.text_encoders.genmo.mochi_te(**t5xxl_detect(clip_data))
-                clip_target.tokenizer = comfy.text_encoders.genmo.MochiT5Tokenizer
         elif te_model == TEModel.T5_XXL_OLD:
-            clip_target.clip = comfy.text_encoders.cosmos.te(**t5xxl_detect(clip_data))
-            clip_target.tokenizer = comfy.text_encoders.cosmos.CosmosT5Tokenizer
->>>>>>> 31831e6e
+            clip_target.clip = cosmos.te(**t5xxl_detect(clip_data))
+            clip_target.tokenizer = cosmos.CosmosT5Tokenizer
         elif te_model == TEModel.T5_XL:
             clip_target.clip = aura_t5.AuraT5Model
             clip_target.tokenizer = aura_t5.AuraT5Tokenizer
@@ -1021,12 +968,7 @@
     if output_model:
         _model_patcher = model_patcher.ModelPatcher(model, load_device=load_device, offload_device=model_management.unet_offload_device(), ckpt_name=os.path.basename(ckpt_path))
         if inital_load_device != torch.device("cpu"):
-<<<<<<< HEAD
             model_management.load_models_gpu([_model_patcher], force_full_load=True)
-=======
-            logging.info("loaded diffusion model directly to GPU")
-            model_management.load_models_gpu([model_patcher], force_full_load=True)
->>>>>>> 31831e6e
 
     return (_model_patcher, clip, vae, clipvision)
 
