--- conflicted
+++ resolved
@@ -21,7 +21,6 @@
 from . import model_sampling
 from . import sd1_clip
 from . import sdxl_clip
-<<<<<<< HEAD
 from . import utils
 from .hooks import EnumHookMode
 from .ldm.ace.vae.music_dcae_pipeline import MusicDCAE
@@ -55,42 +54,13 @@
 from .text_encoders import sd3_clip
 from .text_encoders import wan
 from .text_encoders import ace
+from .text_encoders import omnigen2
 from .utils import ProgressBar
 
 logger = logging.getLogger(__name__)
 
 
 def load_lora_for_models(model, clip, _lora, strength_model, strength_clip):
-=======
-import comfy.text_encoders.sd2_clip
-import comfy.text_encoders.sd3_clip
-import comfy.text_encoders.sa_t5
-import comfy.text_encoders.aura_t5
-import comfy.text_encoders.pixart_t5
-import comfy.text_encoders.hydit
-import comfy.text_encoders.flux
-import comfy.text_encoders.long_clipl
-import comfy.text_encoders.genmo
-import comfy.text_encoders.lt
-import comfy.text_encoders.hunyuan_video
-import comfy.text_encoders.cosmos
-import comfy.text_encoders.lumina2
-import comfy.text_encoders.wan
-import comfy.text_encoders.hidream
-import comfy.text_encoders.ace
-import comfy.text_encoders.omnigen2
-
-import comfy.model_patcher
-import comfy.lora
-import comfy.lora_convert
-import comfy.hooks
-import comfy.t2i_adapter.adapter
-import comfy.taesd.taesd
-
-import comfy.ldm.flux.redux
-
-def load_lora_for_models(model, clip, lora, strength_model, strength_clip):
->>>>>>> bd951a71
     key_map = {}
     if model is not None:
         key_map = lora.model_lora_keys_unet(model.model, key_map)
@@ -960,14 +930,10 @@
         elif te_model == TEModel.LLAMA3_8:
             clip_target.clip = hidream.hidream_clip(**llama_detect(clip_data),
                                                                         clip_l=False, clip_g=False, t5=False, llama=True, dtype_t5=None, t5xxl_scaled_fp8=None)
-<<<<<<< HEAD
             clip_target.tokenizer = hidream.HiDreamTokenizer
-=======
-            clip_target.tokenizer = comfy.text_encoders.hidream.HiDreamTokenizer
         elif te_model == TEModel.QWEN25_3B:
-            clip_target.clip = comfy.text_encoders.omnigen2.te(**llama_detect(clip_data))
-            clip_target.tokenizer = comfy.text_encoders.omnigen2.Omnigen2Tokenizer
->>>>>>> bd951a71
+            clip_target.clip = omnigen2.te(**llama_detect(clip_data))
+            clip_target.tokenizer = omnigen2.Omnigen2Tokenizer
         else:
             # clip_l
             if clip_type == CLIPType.SD3:
@@ -1249,13 +1215,8 @@
     model.load_model_weights(new_sd, "")
     left_over = sd.keys()
     if len(left_over) > 0:
-<<<<<<< HEAD
-        logger.info("left over keys in unet: {}".format(left_over))
+        logger.info("left over keys in diffusion model: {}".format(left_over))
     return model_patcher.ModelPatcher(model, load_device=load_device, offload_device=offload_device, ckpt_name=os.path.basename(ckpt_path))
-=======
-        logging.info("left over keys in diffusion model: {}".format(left_over))
-    return comfy.model_patcher.ModelPatcher(model, load_device=load_device, offload_device=offload_device)
->>>>>>> bd951a71
 
 
 def load_diffusion_model(unet_path, model_options: dict = None):
@@ -1264,11 +1225,7 @@
     sd = utils.load_torch_file(unet_path)
     model = load_diffusion_model_state_dict(sd, model_options=model_options, ckpt_path=unet_path)
     if model is None:
-<<<<<<< HEAD
-        logger.error("ERROR UNSUPPORTED UNET {}".format(unet_path))
-=======
-        logging.error("ERROR UNSUPPORTED DIFFUSION MODEL {}".format(unet_path))
->>>>>>> bd951a71
+        logger.error("ERROR UNSUPPORTED DIFFUSION MODEL {}".format(unet_path))
         raise RuntimeError("ERROR: Could not detect model type of: {}".format(unet_path))
     return model
 
