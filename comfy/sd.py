--- conflicted
+++ resolved
@@ -549,13 +549,8 @@
     if output_model:
         _model_patcher = model_patcher.ModelPatcher(model, load_device=load_device, offload_device=model_management.unet_offload_device(), current_device=inital_load_device)
         if inital_load_device != torch.device("cpu"):
-<<<<<<< HEAD
-            logging.warning("loaded straight to GPU")
+            logging.info("loaded straight to GPU")
             model_management.load_model_gpu(_model_patcher)
-=======
-            logging.info("loaded straight to GPU")
-            model_management.load_model_gpu(model_patcher)
->>>>>>> 2a813c3b
 
     return (_model_patcher, clip, vae, clipvision)
 
@@ -594,13 +589,8 @@
     model.load_model_weights(new_sd, "")
     left_over = sd.keys()
     if len(left_over) > 0:
-<<<<<<< HEAD
-        logging.warning("left over keys in unet: {}".format(left_over))
+        logging.info("left over keys in unet: {}".format(left_over))
     return model_patcher.ModelPatcher(model, load_device=load_device, offload_device=offload_device)
-=======
-        logging.info("left over keys in unet: {}".format(left_over))
-    return comfy.model_patcher.ModelPatcher(model, load_device=load_device, offload_device=offload_device)
->>>>>>> 2a813c3b
 
 def load_unet(unet_path):
     sd = utils.load_torch_file(unet_path)
