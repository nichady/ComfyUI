--- conflicted
+++ resolved
@@ -610,11 +610,7 @@
     model_management.load_models_gpu(load_models)
     clip_vision_sd = clip_vision.get_sd() if clip_vision is not None else None
     sd = model.model.state_dict_for_saving(clip_sd, vae.get_sd(), clip_vision_sd)
-<<<<<<< HEAD
-    utils.save_torch_file(sd, output_path, metadata=metadata)
-=======
     for k in extra_keys:
         sd[k] = extra_keys[k]
 
-    comfy.utils.save_torch_file(sd, output_path, metadata=metadata)
->>>>>>> 30abc324
+    utils.save_torch_file(sd, output_path, metadata=metadata)