import torch

<<<<<<< HEAD
from . import model_management
=======
from comfy import model_management
>>>>>>> 9321198d
from .ldm.models.autoencoder import AutoencoderKL, AutoencodingEngine
import yaml

from . import utils

from . import clip_vision
from . import gligen
from . import diffusers_convert
from . import model_base
from . import model_detection

from . import sd1_clip
from . import sd2_clip
from . import sdxl_clip

from . import model_patcher
from . import lora
from .t2i_adapter import adapter
from . import supported_models_base
from .taesd import taesd

def load_model_weights(model, sd):
    m, u = model.load_state_dict(sd, strict=False)
    m = set(m)
    unexpected_keys = set(u)

    k = list(sd.keys())
    for x in k:
        if x not in unexpected_keys:
            w = sd.pop(x)
            del w
    if len(m) > 0:
        print("missing", m)
    return model

def load_clip_weights(model, sd):
    k = list(sd.keys())
    for x in k:
        if x.startswith("cond_stage_model.transformer.") and not x.startswith("cond_stage_model.transformer.text_model."):
            y = x.replace("cond_stage_model.transformer.", "cond_stage_model.transformer.text_model.")
            sd[y] = sd.pop(x)

    if 'cond_stage_model.transformer.text_model.embeddings.position_ids' in sd:
        ids = sd['cond_stage_model.transformer.text_model.embeddings.position_ids']
        if ids.dtype == torch.float32:
            sd['cond_stage_model.transformer.text_model.embeddings.position_ids'] = ids.round()

    sd = utils.transformers_convert(sd, "cond_stage_model.model.", "cond_stage_model.transformer.text_model.", 24)
    return load_model_weights(model, sd)


def load_lora_for_models(model, clip, _lora, strength_model, strength_clip):
    key_map = {}
    if model is not None:
        key_map = lora.model_lora_keys_unet(model.model, key_map)
    if clip is not None:
        key_map = lora.model_lora_keys_clip(clip.cond_stage_model, key_map)

    loaded = lora.load_lora(_lora, key_map)
    if model is not None:
        new_modelpatcher = model.clone()
        k = new_modelpatcher.add_patches(loaded, strength_model)
    else:
        k = ()
        new_modelpatcher = None

    if clip is not None:
        new_clip = clip.clone()
        k1 = new_clip.add_patches(loaded, strength_clip)
    else:
        k1 = ()
        new_clip = None
    k = set(k)
    k1 = set(k1)
    for x in loaded:
        if (x not in k) and (x not in k1):
            print("NOT LOADED", x)

    return (new_modelpatcher, new_clip)


class CLIP:
    def __init__(self, target=None, embedding_directory=None, no_init=False):
        if no_init:
            return
        params = target.params.copy()
        clip = target.clip
        tokenizer = target.tokenizer

        load_device = model_management.text_encoder_device()
        offload_device = model_management.text_encoder_offload_device()
        params['device'] = offload_device
        params['dtype'] = model_management.text_encoder_dtype(load_device)

        self.cond_stage_model = clip(**(params))

        self.tokenizer = tokenizer(embedding_directory=embedding_directory)
        self.patcher = model_patcher.ModelPatcher(self.cond_stage_model, load_device=load_device, offload_device=offload_device)
        self.layer_idx = None

    def clone(self):
        n = CLIP(no_init=True)
        n.patcher = self.patcher.clone()
        n.cond_stage_model = self.cond_stage_model
        n.tokenizer = self.tokenizer
        n.layer_idx = self.layer_idx
        return n

    def add_patches(self, patches, strength_patch=1.0, strength_model=1.0):
        return self.patcher.add_patches(patches, strength_patch, strength_model)

    def clip_layer(self, layer_idx):
        self.layer_idx = layer_idx

    def tokenize(self, text, return_word_ids=False):
        return self.tokenizer.tokenize_with_weights(text, return_word_ids)

    def encode_from_tokens(self, tokens, return_pooled=False):
        if self.layer_idx is not None:
            self.cond_stage_model.clip_layer(self.layer_idx)
        else:
            self.cond_stage_model.reset_clip_layer()

        self.load_model()
        cond, pooled = self.cond_stage_model.encode_token_weights(tokens)
        if return_pooled:
            return cond, pooled
        return cond

    def encode(self, text):
        tokens = self.tokenize(text)
        return self.encode_from_tokens(tokens)

    def load_sd(self, sd):
        return self.cond_stage_model.load_sd(sd)

    def get_sd(self):
        return self.cond_stage_model.state_dict()

    def load_model(self):
        model_management.load_model_gpu(self.patcher)
        return self.patcher

    def get_key_patches(self):
        return self.patcher.get_key_patches()

class VAE:
    def __init__(self, sd=None, device=None, config=None, dtype=None):
        if 'decoder.up_blocks.0.resnets.0.norm1.weight' in sd.keys(): #diffusers format
            sd = diffusers_convert.convert_vae_state_dict(sd)

        self.memory_used_encode = lambda shape, dtype: (1767 * shape[2] * shape[3]) * model_management.dtype_size(dtype) #These are for AutoencoderKL and need tweaking (should be lower)
        self.memory_used_decode = lambda shape, dtype: (2178 * shape[2] * shape[3] * 64) * model_management.dtype_size(dtype)
        self.downscale_ratio = 8
        self.latent_channels = 4

        if config is None:
            if "decoder.mid.block_1.mix_factor" in sd:
                encoder_config = {'double_z': True, 'z_channels': 4, 'resolution': 256, 'in_channels': 3, 'out_ch': 3, 'ch': 128, 'ch_mult': [1, 2, 4, 4], 'num_res_blocks': 2, 'attn_resolutions': [], 'dropout': 0.0}
                decoder_config = encoder_config.copy()
                decoder_config["video_kernel_size"] = [3, 1, 1]
                decoder_config["alpha"] = 0.0
                self.first_stage_model = AutoencodingEngine(regularizer_config={'target': "comfy.ldm.models.autoencoder.DiagonalGaussianRegularizer"},
                                                            encoder_config={'target': "comfy.ldm.modules.diffusionmodules.model.Encoder", 'params': encoder_config},
                                                            decoder_config={'target': "comfy.ldm.modules.temporal_ae.VideoDecoder", 'params': decoder_config})
            elif "taesd_decoder.1.weight" in sd:
                self.first_stage_model = taesd.TAESD()
            else:
                #default SD1.x/SD2.x VAE parameters
                ddconfig = {'double_z': True, 'z_channels': 4, 'resolution': 256, 'in_channels': 3, 'out_ch': 3, 'ch': 128, 'ch_mult': [1, 2, 4, 4], 'num_res_blocks': 2, 'attn_resolutions': [], 'dropout': 0.0}

                if 'encoder.down.2.downsample.conv.weight' not in sd: #Stable diffusion x4 upscaler VAE
                    ddconfig['ch_mult'] = [1, 2, 4]
                    self.downscale_ratio = 4

                self.first_stage_model = AutoencoderKL(ddconfig=ddconfig, embed_dim=4)
        else:
            self.first_stage_model = AutoencoderKL(**(config['params']))
        self.first_stage_model = self.first_stage_model.eval()

        m, u = self.first_stage_model.load_state_dict(sd, strict=False)
        if len(m) > 0:
            print("Missing VAE keys", m)

        if len(u) > 0:
            print("Leftover VAE keys", u)

        if device is None:
            device = model_management.vae_device()
        self.device = device
        offload_device = model_management.vae_offload_device()
        if dtype is None:
            dtype = model_management.vae_dtype()
        self.vae_dtype = dtype
        self.first_stage_model.to(self.vae_dtype)
        self.output_device = model_management.intermediate_device()

        self.patcher = model_patcher.ModelPatcher(self.first_stage_model, load_device=self.device, offload_device=offload_device)

    def decode_tiled_(self, samples, tile_x=64, tile_y=64, overlap = 16):
        steps = samples.shape[0] * utils.get_tiled_scale_steps(samples.shape[3], samples.shape[2], tile_x, tile_y, overlap)
        steps += samples.shape[0] * utils.get_tiled_scale_steps(samples.shape[3], samples.shape[2], tile_x // 2, tile_y * 2, overlap)
        steps += samples.shape[0] * utils.get_tiled_scale_steps(samples.shape[3], samples.shape[2], tile_x * 2, tile_y // 2, overlap)
        pbar = utils.ProgressBar(steps)

        decode_fn = lambda a: (self.first_stage_model.decode(a.to(self.vae_dtype).to(self.device)) + 1.0).float()
        output = torch.clamp((
            (utils.tiled_scale(samples, decode_fn, tile_x // 2, tile_y * 2, overlap, upscale_amount = self.downscale_ratio, output_device=self.output_device, pbar = pbar) +
            utils.tiled_scale(samples, decode_fn, tile_x * 2, tile_y // 2, overlap, upscale_amount = self.downscale_ratio, output_device=self.output_device, pbar = pbar) +
             utils.tiled_scale(samples, decode_fn, tile_x, tile_y, overlap, upscale_amount = self.downscale_ratio, output_device=self.output_device, pbar = pbar))
            / 3.0) / 2.0, min=0.0, max=1.0)
        return output

    def encode_tiled_(self, pixel_samples, tile_x=512, tile_y=512, overlap = 64):
        steps = pixel_samples.shape[0] * utils.get_tiled_scale_steps(pixel_samples.shape[3], pixel_samples.shape[2], tile_x, tile_y, overlap)
        steps += pixel_samples.shape[0] * utils.get_tiled_scale_steps(pixel_samples.shape[3], pixel_samples.shape[2], tile_x // 2, tile_y * 2, overlap)
        steps += pixel_samples.shape[0] * utils.get_tiled_scale_steps(pixel_samples.shape[3], pixel_samples.shape[2], tile_x * 2, tile_y // 2, overlap)
        pbar = utils.ProgressBar(steps)

        encode_fn = lambda a: self.first_stage_model.encode((2. * a - 1.).to(self.vae_dtype).to(self.device)).float()
        samples = utils.tiled_scale(pixel_samples, encode_fn, tile_x, tile_y, overlap, upscale_amount = (1/self.downscale_ratio), out_channels=self.latent_channels, output_device=self.output_device, pbar=pbar)
        samples += utils.tiled_scale(pixel_samples, encode_fn, tile_x * 2, tile_y // 2, overlap, upscale_amount = (1/self.downscale_ratio), out_channels=self.latent_channels, output_device=self.output_device, pbar=pbar)
        samples += utils.tiled_scale(pixel_samples, encode_fn, tile_x // 2, tile_y * 2, overlap, upscale_amount = (1/self.downscale_ratio), out_channels=self.latent_channels, output_device=self.output_device, pbar=pbar)
        samples /= 3.0
        return samples

    def decode(self, samples_in):
        try:
            memory_used = self.memory_used_decode(samples_in.shape, self.vae_dtype)
            model_management.load_models_gpu([self.patcher], memory_required=memory_used)
            free_memory = model_management.get_free_memory(self.device)
            batch_number = int(free_memory / memory_used)
            batch_number = max(1, batch_number)

            pixel_samples = torch.empty((samples_in.shape[0], 3, round(samples_in.shape[2] * self.downscale_ratio), round(samples_in.shape[3] * self.downscale_ratio)), device=self.output_device)
            for x in range(0, samples_in.shape[0], batch_number):
                samples = samples_in[x:x+batch_number].to(self.vae_dtype).to(self.device)
                pixel_samples[x:x+batch_number] = torch.clamp((self.first_stage_model.decode(samples).to(self.output_device).float() + 1.0) / 2.0, min=0.0, max=1.0)
        except model_management.OOM_EXCEPTION as e:
            print("Warning: Ran out of memory when regular VAE decoding, retrying with tiled VAE decoding.")
            pixel_samples = self.decode_tiled_(samples_in)

        pixel_samples = pixel_samples.to(self.output_device).movedim(1,-1)
        return pixel_samples

    def decode_tiled(self, samples, tile_x=64, tile_y=64, overlap = 16):
        model_management.load_model_gpu(self.patcher)
        output = self.decode_tiled_(samples, tile_x, tile_y, overlap)
        return output.movedim(1,-1)

    def encode(self, pixel_samples):
        pixel_samples = pixel_samples.movedim(-1,1)
        try:
            memory_used = self.memory_used_encode(pixel_samples.shape, self.vae_dtype)
            model_management.load_models_gpu([self.patcher], memory_required=memory_used)
            free_memory = model_management.get_free_memory(self.device)
            batch_number = int(free_memory / memory_used)
            batch_number = max(1, batch_number)
            samples = torch.empty((pixel_samples.shape[0], self.latent_channels, round(pixel_samples.shape[2] // self.downscale_ratio), round(pixel_samples.shape[3] // self.downscale_ratio)), device=self.output_device)
            for x in range(0, pixel_samples.shape[0], batch_number):
                pixels_in = (2. * pixel_samples[x:x+batch_number] - 1.).to(self.vae_dtype).to(self.device)
                samples[x:x+batch_number] = self.first_stage_model.encode(pixels_in).to(self.output_device).float()

        except model_management.OOM_EXCEPTION as e:
            print("Warning: Ran out of memory when regular VAE encoding, retrying with tiled VAE encoding.")
            samples = self.encode_tiled_(pixel_samples)

        return samples

    def encode_tiled(self, pixel_samples, tile_x=512, tile_y=512, overlap = 64):
        model_management.load_model_gpu(self.patcher)
        pixel_samples = pixel_samples.movedim(-1,1)
        samples = self.encode_tiled_(pixel_samples, tile_x=tile_x, tile_y=tile_y, overlap=overlap)
        return samples

    def get_sd(self):
        return self.first_stage_model.state_dict()

class StyleModel:
    def __init__(self, model, device="cpu"):
        self.model = model

    def get_cond(self, input):
        return self.model(input.last_hidden_state)


def load_style_model(ckpt_path):
    model_data = utils.load_torch_file(ckpt_path, safe_load=True)
    keys = model_data.keys()
    if "style_embedding" in keys:
        model = adapter.StyleAdapter(width=1024, context_dim=768, num_head=8, n_layes=3, num_token=8)
    else:
        raise Exception("invalid style model {}".format(ckpt_path))
    model.load_state_dict(model_data)
    return StyleModel(model)


def load_clip(ckpt_paths, embedding_directory=None):
    clip_data = []
    for p in ckpt_paths:
        clip_data.append(utils.load_torch_file(p, safe_load=True))

    class EmptyClass:
        pass

    for i in range(len(clip_data)):
        if "transformer.resblocks.0.ln_1.weight" in clip_data[i]:
            clip_data[i] = utils.transformers_convert(clip_data[i], "", "text_model.", 32)

    clip_target = EmptyClass()
    clip_target.params = {}
    if len(clip_data) == 1:
        if "text_model.encoder.layers.30.mlp.fc1.weight" in clip_data[0]:
            clip_target.clip = sdxl_clip.SDXLRefinerClipModel
            clip_target.tokenizer = sdxl_clip.SDXLTokenizer
        elif "text_model.encoder.layers.22.mlp.fc1.weight" in clip_data[0]:
            clip_target.clip = sd2_clip.SD2ClipModel
            clip_target.tokenizer = sd2_clip.SD2Tokenizer
        else:
            clip_target.clip = sd1_clip.SD1ClipModel
            clip_target.tokenizer = sd1_clip.SD1Tokenizer
    else:
        clip_target.clip = sdxl_clip.SDXLClipModel
        clip_target.tokenizer = sdxl_clip.SDXLTokenizer

    clip = CLIP(clip_target, embedding_directory=embedding_directory)
    for c in clip_data:
        m, u = clip.load_sd(c)
        if len(m) > 0:
            print("clip missing:", m)

        if len(u) > 0:
            print("clip unexpected:", u)
    return clip

def load_gligen(ckpt_path):
    data = utils.load_torch_file(ckpt_path, safe_load=True)
    model = gligen.load_gligen(data)
    if model_management.should_use_fp16():
        model = model.half()
    return model_patcher.ModelPatcher(model, load_device=model_management.get_torch_device(), offload_device=model_management.unet_offload_device())

def load_checkpoint(config_path=None, ckpt_path=None, output_vae=True, output_clip=True, embedding_directory=None, state_dict=None, config=None):
    #TODO: this function is a mess and should be removed eventually
    if config is None:
        with open(config_path, 'r') as stream:
            config = yaml.safe_load(stream)
    model_config_params = config['model']['params']
    clip_config = model_config_params['cond_stage_config']
    scale_factor = model_config_params['scale_factor']
    vae_config = model_config_params['first_stage_config']

    fp16 = False
    if "unet_config" in model_config_params:
        if "params" in model_config_params["unet_config"]:
            unet_config = model_config_params["unet_config"]["params"]
            if "use_fp16" in unet_config:
                fp16 = unet_config.pop("use_fp16")
                if fp16:
                    unet_config["dtype"] = torch.float16

    noise_aug_config = None
    if "noise_aug_config" in model_config_params:
        noise_aug_config = model_config_params["noise_aug_config"]

    model_type = model_base.ModelType.EPS

    if "parameterization" in model_config_params:
        if model_config_params["parameterization"] == "v":
            model_type = model_base.ModelType.V_PREDICTION

    clip = None
    vae = None

    class WeightsLoader(torch.nn.Module):
        pass

    if state_dict is None:
        state_dict = utils.load_torch_file(ckpt_path)

    class EmptyClass:
        pass

    model_config = supported_models_base.BASE({})

    from . import latent_formats
    model_config.latent_format = latent_formats.SD15(scale_factor=scale_factor)
    model_config.unet_config = model_detection.convert_config(unet_config)

    if config['model']["target"].endswith("ImageEmbeddingConditionedLatentDiffusion"):
        model = model_base.SD21UNCLIP(model_config, noise_aug_config["params"], model_type=model_type)
    else:
        model = model_base.BaseModel(model_config, model_type=model_type)

    if config['model']["target"].endswith("LatentInpaintDiffusion"):
        model.set_inpaint()

    if fp16:
        model = model.half()

    offload_device = model_management.unet_offload_device()
    model = model.to(offload_device)
    model.load_model_weights(state_dict, "model.diffusion_model.")

    if output_vae:
        vae_sd = utils.state_dict_prefix_replace(state_dict, {"first_stage_model.": ""}, filter_keys=True)
        vae = VAE(sd=vae_sd, config=vae_config)

    if output_clip:
        w = WeightsLoader()
        clip_target = EmptyClass()
        clip_target.params = clip_config.get("params", {})
        if clip_config["target"].endswith("FrozenOpenCLIPEmbedder"):
            clip_target.clip = sd2_clip.SD2ClipModel
            clip_target.tokenizer = sd2_clip.SD2Tokenizer
            clip = CLIP(clip_target, embedding_directory=embedding_directory)
            w.cond_stage_model = clip.cond_stage_model.clip_h
        elif clip_config["target"].endswith("FrozenCLIPEmbedder"):
            clip_target.clip = sd1_clip.SD1ClipModel
            clip_target.tokenizer = sd1_clip.SD1Tokenizer
            clip = CLIP(clip_target, embedding_directory=embedding_directory)
            w.cond_stage_model = clip.cond_stage_model.clip_l
        load_clip_weights(w, state_dict)

    return (model_patcher.ModelPatcher(model, load_device=model_management.get_torch_device(), offload_device=offload_device), clip, vae)

def load_checkpoint_guess_config(ckpt_path, output_vae=True, output_clip=True, output_clipvision=False, embedding_directory=None, output_model=True):
    sd = utils.load_torch_file(ckpt_path)
    sd_keys = sd.keys()
    clip = None
    clipvision = None
    vae = None
    model = None
    _model_patcher = None
    clip_target = None

    parameters = utils.calculate_parameters(sd, "model.diffusion_model.")
    unet_dtype = model_management.unet_dtype(model_params=parameters)
    load_device = model_management.get_torch_device()
    manual_cast_dtype = model_management.unet_manual_cast(unet_dtype, load_device)

    class WeightsLoader(torch.nn.Module):
        pass

    model_config = model_detection.model_config_from_unet(sd, "model.diffusion_model.", unet_dtype)
    model_config.set_manual_cast(manual_cast_dtype)

    if model_config is None:
        raise RuntimeError("ERROR: Could not detect model type of: {}".format(ckpt_path))

    if model_config.clip_vision_prefix is not None:
        if output_clipvision:
            clipvision = clip_vision.load_clipvision_from_sd(sd, model_config.clip_vision_prefix, True)

    if output_model:
        inital_load_device = model_management.unet_inital_load_device(parameters, unet_dtype)
        offload_device = model_management.unet_offload_device()
        model = model_config.get_model(sd, "model.diffusion_model.", device=inital_load_device)
        model.load_model_weights(sd, "model.diffusion_model.")

    if output_vae:
        vae_sd = utils.state_dict_prefix_replace(sd, {"first_stage_model.": ""}, filter_keys=True)
        vae_sd = model_config.process_vae_state_dict(vae_sd)
        vae = VAE(sd=vae_sd)

    if output_clip:
        w = WeightsLoader()
        clip_target = model_config.clip_target()
        if clip_target is not None:
            clip = CLIP(clip_target, embedding_directory=embedding_directory)
            w.cond_stage_model = clip.cond_stage_model
            sd = model_config.process_clip_state_dict(sd)
            load_model_weights(w, sd)

    left_over = sd.keys()
    if len(left_over) > 0:
        print("left over keys:", left_over)

    if output_model:
        _model_patcher = model_patcher.ModelPatcher(model, load_device=load_device, offload_device=model_management.unet_offload_device(), current_device=inital_load_device)
        if inital_load_device != torch.device("cpu"):
            print("loaded straight to GPU")
            model_management.load_model_gpu(model_patcher)

    return (_model_patcher, clip, vae, clipvision)


def load_unet_state_dict(sd): #load unet in diffusers format
    parameters = utils.calculate_parameters(sd)
    unet_dtype = model_management.unet_dtype(model_params=parameters)
    load_device = model_management.get_torch_device()
    manual_cast_dtype = model_management.unet_manual_cast(unet_dtype, load_device)

    if "input_blocks.0.0.weight" in sd: #ldm
        model_config = model_detection.model_config_from_unet(sd, "", unet_dtype)
        if model_config is None:
            return None
        new_sd = sd

    else: #diffusers
        model_config = model_detection.model_config_from_diffusers_unet(sd, unet_dtype)
        if model_config is None:
            return None

        diffusers_keys = utils.unet_to_diffusers(model_config.unet_config)

        new_sd = {}
        for k in diffusers_keys:
            if k in sd:
                new_sd[diffusers_keys[k]] = sd.pop(k)
            else:
                print(diffusers_keys[k], k)
    offload_device = model_management.unet_offload_device()
    model_config.set_manual_cast(manual_cast_dtype)
    model = model_config.get_model(new_sd, "")
    model = model.to(offload_device)
    model.load_model_weights(new_sd, "")
    left_over = sd.keys()
    if len(left_over) > 0:
        print("left over keys in unet:", left_over)
    return model_patcher.ModelPatcher(model, load_device=load_device, offload_device=offload_device)

def load_unet(unet_path):
    sd = utils.load_torch_file(unet_path)
    model = load_unet_state_dict(sd)
    if model is None:
        print("ERROR UNSUPPORTED UNET", unet_path)
        raise RuntimeError("ERROR: Could not detect model type of: {}".format(unet_path))
    return model

<<<<<<< HEAD
def save_checkpoint(output_path, model, clip, vae, metadata=None):
    model_management.load_models_gpu([model, clip.load_model()])
    sd = model.model.state_dict_for_saving(clip.get_sd(), vae.get_sd())
    utils.save_torch_file(sd, output_path, metadata=metadata)
=======
def save_checkpoint(output_path, model, clip=None, vae=None, clip_vision=None, metadata=None):
    clip_sd = None
    load_models = [model]
    if clip is not None:
        load_models.append(clip.load_model())
        clip_sd = clip.get_sd()

    model_management.load_models_gpu(load_models)
    clip_vision_sd = clip_vision.get_sd() if clip_vision is not None else None
    sd = model.model.state_dict_for_saving(clip_sd, vae.get_sd(), clip_vision_sd)
    comfy.utils.save_torch_file(sd, output_path, metadata=metadata)
>>>>>>> 9321198d
<|MERGE_RESOLUTION|>--- conflicted
+++ resolved
@@ -1,10 +1,6 @@
 import torch
 
-<<<<<<< HEAD
 from . import model_management
-=======
-from comfy import model_management
->>>>>>> 9321198d
 from .ldm.models.autoencoder import AutoencoderKL, AutoencodingEngine
 import yaml
 
@@ -535,12 +531,6 @@
         raise RuntimeError("ERROR: Could not detect model type of: {}".format(unet_path))
     return model
 
-<<<<<<< HEAD
-def save_checkpoint(output_path, model, clip, vae, metadata=None):
-    model_management.load_models_gpu([model, clip.load_model()])
-    sd = model.model.state_dict_for_saving(clip.get_sd(), vae.get_sd())
-    utils.save_torch_file(sd, output_path, metadata=metadata)
-=======
 def save_checkpoint(output_path, model, clip=None, vae=None, clip_vision=None, metadata=None):
     clip_sd = None
     load_models = [model]
@@ -551,5 +541,4 @@
     model_management.load_models_gpu(load_models)
     clip_vision_sd = clip_vision.get_sd() if clip_vision is not None else None
     sd = model.model.state_dict_for_saving(clip_sd, vae.get_sd(), clip_vision_sd)
-    comfy.utils.save_torch_file(sd, output_path, metadata=metadata)
->>>>>>> 9321198d
+    utils.save_torch_file(sd, output_path, metadata=metadata)