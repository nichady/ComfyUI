from __future__ import annotations

import dataclasses
import logging
import os.path
from enum import Enum
from typing import Any, Optional

import torch
import yaml

from . import clip_vision
from . import diffusers_convert
from . import gligen
from . import lora
from . import model_detection
from . import model_management
from . import model_patcher
from . import model_sampling
from . import sd1_clip
from . import sdxl_clip
from . import utils
from .ldm.audio.autoencoder import AudioOobleckVAE
from .ldm.cascade.stage_a import StageA
from .ldm.cascade.stage_c_coder import StageC_coder
from .ldm.genmo.vae.model import VideoVAE
from .ldm.models.autoencoder import AutoencoderKL, AutoencodingEngine
from .model_management import load_models_gpu
from .t2i_adapter import adapter
from .taesd import taesd
from .text_encoders import aura_t5
from .text_encoders import flux
from .text_encoders import hydit
from .text_encoders import long_clipl
from .text_encoders import sa_t5
from .text_encoders import sd2_clip
from .text_encoders import sd3_clip
from .text_encoders import genmo


def load_lora_for_models(model, clip, _lora, strength_model, strength_clip):
    key_map = {}
    if model is not None:
        key_map = lora.model_lora_keys_unet(model.model, key_map)
    if clip is not None:
        key_map = lora.model_lora_keys_clip(clip.cond_stage_model, key_map)

    loaded = lora.load_lora(_lora, key_map)
    if model is not None:
        new_modelpatcher = model.clone()
        k = new_modelpatcher.add_patches(loaded, strength_model)
    else:
        k = ()
        new_modelpatcher = None

    if clip is not None:
        new_clip = clip.clone()
        k1 = new_clip.add_patches(loaded, strength_clip)
    else:
        k1 = ()
        new_clip = None
    k = set(k)
    k1 = set(k1)
    for x in loaded:
        if (x not in k) and (x not in k1):
            logging.warning("NOT LOADED {}".format(x))

    return (new_modelpatcher, new_clip)


class CLIP:
    def __init__(self, target: CLIPTarget = None, embedding_directory=None, no_init=False, textmodel_json_config=None, tokenizer_data: dict | None = None, parameters=0, model_options={}):
        if tokenizer_data is None:
            tokenizer_data = dict()
        if no_init:
            return
        params = target.params.copy()
        clip = target.clip
        tokenizer = target.tokenizer

        load_device = model_options.get("load_device", model_management.text_encoder_device())
        offload_device = model_options.get("offload_device", model_management.text_encoder_offload_device())
        dtype = model_options.get("dtype", None)
        if dtype is None:
            dtype = model_management.text_encoder_dtype(load_device)

        params['dtype'] = dtype
        params['device'] = model_options.get("initial_device", model_management.text_encoder_initial_device(load_device, offload_device, parameters * model_management.dtype_size(dtype)))
        if "textmodel_json_config" not in params and textmodel_json_config is not None:
            params['textmodel_json_config'] = textmodel_json_config

        params['model_options'] = model_options

        self.cond_stage_model = clip(**(params))

        for dt in self.cond_stage_model.dtypes:
            if not model_management.supports_cast(load_device, dt):
                load_device = offload_device
                if params['device'] != offload_device:
                    self.cond_stage_model.to(offload_device)
                    logging.warning("Had to shift TE back.")

        self.tokenizer: "sd1_clip.SD1Tokenizer" = tokenizer(embedding_directory=embedding_directory, tokenizer_data=tokenizer_data)
        self.patcher = model_patcher.ModelPatcher(self.cond_stage_model, load_device=load_device, offload_device=offload_device)
        if params['device'] == load_device:
            model_management.load_models_gpu([self.patcher], force_full_load=True)
        self.layer_idx = None
        logging.debug("CLIP model load device: {}, offload device: {}, current: {}".format(load_device, offload_device, params['device']))

    def clone(self):
        n = CLIP(no_init=True)
        n.patcher = self.patcher.clone()
        n.cond_stage_model = self.cond_stage_model
        # cloning the tokenizer allows the vocab updates to work more idiomatically
        n.tokenizer = self.tokenizer.clone()
        n.layer_idx = self.layer_idx
        return n

    def add_patches(self, patches, strength_patch=1.0, strength_model=1.0):
        return self.patcher.add_patches(patches, strength_patch, strength_model)

    def clip_layer(self, layer_idx):
        self.layer_idx = layer_idx

    def tokenize(self, text, return_word_ids=False):
        return self.tokenizer.tokenize_with_weights(text, return_word_ids)

    def encode_from_tokens(self, tokens, return_pooled=False, return_dict=False):
        self.cond_stage_model.reset_clip_options()

        if self.layer_idx is not None:
            self.cond_stage_model.set_clip_options({"layer": self.layer_idx})

        if return_pooled == "unprojected":
            self.cond_stage_model.set_clip_options({"projected_pooled": False})

        self.load_model()
        o = self.cond_stage_model.encode_token_weights(tokens)
        cond, pooled = o[:2]
        if return_dict:
            out = {"cond": cond, "pooled_output": pooled}
            if len(o) > 2:
                for k in o[2]:
                    out[k] = o[2][k]
            return out

        if return_pooled:
            return cond, pooled
        return cond

    def encode(self, text):
        tokens = self.tokenize(text)
        return self.encode_from_tokens(tokens)

    def load_sd(self, sd, full_model=False):
        if full_model:
            return self.cond_stage_model.load_state_dict(sd, strict=False)
        else:
            return self.cond_stage_model.load_sd(sd)

    def get_sd(self):
        sd_clip = self.cond_stage_model.state_dict()
        sd_tokenizer = self.tokenizer.state_dict()
        for k in sd_tokenizer:
            sd_clip[k] = sd_tokenizer[k]
        return sd_clip

    def load_model(self):
        load_models_gpu([self.patcher])
        return self.patcher

    def get_key_patches(self):
        return self.patcher.get_key_patches()


class VAE:
    def __init__(self, sd=None, device=None, config=None, dtype=None):
        if 'decoder.up_blocks.0.resnets.0.norm1.weight' in sd.keys():  # diffusers format
            sd = diffusers_convert.convert_vae_state_dict(sd)

        self.memory_used_encode = lambda shape, dtype: (1767 * shape[2] * shape[3]) * model_management.dtype_size(dtype)  # These are for AutoencoderKL and need tweaking (should be lower)
        self.memory_used_decode = lambda shape, dtype: (2178 * shape[2] * shape[3] * 64) * model_management.dtype_size(dtype)
        self.downscale_ratio = 8
        self.upscale_ratio = 8
        self.latent_channels = 4
        self.latent_dim = 2
        self.output_channels = 3
        self.process_input = lambda image: image * 2.0 - 1.0
        self.process_output = lambda image: torch.clamp((image + 1.0) / 2.0, min=0.0, max=1.0)
        self.working_dtypes = [torch.bfloat16, torch.float32]

        if config is None:
            if "decoder.mid.block_1.mix_factor" in sd:
                encoder_config = {'double_z': True, 'z_channels': 4, 'resolution': 256, 'in_channels': 3, 'out_ch': 3, 'ch': 128, 'ch_mult': [1, 2, 4, 4], 'num_res_blocks': 2, 'attn_resolutions': [], 'dropout': 0.0}
                decoder_config = encoder_config.copy()
                decoder_config["video_kernel_size"] = [3, 1, 1]
                decoder_config["alpha"] = 0.0
                self.first_stage_model = AutoencodingEngine(regularizer_config={'target': "comfy.ldm.models.autoencoder.DiagonalGaussianRegularizer"},
                                                            encoder_config={'target': "comfy.ldm.modules.diffusionmodules.model.Encoder", 'params': encoder_config},
                                                            decoder_config={'target': "comfy.ldm.modules.temporal_ae.VideoDecoder", 'params': decoder_config})
            elif "taesd_decoder.1.weight" in sd:
                self.latent_channels = sd["taesd_decoder.1.weight"].shape[1]
                self.first_stage_model = taesd.TAESD(latent_channels=self.latent_channels)
            elif "vquantizer.codebook.weight" in sd:  # VQGan: stage a of stable cascade
                self.first_stage_model = StageA()
                self.downscale_ratio = 4
                self.upscale_ratio = 4
                # TODO
                # self.memory_used_encode
                # self.memory_used_decode
                self.process_input = lambda image: image
                self.process_output = lambda image: image
            elif "backbone.1.0.block.0.1.num_batches_tracked" in sd:  # effnet: encoder for stage c latent of stable cascade
                self.first_stage_model = StageC_coder()
                self.downscale_ratio = 32
                self.latent_channels = 16
                new_sd = {}
                for k in sd:
                    new_sd["encoder.{}".format(k)] = sd[k]
                sd = new_sd
            elif "blocks.11.num_batches_tracked" in sd:  # previewer: decoder for stage c latent of stable cascade
                self.first_stage_model = StageC_coder()
                self.latent_channels = 16
                new_sd = {}
                for k in sd:
                    new_sd["previewer.{}".format(k)] = sd[k]
                sd = new_sd
            elif "encoder.backbone.1.0.block.0.1.num_batches_tracked" in sd:  # combined effnet and previewer for stable cascade
                self.first_stage_model = StageC_coder()
                self.downscale_ratio = 32
                self.latent_channels = 16
            elif "decoder.conv_in.weight" in sd:
                # default SD1.x/SD2.x VAE parameters
                ddconfig = {'double_z': True, 'z_channels': 4, 'resolution': 256, 'in_channels': 3, 'out_ch': 3, 'ch': 128, 'ch_mult': [1, 2, 4, 4], 'num_res_blocks': 2, 'attn_resolutions': [], 'dropout': 0.0}

                if 'encoder.down.2.downsample.conv.weight' not in sd and 'decoder.up.3.upsample.conv.weight' not in sd:  # Stable diffusion x4 upscaler VAE
                    ddconfig['ch_mult'] = [1, 2, 4]
                    self.downscale_ratio = 4
                    self.upscale_ratio = 4

                self.latent_channels = ddconfig['z_channels'] = sd["decoder.conv_in.weight"].shape[1]
                if 'quant_conv.weight' in sd:
                    self.first_stage_model = AutoencoderKL(ddconfig=ddconfig, embed_dim=4)
                else:
                    self.first_stage_model = AutoencodingEngine(regularizer_config={'target': "comfy.ldm.models.autoencoder.DiagonalGaussianRegularizer"},
                                                                encoder_config={'target': "comfy.ldm.modules.diffusionmodules.model.Encoder", 'params': ddconfig},
                                                                decoder_config={'target': "comfy.ldm.modules.diffusionmodules.model.Decoder", 'params': ddconfig})
            elif "decoder.layers.1.layers.0.beta" in sd:
                self.first_stage_model = AudioOobleckVAE()
                self.memory_used_encode = lambda shape, dtype: (1000 * shape[2]) * model_management.dtype_size(dtype)
                self.memory_used_decode = lambda shape, dtype: (1000 * shape[2] * 2048) * model_management.dtype_size(dtype)
                self.latent_channels = 64
                self.output_channels = 2
                self.upscale_ratio = 2048
<<<<<<< HEAD
                self.downscale_ratio = 2048
=======
                self.downscale_ratio =  2048
                self.latent_dim = 1
>>>>>>> 69667290
                self.process_output = lambda audio: audio
                self.process_input = lambda audio: audio
                self.working_dtypes = [torch.float16, torch.bfloat16, torch.float32]
            elif "blocks.2.blocks.3.stack.5.weight" in sd or "decoder.blocks.2.blocks.3.stack.5.weight" in sd or "layers.4.layers.1.attn_block.attn.qkv.weight" in sd or "encoder.layers.4.layers.1.attn_block.attn.qkv.weight": #genmo mochi vae
                if "blocks.2.blocks.3.stack.5.weight" in sd:
<<<<<<< HEAD
                    sd = utils.state_dict_prefix_replace(sd, {"": "decoder."})
                self.first_stage_model = VideoVAE()
=======
                    sd = comfy.utils.state_dict_prefix_replace(sd, {"": "decoder."})
                if "layers.4.layers.1.attn_block.attn.qkv.weight" in sd:
                    sd = comfy.utils.state_dict_prefix_replace(sd, {"": "encoder."})
                self.first_stage_model = comfy.ldm.genmo.vae.model.VideoVAE()
>>>>>>> 69667290
                self.latent_channels = 12
                self.latent_dim = 3
                self.memory_used_decode = lambda shape, dtype: (1000 * shape[2] * shape[3] * shape[4] * (6 * 8 * 8)) * model_management.dtype_size(dtype)
                self.memory_used_encode = lambda shape, dtype: (1.5 * max(shape[2], 7) * shape[3] * shape[4] * (6 * 8 * 8)) * model_management.dtype_size(dtype)
                self.upscale_ratio = (lambda a: max(0, a * 6 - 5), 8, 8)
                self.working_dtypes = [torch.float16, torch.float32]
            else:
                logging.warning("WARNING: No VAE weights detected, VAE not initalized.")
                self.first_stage_model = None
                return
        else:
            self.first_stage_model = AutoencoderKL(**(config['params']))
        self.first_stage_model = self.first_stage_model.eval()

        m, u = self.first_stage_model.load_state_dict(sd, strict=False)
        if len(m) > 0:
            logging.warning("Missing VAE keys {}".format(m))

        if len(u) > 0:
            logging.debug("Leftover VAE keys {}".format(u))

        if device is None:
            device = model_management.vae_device()
        self.device = device
        offload_device = model_management.vae_offload_device()
        if dtype is None:
            dtype = model_management.vae_dtype(self.device, self.working_dtypes)
        self.vae_dtype = dtype
        self.first_stage_model.to(self.vae_dtype)
        self.output_device = model_management.intermediate_device()

        self.patcher = model_patcher.ModelPatcher(self.first_stage_model, load_device=self.device, offload_device=offload_device)
        logging.debug("VAE load device: {}, offload device: {}, dtype: {}".format(self.device, offload_device, self.vae_dtype))

    def vae_encode_crop_pixels(self, pixels):
        dims = pixels.shape[1:-1]
        for d in range(len(dims)):
            x = (dims[d] // self.downscale_ratio) * self.downscale_ratio
            x_offset = (dims[d] % self.downscale_ratio) // 2
            if x != dims[d]:
                pixels = pixels.narrow(d + 1, x_offset, x)
        return pixels

    def decode_tiled_(self, samples, tile_x=64, tile_y=64, overlap=16):
        steps = samples.shape[0] * utils.get_tiled_scale_steps(samples.shape[3], samples.shape[2], tile_x, tile_y, overlap)
        steps += samples.shape[0] * utils.get_tiled_scale_steps(samples.shape[3], samples.shape[2], tile_x // 2, tile_y * 2, overlap)
        steps += samples.shape[0] * utils.get_tiled_scale_steps(samples.shape[3], samples.shape[2], tile_x * 2, tile_y // 2, overlap)
        pbar = utils.ProgressBar(steps)

        decode_fn = lambda a: self.first_stage_model.decode(a.to(self.vae_dtype).to(self.device)).float()
        output = self.process_output(
            (utils.tiled_scale(samples, decode_fn, tile_x // 2, tile_y * 2, overlap, upscale_amount=self.upscale_ratio, output_device=self.output_device, pbar=pbar) +
             utils.tiled_scale(samples, decode_fn, tile_x * 2, tile_y // 2, overlap, upscale_amount=self.upscale_ratio, output_device=self.output_device, pbar=pbar) +
             utils.tiled_scale(samples, decode_fn, tile_x, tile_y, overlap, upscale_amount=self.upscale_ratio, output_device=self.output_device, pbar=pbar))
            / 3.0)
        return output

    def decode_tiled_1d(self, samples, tile_x=128, overlap=32):
        decode_fn = lambda a: self.first_stage_model.decode(a.to(self.vae_dtype).to(self.device)).float()
        return utils.tiled_scale_multidim(samples, decode_fn, tile=(tile_x,), overlap=overlap, upscale_amount=self.upscale_ratio, out_channels=self.output_channels, output_device=self.output_device)

    def decode_tiled_3d(self, samples, tile_t=999, tile_x=32, tile_y=32, overlap=(1, 8, 8)):
        decode_fn = lambda a: self.first_stage_model.decode(a.to(self.vae_dtype).to(self.device)).float()
        return self.process_output(utils.tiled_scale_multidim(samples, decode_fn, tile=(tile_t, tile_x, tile_y), overlap=overlap, upscale_amount=self.upscale_ratio, out_channels=self.output_channels, output_device=self.output_device))

    def encode_tiled_(self, pixel_samples, tile_x=512, tile_y=512, overlap=64):
        steps = pixel_samples.shape[0] * utils.get_tiled_scale_steps(pixel_samples.shape[3], pixel_samples.shape[2], tile_x, tile_y, overlap)
        steps += pixel_samples.shape[0] * utils.get_tiled_scale_steps(pixel_samples.shape[3], pixel_samples.shape[2], tile_x // 2, tile_y * 2, overlap)
        steps += pixel_samples.shape[0] * utils.get_tiled_scale_steps(pixel_samples.shape[3], pixel_samples.shape[2], tile_x * 2, tile_y // 2, overlap)
        pbar = utils.ProgressBar(steps)

        encode_fn = lambda a: self.first_stage_model.encode((self.process_input(a)).to(self.vae_dtype).to(self.device)).float()
        samples = utils.tiled_scale(pixel_samples, encode_fn, tile_x, tile_y, overlap, upscale_amount=(1 / self.downscale_ratio), out_channels=self.latent_channels, output_device=self.output_device, pbar=pbar)
        samples += utils.tiled_scale(pixel_samples, encode_fn, tile_x * 2, tile_y // 2, overlap, upscale_amount=(1 / self.downscale_ratio), out_channels=self.latent_channels, output_device=self.output_device, pbar=pbar)
        samples += utils.tiled_scale(pixel_samples, encode_fn, tile_x // 2, tile_y * 2, overlap, upscale_amount=(1 / self.downscale_ratio), out_channels=self.latent_channels, output_device=self.output_device, pbar=pbar)
        samples /= 3.0
        return samples

    def encode_tiled_1d(self, samples, tile_x=128 * 2048, overlap=32 * 2048):
        encode_fn = lambda a: self.first_stage_model.encode((self.process_input(a)).to(self.vae_dtype).to(self.device)).float()
        return utils.tiled_scale_multidim(samples, encode_fn, tile=(tile_x,), overlap=overlap, upscale_amount=(1 / self.downscale_ratio), out_channels=self.latent_channels, output_device=self.output_device)

    def decode(self, samples_in):
        pixel_samples = None
        try:
            memory_used = self.memory_used_decode(samples_in.shape, self.vae_dtype)
            model_management.load_models_gpu([self.patcher], memory_required=memory_used)
            free_memory = model_management.get_free_memory(self.device)
            batch_number = int(free_memory / memory_used)
            batch_number = max(1, batch_number)

            for x in range(0, samples_in.shape[0], batch_number):
                samples = samples_in[x:x + batch_number].to(self.vae_dtype).to(self.device)
                out = self.process_output(self.first_stage_model.decode(samples).to(self.output_device).float())
                if pixel_samples is None:
                    pixel_samples = torch.empty((samples_in.shape[0],) + tuple(out.shape[1:]), device=self.output_device)
                pixel_samples[x:x+batch_number] = out
        except model_management.OOM_EXCEPTION as e:
            logging.warning("Warning: Ran out of memory when regular VAE decoding, retrying with tiled VAE decoding.")
            dims = samples_in.ndim - 2
            if dims == 1:
                pixel_samples = self.decode_tiled_1d(samples_in)
            elif dims == 2:
                pixel_samples = self.decode_tiled_(samples_in)
            elif dims == 3:
                pixel_samples = self.decode_tiled_3d(samples_in)

        pixel_samples = pixel_samples.to(self.output_device).movedim(1, -1)
        return pixel_samples

    def decode_tiled(self, samples, tile_x=64, tile_y=64, overlap=16):
        load_models_gpu([self.patcher])
        output = self.decode_tiled_(samples, tile_x, tile_y, overlap)
        return output.movedim(1, -1)

    def encode(self, pixel_samples):
        pixel_samples = self.vae_encode_crop_pixels(pixel_samples)
        pixel_samples = pixel_samples.movedim(-1, 1)
<<<<<<< HEAD
=======
        if self.latent_dim == 3:
            pixel_samples = pixel_samples.movedim(1, 0).unsqueeze(0)
>>>>>>> 69667290
        try:
            memory_used = self.memory_used_encode(pixel_samples.shape, self.vae_dtype)
            model_management.load_models_gpu([self.patcher], memory_required=memory_used)
            free_memory = model_management.get_free_memory(self.device)
            batch_number = int(free_memory / max(1, memory_used))
            batch_number = max(1, batch_number)
            samples = None
            for x in range(0, pixel_samples.shape[0], batch_number):
                pixels_in = self.process_input(pixel_samples[x:x + batch_number]).to(self.vae_dtype).to(self.device)
<<<<<<< HEAD
                samples[x:x + batch_number] = self.first_stage_model.encode(pixels_in).to(self.output_device).float()
=======
                out = self.first_stage_model.encode(pixels_in).to(self.output_device).float()
                if samples is None:
                    samples = torch.empty((pixel_samples.shape[0],) + tuple(out.shape[1:]), device=self.output_device)
                samples[x:x + batch_number] = out
>>>>>>> 69667290

        except model_management.OOM_EXCEPTION as e:
            logging.warning("Warning: Ran out of memory when regular VAE encoding, retrying with tiled VAE encoding.")
            if len(pixel_samples.shape) == 3:
                samples = self.encode_tiled_1d(pixel_samples)
            else:
                samples = self.encode_tiled_(pixel_samples)

        return samples

    def encode_tiled(self, pixel_samples, tile_x=512, tile_y=512, overlap=64):
        pixel_samples = self.vae_encode_crop_pixels(pixel_samples)
        load_models_gpu([self.patcher])
        pixel_samples = pixel_samples.movedim(-1, 1)
        samples = self.encode_tiled_(pixel_samples, tile_x=tile_x, tile_y=tile_y, overlap=overlap)
        return samples

    def get_sd(self):
        return self.first_stage_model.state_dict()


class StyleModel:
    def __init__(self, model, device="cpu"):
        self.model = model

    def get_cond(self, input):
        return self.model(input.last_hidden_state)


def load_style_model(ckpt_path):
    model_data = utils.load_torch_file(ckpt_path, safe_load=True)
    keys = model_data.keys()
    if "style_embedding" in keys:
        model = adapter.StyleAdapter(width=1024, context_dim=768, num_head=8, n_layes=3, num_token=8)
    else:
        raise Exception("invalid style model {}".format(ckpt_path))
    model.load_state_dict(model_data)
    return StyleModel(model)


class CLIPType(Enum):
    STABLE_DIFFUSION = 1
    STABLE_CASCADE = 2
    SD3 = 3
    STABLE_AUDIO = 4
    HUNYUAN_DIT = 5
    FLUX = 6
    MOCHI = 7


@dataclasses.dataclass
class CLIPTarget:
    clip: Optional[Any] = None
    vae: Optional[Any] = None
    params: Optional[dict] = dataclasses.field(default_factory=dict)
    tokenizer: Optional[Any] = None


def load_clip(ckpt_paths, embedding_directory=None, clip_type=CLIPType.STABLE_DIFFUSION, textmodel_json_config: str | dict | None = None, model_options=None):
    if model_options is None:
        model_options = dict()
    clip_data = []
    for p in ckpt_paths:
        clip_data.append(utils.load_torch_file(p, safe_load=True))
    return load_text_encoder_state_dicts(clip_data, embedding_directory=embedding_directory, clip_type=clip_type, model_options=model_options, textmodel_json_config=textmodel_json_config)


class TEModel(Enum):
    CLIP_L = 1
    CLIP_H = 2
    CLIP_G = 3
    T5_XXL = 4
    T5_XL = 5
    T5_BASE = 6


def detect_te_model(sd):
    if "text_model.encoder.layers.30.mlp.fc1.weight" in sd:
        return TEModel.CLIP_G
    if "text_model.encoder.layers.22.mlp.fc1.weight" in sd:
        return TEModel.CLIP_H
    if "text_model.encoder.layers.0.mlp.fc1.weight" in sd:
        return TEModel.CLIP_L
    if "encoder.block.23.layer.1.DenseReluDense.wi_1.weight" in sd:
        weight = sd["encoder.block.23.layer.1.DenseReluDense.wi_1.weight"]
        if weight.shape[-1] == 4096:
            return TEModel.T5_XXL
        elif weight.shape[-1] == 2048:
            return TEModel.T5_XL
    if "encoder.block.0.layer.0.SelfAttention.k.weight" in sd:
        return TEModel.T5_BASE
    return None


def t5xxl_detect(clip_data):
    weight_name = "encoder.block.23.layer.1.DenseReluDense.wi_1.weight"

    for sd in clip_data:
        if weight_name in sd:
            return sd3_clip.t5_xxl_detect(sd)

    return {}


def load_text_encoder_state_dicts(state_dicts=[], embedding_directory=None, clip_type=CLIPType.STABLE_DIFFUSION, model_options={}, textmodel_json_config=None):
    clip_data = state_dicts

    class EmptyClass:
        pass

    for i in range(len(clip_data)):
        if "transformer.resblocks.0.ln_1.weight" in clip_data[i]:
            clip_data[i] = utils.clip_text_transformers_convert(clip_data[i], "", "")
        else:
            if "text_projection" in clip_data[i]:
                clip_data[i]["text_projection.weight"] = clip_data[i]["text_projection"].transpose(0, 1)  # old models saved with the CLIPSave node

    clip_target = CLIPTarget()
    clip_target.params = {}
    if len(clip_data) == 1:
        te_model = detect_te_model(clip_data[0])
        if te_model == TEModel.CLIP_G:
            if clip_type == CLIPType.STABLE_CASCADE:
                clip_target.clip = sdxl_clip.StableCascadeClipModel
                clip_target.tokenizer = sdxl_clip.StableCascadeTokenizer
            elif clip_type == CLIPType.SD3:
                clip_target.clip = sd3_clip.sd3_clip(clip_l=False, clip_g=True, t5=False)
                clip_target.tokenizer = sd3_clip.SD3Tokenizer
            else:
                clip_target.clip = sdxl_clip.SDXLRefinerClipModel
                clip_target.tokenizer = sdxl_clip.SDXLTokenizer
        elif te_model == TEModel.CLIP_H:
            clip_target.clip = sd2_clip.SD2ClipModel
            clip_target.tokenizer = sd2_clip.SD2Tokenizer
        elif te_model == TEModel.T5_XXL:
            if clip_type == CLIPType.SD3:
                clip_target.clip = sd3_clip.sd3_clip(clip_l=False, clip_g=False, t5=True, **t5xxl_detect(clip_data))
                clip_target.tokenizer = sd3_clip.SD3Tokenizer
            else: #CLIPType.MOCHI
                clip_target.clip = genmo.mochi_te(**t5xxl_detect(clip_data))
                clip_target.tokenizer = genmo.MochiT5Tokenizer
        elif te_model == TEModel.T5_XL:
            clip_target.clip = aura_t5.AuraT5Model
            clip_target.tokenizer = aura_t5.AuraT5Tokenizer
        elif te_model == TEModel.T5_BASE:
            clip_target.clip = sa_t5.SAT5Model
            clip_target.tokenizer = sa_t5.SAT5Tokenizer
        else:
            if clip_type == CLIPType.SD3:
                clip_target.clip = sd3_clip.sd3_clip(clip_l=True, clip_g=False, t5=False)
                clip_target.tokenizer = sd3_clip.SD3Tokenizer
            else:
                clip_target.clip = sd1_clip.SD1ClipModel
                clip_target.tokenizer = sd1_clip.SD1Tokenizer
    elif len(clip_data) == 2:
        if clip_type == CLIPType.SD3:
            te_models = [detect_te_model(clip_data[0]), detect_te_model(clip_data[1])]
            clip_target.clip = sd3_clip.sd3_clip(clip_l=TEModel.CLIP_L in te_models, clip_g=TEModel.CLIP_G in te_models, t5=TEModel.T5_XXL in te_models, **t5xxl_detect(clip_data))
            clip_target.tokenizer = sd3_clip.SD3Tokenizer
        elif clip_type == CLIPType.HUNYUAN_DIT:
            clip_target.clip = hydit.HyditModel
            clip_target.tokenizer = hydit.HyditTokenizer
        elif clip_type == CLIPType.FLUX:
            clip_target.clip = flux.flux_clip(**t5xxl_detect(clip_data))
            clip_target.tokenizer = flux.FluxTokenizer
        else:
            clip_target.clip = sdxl_clip.SDXLClipModel
            clip_target.tokenizer = sdxl_clip.SDXLTokenizer
    elif len(clip_data) == 3:
        clip_target.clip = sd3_clip.sd3_clip(**t5xxl_detect(clip_data))
        clip_target.tokenizer = sd3_clip.SD3Tokenizer

    parameters = 0
    tokenizer_data = {}
    for c in clip_data:
        parameters += utils.calculate_parameters(c)
        tokenizer_data, model_options = long_clipl.model_options_long_clip(c, tokenizer_data, model_options)

    clip = CLIP(clip_target, embedding_directory=embedding_directory, textmodel_json_config=textmodel_json_config, parameters=parameters, tokenizer_data=tokenizer_data, model_options=model_options)
    for c in clip_data:
        m, u = clip.load_sd(c)
        if len(m) > 0:
            logging.warning("clip missing: {}".format(m))

        if len(u) > 0:
            logging.debug("clip unexpected: {}".format(u))
    return clip


def load_gligen(ckpt_path):
    data = utils.load_torch_file(ckpt_path, safe_load=True)
    model = gligen.load_gligen(data)
    if model_management.should_use_fp16():
        model = model.half()
    return model_patcher.ModelPatcher(model, load_device=model_management.get_torch_device(), offload_device=model_management.unet_offload_device())


def load_checkpoint(config_path=None, ckpt_path=None, output_vae=True, output_clip=True, embedding_directory=None, state_dict=None, config=None):
    logging.warning("Warning: The load checkpoint with config function is deprecated and will eventually be removed, please use the other one.")
    model, clip, vae, _ = load_checkpoint_guess_config(ckpt_path, output_vae=output_vae, output_clip=output_clip, output_clipvision=False, embedding_directory=embedding_directory, output_model=True)
    # TODO: this function is a mess and should be removed eventually
    if config is None:
        with open(config_path, 'r') as stream:
            config = yaml.safe_load(stream)
    model_config_params = config['model']['params']
    clip_config = model_config_params['cond_stage_config']
    scale_factor = model_config_params['scale_factor']

    if "parameterization" in model_config_params:
        if model_config_params["parameterization"] == "v":
            m = model.clone()

            class ModelSamplingAdvanced(model_sampling.ModelSamplingDiscrete, model_sampling.V_PREDICTION):
                pass

            m.add_object_patch("model_sampling", ModelSamplingAdvanced(model.model.model_config))
            model = m

    layer_idx = clip_config.get("params", {}).get("layer_idx", None)
    if layer_idx is not None:
        clip.clip_layer(layer_idx)

    return (model, clip, vae)


def load_checkpoint_guess_config(ckpt_path, output_vae=True, output_clip=True, output_clipvision=False, embedding_directory=None, output_model=True, model_options=None, te_model_options=None):
    if te_model_options is None:
        te_model_options = {}
    if model_options is None:
        model_options = {}
    sd = utils.load_torch_file(ckpt_path)
    out = load_state_dict_guess_config(sd, output_vae, output_clip, output_clipvision, embedding_directory, output_model, model_options, te_model_options=te_model_options, ckpt_path=ckpt_path)
    if out is None:
        raise RuntimeError("Could not detect model type of: {}".format(ckpt_path))
    return out


def load_state_dict_guess_config(sd, output_vae=True, output_clip=True, output_clipvision=False, embedding_directory=None, output_model=True, model_options=None, te_model_options=None, ckpt_path=""):
    if te_model_options is None:
        te_model_options = {}
    if model_options is None:
        model_options = {}
    clip = None
    clipvision = None
    vae = None
    model = None
    _model_patcher = None
    inital_load_device = None

    diffusion_model_prefix = model_detection.unet_prefix_from_state_dict(sd)
    parameters = utils.calculate_parameters(sd, diffusion_model_prefix)
    weight_dtype = utils.weight_dtype(sd, diffusion_model_prefix)
    load_device = model_management.get_torch_device()

    model_config = model_detection.model_config_from_unet(sd, diffusion_model_prefix)
    if model_config is None:
        return None

    unet_weight_dtype = list(model_config.supported_inference_dtypes)
    if weight_dtype is not None and model_config.scaled_fp8 is None:
        unet_weight_dtype.append(weight_dtype)

    model_config.custom_operations = model_options.get("custom_operations", None)
    unet_dtype = model_options.get("dtype", model_options.get("weight_dtype", None))

    if unet_dtype is None:
        unet_dtype = model_management.unet_dtype(model_params=parameters, supported_dtypes=unet_weight_dtype)

    manual_cast_dtype = model_management.unet_manual_cast(unet_dtype, load_device, model_config.supported_inference_dtypes)
    model_config.set_inference_dtype(unet_dtype, manual_cast_dtype)

    if model_config.clip_vision_prefix is not None:
        if output_clipvision:
            clipvision = clip_vision.load_clipvision_from_sd(sd, model_config.clip_vision_prefix, True)

    if output_model:
        inital_load_device = model_management.unet_initial_load_device(parameters, unet_dtype)
        model = model_config.get_model(sd, diffusion_model_prefix, device=inital_load_device)
        model.load_model_weights(sd, diffusion_model_prefix)

    if output_vae:
        vae_sd = utils.state_dict_prefix_replace(sd, {k: "" for k in model_config.vae_key_prefix}, filter_keys=True)
        vae_sd = model_config.process_vae_state_dict(vae_sd)
        vae = VAE(sd=vae_sd)

    if output_clip:
        clip_target = model_config.clip_target(state_dict=sd)
        if clip_target is not None:
            clip_sd = model_config.process_clip_state_dict(sd)
            if len(clip_sd) > 0:
                parameters = utils.calculate_parameters(clip_sd)
                clip = CLIP(clip_target, embedding_directory=embedding_directory, tokenizer_data=clip_sd, parameters=parameters, model_options=te_model_options)
                m, u = clip.load_sd(clip_sd, full_model=True)
                if len(m) > 0:
                    m_filter = list(filter(lambda a: ".logit_scale" not in a and ".transformer.text_projection.weight" not in a, m))
                    if len(m_filter) > 0:
                        logging.warning("clip missing: {}".format(m))
                    else:
                        logging.debug("clip missing: {}".format(m))

                if len(u) > 0:
                    logging.debug("clip unexpected {}:".format(u))
            else:
                logging.warning("no CLIP/text encoder weights in checkpoint, the text encoder model will not be loaded.")

    left_over = sd.keys()
    if len(left_over) > 0:
        logging.debug("left over keys: {}".format(left_over))

    if output_model:
        _model_patcher = model_patcher.ModelPatcher(model, load_device=load_device, offload_device=model_management.unet_offload_device(), ckpt_name=os.path.basename(ckpt_path))
        if inital_load_device != torch.device("cpu"):
            model_management.load_models_gpu([_model_patcher], force_full_load=True)

    return (_model_patcher, clip, vae, clipvision)


def load_diffusion_model_state_dict(sd, model_options: dict = None, ckpt_path: Optional[str] = ""):  # load unet in diffusers or regular format
    if model_options is None:
        model_options = {}
    dtype = model_options.get("dtype", None)

    # Allow loading unets from checkpoint files
    diffusion_model_prefix = model_detection.unet_prefix_from_state_dict(sd)
    temp_sd = utils.state_dict_prefix_replace(sd, {diffusion_model_prefix: ""}, filter_keys=True)
    if len(temp_sd) > 0:
        sd = temp_sd

    parameters = utils.calculate_parameters(sd)
    weight_dtype = utils.weight_dtype(sd)
    load_device = model_management.get_torch_device()
    model_config = model_detection.model_config_from_unet(sd, "")

    if model_config is not None:
        new_sd = sd
    else:
        new_sd = model_detection.convert_diffusers_mmdit(sd, "")
        if new_sd is not None:  # diffusers mmdit
            model_config = model_detection.model_config_from_unet(new_sd, "")
            if model_config is None:
                return None
        else:  # diffusers unet
            model_config = model_detection.model_config_from_diffusers_unet(sd)
            if model_config is None:
                return None

            diffusers_keys = utils.unet_to_diffusers(model_config.unet_config)

            new_sd = {}
            for k in diffusers_keys:
                if k in sd:
                    new_sd[diffusers_keys[k]] = sd.pop(k)
                else:
                    logging.warning("{} {}".format(diffusers_keys[k], k))

    offload_device = model_management.unet_offload_device()
    unet_weight_dtype = list(model_config.supported_inference_dtypes)
    if weight_dtype is not None and model_config.scaled_fp8 is None:
        unet_weight_dtype.append(weight_dtype)

    if dtype is None:
        unet_dtype = model_management.unet_dtype(model_params=parameters, supported_dtypes=unet_weight_dtype)
    else:
        unet_dtype = dtype

    manual_cast_dtype = model_management.unet_manual_cast(unet_dtype, load_device, model_config.supported_inference_dtypes)
    model_config.set_inference_dtype(unet_dtype, manual_cast_dtype)
    model_config.custom_operations = model_options.get("custom_operations", model_config.custom_operations)
    if model_options.get("fp8_optimizations", False):
        model_config.optimizations["fp8"] = True

    model = model_config.get_model(new_sd, "")
    model = model.to(offload_device)
    model.load_model_weights(new_sd, "")
    left_over = sd.keys()
    if len(left_over) > 0:
        logging.info("left over keys in unet: {}".format(left_over))
    return model_patcher.ModelPatcher(model, load_device=load_device, offload_device=offload_device, ckpt_name=os.path.basename(ckpt_path))


def load_diffusion_model(unet_path, model_options: dict = None):
    if model_options is None:
        model_options = {}
    sd = utils.load_torch_file(unet_path)
    model = load_diffusion_model_state_dict(sd, model_options=model_options, ckpt_path=unet_path)
    if model is None:
        logging.error("ERROR UNSUPPORTED UNET {}".format(unet_path))
        raise RuntimeError("ERROR: Could not detect model type of: {}".format(unet_path))
    return model


def load_unet(unet_path, dtype=None):
    print("WARNING: the load_unet function has been deprecated and will be removed please switch to: load_diffusion_model")
    return load_diffusion_model(unet_path, model_options={"dtype": dtype})


def load_unet_state_dict(sd, dtype=None):
    print("WARNING: the load_unet_state_dict function has been deprecated and will be removed please switch to: load_diffusion_model_state_dict")
    return load_diffusion_model_state_dict(sd, model_options={"dtype": dtype})


def save_checkpoint(output_path, model, clip=None, vae=None, clip_vision=None, metadata=None, extra_keys={}):
    clip_sd = None
    load_models = [model]
    if clip is not None:
        load_models.append(clip.load_model())
        clip_sd = clip.get_sd()
    vae_sd = None
    if vae is not None:
        vae_sd = vae.get_sd()

    model_management.load_models_gpu(load_models, force_patch_weights=True)
    clip_vision_sd = clip_vision.get_sd() if clip_vision is not None else None
    sd = model.model.state_dict_for_saving(clip_sd, vae_sd, clip_vision_sd)
    for k in extra_keys:
        sd[k] = extra_keys[k]

    for k in sd:
        t = sd[k]
        if not t.is_contiguous():
            sd[k] = t.contiguous()

    utils.save_torch_file(sd, output_path, metadata=metadata)<|MERGE_RESOLUTION|>--- conflicted
+++ resolved
@@ -252,26 +252,17 @@
                 self.latent_channels = 64
                 self.output_channels = 2
                 self.upscale_ratio = 2048
-<<<<<<< HEAD
                 self.downscale_ratio = 2048
-=======
-                self.downscale_ratio =  2048
                 self.latent_dim = 1
->>>>>>> 69667290
                 self.process_output = lambda audio: audio
                 self.process_input = lambda audio: audio
                 self.working_dtypes = [torch.float16, torch.bfloat16, torch.float32]
             elif "blocks.2.blocks.3.stack.5.weight" in sd or "decoder.blocks.2.blocks.3.stack.5.weight" in sd or "layers.4.layers.1.attn_block.attn.qkv.weight" in sd or "encoder.layers.4.layers.1.attn_block.attn.qkv.weight": #genmo mochi vae
                 if "blocks.2.blocks.3.stack.5.weight" in sd:
-<<<<<<< HEAD
                     sd = utils.state_dict_prefix_replace(sd, {"": "decoder."})
+                if "layers.4.layers.1.attn_block.attn.qkv.weight" in sd:
+                    sd = utils.state_dict_prefix_replace(sd, {"": "encoder."})
                 self.first_stage_model = VideoVAE()
-=======
-                    sd = comfy.utils.state_dict_prefix_replace(sd, {"": "decoder."})
-                if "layers.4.layers.1.attn_block.attn.qkv.weight" in sd:
-                    sd = comfy.utils.state_dict_prefix_replace(sd, {"": "encoder."})
-                self.first_stage_model = comfy.ldm.genmo.vae.model.VideoVAE()
->>>>>>> 69667290
                 self.latent_channels = 12
                 self.latent_dim = 3
                 self.memory_used_decode = lambda shape, dtype: (1000 * shape[2] * shape[3] * shape[4] * (6 * 8 * 8)) * model_management.dtype_size(dtype)
@@ -390,11 +381,8 @@
     def encode(self, pixel_samples):
         pixel_samples = self.vae_encode_crop_pixels(pixel_samples)
         pixel_samples = pixel_samples.movedim(-1, 1)
-<<<<<<< HEAD
-=======
         if self.latent_dim == 3:
             pixel_samples = pixel_samples.movedim(1, 0).unsqueeze(0)
->>>>>>> 69667290
         try:
             memory_used = self.memory_used_encode(pixel_samples.shape, self.vae_dtype)
             model_management.load_models_gpu([self.patcher], memory_required=memory_used)
@@ -404,14 +392,10 @@
             samples = None
             for x in range(0, pixel_samples.shape[0], batch_number):
                 pixels_in = self.process_input(pixel_samples[x:x + batch_number]).to(self.vae_dtype).to(self.device)
-<<<<<<< HEAD
-                samples[x:x + batch_number] = self.first_stage_model.encode(pixels_in).to(self.output_device).float()
-=======
                 out = self.first_stage_model.encode(pixels_in).to(self.output_device).float()
                 if samples is None:
                     samples = torch.empty((pixel_samples.shape[0],) + tuple(out.shape[1:]), device=self.output_device)
                 samples[x:x + batch_number] = out
->>>>>>> 69667290
 
         except model_management.OOM_EXCEPTION as e:
             logging.warning("Warning: Ran out of memory when regular VAE encoding, retrying with tiled VAE encoding.")
