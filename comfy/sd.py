from __future__ import annotations

import dataclasses
import logging
import os.path
from enum import Enum
from typing import Any, Optional

import torch
import yaml

from . import clip_vision
from . import diffusers_convert
from . import gligen
from . import lora
from . import model_detection
from . import model_management
from . import model_patcher
from . import model_sampling
from . import sd1_clip
from . import sdxl_clip
from . import utils
from .model_management import load_models_gpu

from .text_encoders import sd2_clip
from .text_encoders import sd3_clip
from .text_encoders import hydit
from .text_encoders import sa_t5
from .text_encoders import aura_t5
from .text_encoders import flux

from .ldm.audio.autoencoder import AudioOobleckVAE
from .ldm.cascade.stage_a import StageA
from .ldm.cascade.stage_c_coder import StageC_coder
from .ldm.models.autoencoder import AutoencoderKL, AutoencodingEngine
from .t2i_adapter import adapter
from .taesd import taesd


def load_lora_for_models(model, clip, _lora, strength_model, strength_clip):
    key_map = {}
    if model is not None:
        key_map = lora.model_lora_keys_unet(model.model, key_map)
    if clip is not None:
        key_map = lora.model_lora_keys_clip(clip.cond_stage_model, key_map)

    loaded = lora.load_lora(_lora, key_map)
    if model is not None:
        new_modelpatcher = model.clone()
        k = new_modelpatcher.add_patches(loaded, strength_model)
    else:
        k = ()
        new_modelpatcher = None

    if clip is not None:
        new_clip = clip.clone()
        k1 = new_clip.add_patches(loaded, strength_clip)
    else:
        k1 = ()
        new_clip = None
    k = set(k)
    k1 = set(k1)
    for x in loaded:
        if (x not in k) and (x not in k1):
            logging.warning("NOT LOADED {}".format(x))

    return (new_modelpatcher, new_clip)


class CLIP:
    def __init__(self, target: CLIPTarget=None, embedding_directory=None, no_init=False, textmodel_json_config=None, tokenizer_data: dict | None=None):
        if tokenizer_data is None:
            tokenizer_data = dict()
        if no_init:
            return
        params = target.params.copy()
        clip = target.clip
        tokenizer = target.tokenizer

        load_device = model_management.text_encoder_device()
        offload_device = model_management.text_encoder_offload_device()
        params['device'] = offload_device
        dtype = model_management.text_encoder_dtype(load_device)
        params['dtype'] = dtype
        if "textmodel_json_config" not in params and textmodel_json_config is not None:
            params['textmodel_json_config'] = textmodel_json_config

        self.cond_stage_model = clip(**(params))

        for dt in self.cond_stage_model.dtypes:
            if not model_management.supports_cast(load_device, dt):
                load_device = offload_device

        self.tokenizer: "sd1_clip.SD1Tokenizer" = tokenizer(embedding_directory=embedding_directory, tokenizer_data=tokenizer_data)
        self.patcher = model_patcher.ModelPatcher(self.cond_stage_model, load_device=load_device, offload_device=offload_device)
        self.layer_idx = None
        logging.debug("CLIP model load device: {}, offload device: {}".format(load_device, offload_device))

    def clone(self):
        n = CLIP(no_init=True)
        n.patcher = self.patcher.clone()
        n.cond_stage_model = self.cond_stage_model
        # cloning the tokenizer allows the vocab updates to work more idiomatically
        n.tokenizer = self.tokenizer.clone()
        n.layer_idx = self.layer_idx
        return n

    def add_patches(self, patches, strength_patch=1.0, strength_model=1.0):
        return self.patcher.add_patches(patches, strength_patch, strength_model)

    def clip_layer(self, layer_idx):
        self.layer_idx = layer_idx

    def tokenize(self, text, return_word_ids=False):
        return self.tokenizer.tokenize_with_weights(text, return_word_ids)

    def encode_from_tokens(self, tokens, return_pooled=False, return_dict=False):
        self.cond_stage_model.reset_clip_options()

        if self.layer_idx is not None:
            self.cond_stage_model.set_clip_options({"layer": self.layer_idx})

        if return_pooled == "unprojected":
            self.cond_stage_model.set_clip_options({"projected_pooled": False})

        self.load_model()
        o = self.cond_stage_model.encode_token_weights(tokens)
        cond, pooled = o[:2]
        if return_dict:
            out = {"cond": cond, "pooled_output": pooled}
            if len(o) > 2:
                for k in o[2]:
                    out[k] = o[2][k]
            return out

        if return_pooled:
            return cond, pooled
        return cond

    def encode(self, text):
        tokens = self.tokenize(text)
        return self.encode_from_tokens(tokens)

    def load_sd(self, sd, full_model=False):
        if full_model:
            return self.cond_stage_model.load_state_dict(sd, strict=False)
        else:
            return self.cond_stage_model.load_sd(sd)

    def get_sd(self):
        sd_clip = self.cond_stage_model.state_dict()
        sd_tokenizer = self.tokenizer.state_dict()
        for k in sd_tokenizer:
            sd_clip[k] = sd_tokenizer[k]
        return sd_clip

    def load_model(self):
        load_models_gpu([self.patcher])
        return self.patcher

    def get_key_patches(self):
        return self.patcher.get_key_patches()


class VAE:
    def __init__(self, sd=None, device=None, config=None, dtype=None):
        if 'decoder.up_blocks.0.resnets.0.norm1.weight' in sd.keys():  # diffusers format
            sd = diffusers_convert.convert_vae_state_dict(sd)

        self.memory_used_encode = lambda shape, dtype: (1767 * shape[2] * shape[3]) * model_management.dtype_size(dtype)  # These are for AutoencoderKL and need tweaking (should be lower)
        self.memory_used_decode = lambda shape, dtype: (2178 * shape[2] * shape[3] * 64) * model_management.dtype_size(dtype)
        self.downscale_ratio = 8
        self.upscale_ratio = 8
        self.latent_channels = 4
        self.output_channels = 3
        self.process_input = lambda image: image * 2.0 - 1.0
        self.process_output = lambda image: torch.clamp((image + 1.0) / 2.0, min=0.0, max=1.0)
        self.working_dtypes = [torch.bfloat16, torch.float32]

        if config is None:
            if "decoder.mid.block_1.mix_factor" in sd:
                encoder_config = {'double_z': True, 'z_channels': 4, 'resolution': 256, 'in_channels': 3, 'out_ch': 3, 'ch': 128, 'ch_mult': [1, 2, 4, 4], 'num_res_blocks': 2, 'attn_resolutions': [], 'dropout': 0.0}
                decoder_config = encoder_config.copy()
                decoder_config["video_kernel_size"] = [3, 1, 1]
                decoder_config["alpha"] = 0.0
                self.first_stage_model = AutoencodingEngine(regularizer_config={'target': "comfy.ldm.models.autoencoder.DiagonalGaussianRegularizer"},
                                                            encoder_config={'target': "comfy.ldm.modules.diffusionmodules.model.Encoder", 'params': encoder_config},
                                                            decoder_config={'target': "comfy.ldm.modules.temporal_ae.VideoDecoder", 'params': decoder_config})
            elif "taesd_decoder.1.weight" in sd:
                self.latent_channels = sd["taesd_decoder.1.weight"].shape[1]
                self.first_stage_model = taesd.TAESD(latent_channels=self.latent_channels)
            elif "vquantizer.codebook.weight" in sd:  # VQGan: stage a of stable cascade
                self.first_stage_model = StageA()
                self.downscale_ratio = 4
                self.upscale_ratio = 4
                # TODO
                # self.memory_used_encode
                # self.memory_used_decode
                self.process_input = lambda image: image
                self.process_output = lambda image: image
            elif "backbone.1.0.block.0.1.num_batches_tracked" in sd:  # effnet: encoder for stage c latent of stable cascade
                self.first_stage_model = StageC_coder()
                self.downscale_ratio = 32
                self.latent_channels = 16
                new_sd = {}
                for k in sd:
                    new_sd["encoder.{}".format(k)] = sd[k]
                sd = new_sd
            elif "blocks.11.num_batches_tracked" in sd:  # previewer: decoder for stage c latent of stable cascade
                self.first_stage_model = StageC_coder()
                self.latent_channels = 16
                new_sd = {}
                for k in sd:
                    new_sd["previewer.{}".format(k)] = sd[k]
                sd = new_sd
            elif "encoder.backbone.1.0.block.0.1.num_batches_tracked" in sd:  # combined effnet and previewer for stable cascade
                self.first_stage_model = StageC_coder()
                self.downscale_ratio = 32
                self.latent_channels = 16
            elif "decoder.conv_in.weight" in sd:
                # default SD1.x/SD2.x VAE parameters
                ddconfig = {'double_z': True, 'z_channels': 4, 'resolution': 256, 'in_channels': 3, 'out_ch': 3, 'ch': 128, 'ch_mult': [1, 2, 4, 4], 'num_res_blocks': 2, 'attn_resolutions': [], 'dropout': 0.0}

                if 'encoder.down.2.downsample.conv.weight' not in sd and 'decoder.up.3.upsample.conv.weight' not in sd:  # Stable diffusion x4 upscaler VAE
                    ddconfig['ch_mult'] = [1, 2, 4]
                    self.downscale_ratio = 4
                    self.upscale_ratio = 4

                self.latent_channels = ddconfig['z_channels'] = sd["decoder.conv_in.weight"].shape[1]
                if 'quant_conv.weight' in sd:
                    self.first_stage_model = AutoencoderKL(ddconfig=ddconfig, embed_dim=4)
                else:
                    self.first_stage_model = AutoencodingEngine(regularizer_config={'target': "comfy.ldm.models.autoencoder.DiagonalGaussianRegularizer"},
                                                                encoder_config={'target': "comfy.ldm.modules.diffusionmodules.model.Encoder", 'params': ddconfig},
                                                                decoder_config={'target': "comfy.ldm.modules.diffusionmodules.model.Decoder", 'params': ddconfig})
            elif "decoder.layers.1.layers.0.beta" in sd:
                self.first_stage_model = AudioOobleckVAE()
                self.memory_used_encode = lambda shape, dtype: (1000 * shape[2]) * model_management.dtype_size(dtype)
                self.memory_used_decode = lambda shape, dtype: (1000 * shape[2] * 2048) * model_management.dtype_size(dtype)
                self.latent_channels = 64
                self.output_channels = 2
                self.upscale_ratio = 2048
                self.downscale_ratio = 2048
                self.process_output = lambda audio: audio
                self.process_input = lambda audio: audio
                self.working_dtypes = [torch.float16, torch.bfloat16, torch.float32]
            else:
                logging.warning("WARNING: No VAE weights detected, VAE not initalized.")
                self.first_stage_model = None
                return
        else:
            self.first_stage_model = AutoencoderKL(**(config['params']))
        self.first_stage_model = self.first_stage_model.eval()

        m, u = self.first_stage_model.load_state_dict(sd, strict=False)
        if len(m) > 0:
            logging.warning("Missing VAE keys {}".format(m))

        if len(u) > 0:
            logging.debug("Leftover VAE keys {}".format(u))

        if device is None:
            device = model_management.vae_device()
        self.device = device
        offload_device = model_management.vae_offload_device()
        if dtype is None:
            dtype = model_management.vae_dtype(self.device, self.working_dtypes)
        self.vae_dtype = dtype
        self.first_stage_model.to(self.vae_dtype)
        self.output_device = model_management.intermediate_device()

        self.patcher = model_patcher.ModelPatcher(self.first_stage_model, load_device=self.device, offload_device=offload_device)
        logging.debug("VAE load device: {}, offload device: {}, dtype: {}".format(self.device, offload_device, self.vae_dtype))

    def vae_encode_crop_pixels(self, pixels):
        dims = pixels.shape[1:-1]
        for d in range(len(dims)):
            x = (dims[d] // self.downscale_ratio) * self.downscale_ratio
            x_offset = (dims[d] % self.downscale_ratio) // 2
            if x != dims[d]:
                pixels = pixels.narrow(d + 1, x_offset, x)
        return pixels

    def decode_tiled_(self, samples, tile_x=64, tile_y=64, overlap=16):
        steps = samples.shape[0] * utils.get_tiled_scale_steps(samples.shape[3], samples.shape[2], tile_x, tile_y, overlap)
        steps += samples.shape[0] * utils.get_tiled_scale_steps(samples.shape[3], samples.shape[2], tile_x // 2, tile_y * 2, overlap)
        steps += samples.shape[0] * utils.get_tiled_scale_steps(samples.shape[3], samples.shape[2], tile_x * 2, tile_y // 2, overlap)
        pbar = utils.ProgressBar(steps)

        decode_fn = lambda a: self.first_stage_model.decode(a.to(self.vae_dtype).to(self.device)).float()
        output = self.process_output(
            (utils.tiled_scale(samples, decode_fn, tile_x // 2, tile_y * 2, overlap, upscale_amount=self.upscale_ratio, output_device=self.output_device, pbar=pbar) +
             utils.tiled_scale(samples, decode_fn, tile_x * 2, tile_y // 2, overlap, upscale_amount=self.upscale_ratio, output_device=self.output_device, pbar=pbar) +
             utils.tiled_scale(samples, decode_fn, tile_x, tile_y, overlap, upscale_amount=self.upscale_ratio, output_device=self.output_device, pbar=pbar))
            / 3.0)
        return output

    def decode_tiled_1d(self, samples, tile_x=128, overlap=32):
        decode_fn = lambda a: self.first_stage_model.decode(a.to(self.vae_dtype).to(self.device)).float()
        return utils.tiled_scale_multidim(samples, decode_fn, tile=(tile_x,), overlap=overlap, upscale_amount=self.upscale_ratio, out_channels=self.output_channels, output_device=self.output_device)

    def encode_tiled_(self, pixel_samples, tile_x=512, tile_y=512, overlap=64):
        steps = pixel_samples.shape[0] * utils.get_tiled_scale_steps(pixel_samples.shape[3], pixel_samples.shape[2], tile_x, tile_y, overlap)
        steps += pixel_samples.shape[0] * utils.get_tiled_scale_steps(pixel_samples.shape[3], pixel_samples.shape[2], tile_x // 2, tile_y * 2, overlap)
        steps += pixel_samples.shape[0] * utils.get_tiled_scale_steps(pixel_samples.shape[3], pixel_samples.shape[2], tile_x * 2, tile_y // 2, overlap)
        pbar = utils.ProgressBar(steps)

        encode_fn = lambda a: self.first_stage_model.encode((self.process_input(a)).to(self.vae_dtype).to(self.device)).float()
        samples = utils.tiled_scale(pixel_samples, encode_fn, tile_x, tile_y, overlap, upscale_amount=(1 / self.downscale_ratio), out_channels=self.latent_channels, output_device=self.output_device, pbar=pbar)
        samples += utils.tiled_scale(pixel_samples, encode_fn, tile_x * 2, tile_y // 2, overlap, upscale_amount=(1 / self.downscale_ratio), out_channels=self.latent_channels, output_device=self.output_device, pbar=pbar)
        samples += utils.tiled_scale(pixel_samples, encode_fn, tile_x // 2, tile_y * 2, overlap, upscale_amount=(1 / self.downscale_ratio), out_channels=self.latent_channels, output_device=self.output_device, pbar=pbar)
        samples /= 3.0
        return samples

    def encode_tiled_1d(self, samples, tile_x=128 * 2048, overlap=32 * 2048):
        encode_fn = lambda a: self.first_stage_model.encode((self.process_input(a)).to(self.vae_dtype).to(self.device)).float()
        return utils.tiled_scale_multidim(samples, encode_fn, tile=(tile_x,), overlap=overlap, upscale_amount=(1 / self.downscale_ratio), out_channels=self.latent_channels, output_device=self.output_device)

    def decode(self, samples_in):
        try:
            memory_used = self.memory_used_decode(samples_in.shape, self.vae_dtype)
            model_management.load_models_gpu([self.patcher], memory_required=memory_used)
            free_memory = model_management.get_free_memory(self.device)
            batch_number = int(free_memory / memory_used)
            batch_number = max(1, batch_number)

            pixel_samples = torch.empty((samples_in.shape[0], self.output_channels) + tuple(map(lambda a: a * self.upscale_ratio, samples_in.shape[2:])), device=self.output_device)
            for x in range(0, samples_in.shape[0], batch_number):
                samples = samples_in[x:x + batch_number].to(self.vae_dtype).to(self.device)
                pixel_samples[x:x + batch_number] = self.process_output(self.first_stage_model.decode(samples).to(self.output_device).float())
        except model_management.OOM_EXCEPTION as e:
            logging.warning("Warning: Ran out of memory when regular VAE decoding, retrying with tiled VAE decoding.")
            if len(samples_in.shape) == 3:
                pixel_samples = self.decode_tiled_1d(samples_in)
            else:
                pixel_samples = self.decode_tiled_(samples_in)

        pixel_samples = pixel_samples.to(self.output_device).movedim(1, -1)
        return pixel_samples

    def decode_tiled(self, samples, tile_x=64, tile_y=64, overlap=16):
        load_models_gpu([self.patcher])
        output = self.decode_tiled_(samples, tile_x, tile_y, overlap)
        return output.movedim(1, -1)

    def encode(self, pixel_samples):
        pixel_samples = self.vae_encode_crop_pixels(pixel_samples)
        pixel_samples = pixel_samples.movedim(-1, 1)
        try:
            memory_used = self.memory_used_encode(pixel_samples.shape, self.vae_dtype)
            model_management.load_models_gpu([self.patcher], memory_required=memory_used)
            free_memory = model_management.get_free_memory(self.device)
            batch_number = int(free_memory / memory_used)
            batch_number = max(1, batch_number)
            samples = torch.empty((pixel_samples.shape[0], self.latent_channels) + tuple(map(lambda a: a // self.downscale_ratio, pixel_samples.shape[2:])), device=self.output_device)
            for x in range(0, pixel_samples.shape[0], batch_number):
                pixels_in = self.process_input(pixel_samples[x:x + batch_number]).to(self.vae_dtype).to(self.device)
                samples[x:x + batch_number] = self.first_stage_model.encode(pixels_in).to(self.output_device).float()

        except model_management.OOM_EXCEPTION as e:
            logging.warning("Warning: Ran out of memory when regular VAE encoding, retrying with tiled VAE encoding.")
            if len(pixel_samples.shape) == 3:
                samples = self.encode_tiled_1d(pixel_samples)
            else:
                samples = self.encode_tiled_(pixel_samples)

        return samples

    def encode_tiled(self, pixel_samples, tile_x=512, tile_y=512, overlap=64):
        pixel_samples = self.vae_encode_crop_pixels(pixel_samples)
        load_models_gpu([self.patcher])
        pixel_samples = pixel_samples.movedim(-1, 1)
        samples = self.encode_tiled_(pixel_samples, tile_x=tile_x, tile_y=tile_y, overlap=overlap)
        return samples

    def get_sd(self):
        return self.first_stage_model.state_dict()


class StyleModel:
    def __init__(self, model, device="cpu"):
        self.model = model

    def get_cond(self, input):
        return self.model(input.last_hidden_state)


def load_style_model(ckpt_path):
    model_data = utils.load_torch_file(ckpt_path, safe_load=True)
    keys = model_data.keys()
    if "style_embedding" in keys:
        model = adapter.StyleAdapter(width=1024, context_dim=768, num_head=8, n_layes=3, num_token=8)
    else:
        raise Exception("invalid style model {}".format(ckpt_path))
    model.load_state_dict(model_data)
    return StyleModel(model)


class CLIPType(Enum):
    STABLE_DIFFUSION = 1
    STABLE_CASCADE = 2
    SD3 = 3
    STABLE_AUDIO = 4
    HUNYUAN_DIT = 5
    FLUX = 6


@dataclasses.dataclass
class CLIPTarget:
    clip: Optional[Any] = None
    vae: Optional[Any] = None
    params: Optional[dict] = dataclasses.field(default_factory=dict)
    tokenizer: Optional[Any] = None


def load_clip(ckpt_paths, embedding_directory=None, clip_type=CLIPType.STABLE_DIFFUSION, textmodel_json_config: str | dict | None = None):
    clip_data = []
    for p in ckpt_paths:
        clip_data.append(utils.load_torch_file(p, safe_load=True))

    for i in range(len(clip_data)):
        if "transformer.resblocks.0.ln_1.weight" in clip_data[i]:
            clip_data[i] = utils.clip_text_transformers_convert(clip_data[i], "", "")
        else:
            if "text_projection" in clip_data[i]:
                clip_data[i]["text_projection.weight"] = clip_data[i]["text_projection"].transpose(0, 1)  # old models saved with the CLIPSave node

    clip_target = CLIPTarget()
    clip_target.params = {}
    if len(clip_data) == 1:
        if "text_model.encoder.layers.30.mlp.fc1.weight" in clip_data[0]:
            if clip_type == CLIPType.STABLE_CASCADE:
                clip_target.clip = sdxl_clip.StableCascadeClipModel
                clip_target.tokenizer = sdxl_clip.StableCascadeTokenizer
            else:
                clip_target.clip = sdxl_clip.SDXLRefinerClipModel
                clip_target.tokenizer = sdxl_clip.SDXLTokenizer
        elif "text_model.encoder.layers.22.mlp.fc1.weight" in clip_data[0]:
            clip_target.clip = sd2_clip.SD2ClipModel
            clip_target.tokenizer = sd2_clip.SD2Tokenizer
        elif "encoder.block.23.layer.1.DenseReluDense.wi_1.weight" in clip_data[0]:
            weight = clip_data[0]["encoder.block.23.layer.1.DenseReluDense.wi_1.weight"]
            dtype_t5 = weight.dtype
            if weight.shape[-1] == 4096:
                clip_target.clip = sd3_clip.sd3_clip(clip_l=False, clip_g=False, t5=True, dtype_t5=dtype_t5)
                clip_target.tokenizer = sd3_clip.SD3Tokenizer
            elif weight.shape[-1] == 2048:
                clip_target.clip = aura_t5.AuraT5Model
                clip_target.tokenizer = aura_t5.AuraT5Tokenizer
        elif "encoder.block.0.layer.0.SelfAttention.k.weight" in clip_data[0]:
            clip_target.clip = sa_t5.SAT5Model
            clip_target.tokenizer = sa_t5.SAT5Tokenizer
        else:
            clip_target.clip = sd1_clip.SD1ClipModel
            clip_target.tokenizer = sd1_clip.SD1Tokenizer
    elif len(clip_data) == 2:
        if clip_type == CLIPType.SD3:
            clip_target.clip = sd3_clip.sd3_clip(clip_l=True, clip_g=True, t5=False)
            clip_target.tokenizer = sd3_clip.SD3Tokenizer
        elif clip_type == CLIPType.HUNYUAN_DIT:
            clip_target.clip = hydit.HyditModel
            clip_target.tokenizer = hydit.HyditTokenizer
        elif clip_type == CLIPType.FLUX:
            weight_name = "encoder.block.23.layer.1.DenseReluDense.wi_1.weight"
            weight = clip_data[0].get(weight_name, clip_data[1].get(weight_name, None))
            dtype_t5 = None
            if weight is not None:
                dtype_t5 = weight.dtype

            clip_target.clip = flux.flux_clip(dtype_t5=dtype_t5)
            clip_target.tokenizer = flux.FluxTokenizer
        else:
            clip_target.clip = sdxl_clip.SDXLClipModel
            clip_target.tokenizer = sdxl_clip.SDXLTokenizer
    elif len(clip_data) == 3:
        clip_target.clip = sd3_clip.SD3ClipModel
        clip_target.tokenizer = sd3_clip.SD3Tokenizer

    clip = CLIP(clip_target, embedding_directory=embedding_directory, textmodel_json_config=textmodel_json_config)
    for c in clip_data:
        m, u = clip.load_sd(c)
        if len(m) > 0:
            logging.warning("clip missing: {}".format(m))

        if len(u) > 0:
            logging.debug("clip unexpected: {}".format(u))
    return clip


def load_gligen(ckpt_path):
    data = utils.load_torch_file(ckpt_path, safe_load=True)
    model = gligen.load_gligen(data)
    if model_management.should_use_fp16():
        model = model.half()
    return model_patcher.ModelPatcher(model, load_device=model_management.get_torch_device(), offload_device=model_management.unet_offload_device())


def load_checkpoint(config_path=None, ckpt_path=None, output_vae=True, output_clip=True, embedding_directory=None, state_dict=None, config=None):
    logging.warning("Warning: The load checkpoint with config function is deprecated and will eventually be removed, please use the other one.")
    model, clip, vae, _ = load_checkpoint_guess_config(ckpt_path, output_vae=output_vae, output_clip=output_clip, output_clipvision=False, embedding_directory=embedding_directory, output_model=True)
    # TODO: this function is a mess and should be removed eventually
    if config is None:
        with open(config_path, 'r') as stream:
            config = yaml.safe_load(stream)
    model_config_params = config['model']['params']
    clip_config = model_config_params['cond_stage_config']
    scale_factor = model_config_params['scale_factor']

    if "parameterization" in model_config_params:
        if model_config_params["parameterization"] == "v":
            m = model.clone()

            class ModelSamplingAdvanced(model_sampling.ModelSamplingDiscrete, model_sampling.V_PREDICTION):
                pass

            m.add_object_patch("model_sampling", ModelSamplingAdvanced(model.model.model_config))
            model = m

    layer_idx = clip_config.get("params", {}).get("layer_idx", None)
    if layer_idx is not None:
        clip.clip_layer(layer_idx)

    return (model, clip, vae)


def load_checkpoint_guess_config(ckpt_path, output_vae=True, output_clip=True, output_clipvision=False, embedding_directory=None, output_model=True):
    sd = utils.load_torch_file(ckpt_path)
    sd_keys = sd.keys()
    clip = None
    clipvision = None
    vae = None
    model = None
    _model_patcher = None
    clip_target = None

    diffusion_model_prefix = model_detection.unet_prefix_from_state_dict(sd)
<<<<<<< HEAD
    parameters = utils.calculate_parameters(sd, diffusion_model_prefix)
=======
    parameters = comfy.utils.calculate_parameters(sd, diffusion_model_prefix)
    weight_dtype = comfy.utils.weight_dtype(sd, diffusion_model_prefix)
>>>>>>> 8edbcf52
    load_device = model_management.get_torch_device()

    model_config = model_detection.model_config_from_unet(sd, diffusion_model_prefix)
    if model_config is None:
        raise RuntimeError("ERROR: Could not detect model type of: {}".format(ckpt_path))

    unet_weight_dtype = list(model_config.supported_inference_dtypes)
    if weight_dtype is not None:
        unet_weight_dtype.append(weight_dtype)

    unet_dtype = model_management.unet_dtype(model_params=parameters, supported_dtypes=unet_weight_dtype)
    manual_cast_dtype = model_management.unet_manual_cast(unet_dtype, load_device, model_config.supported_inference_dtypes)
    model_config.set_inference_dtype(unet_dtype, manual_cast_dtype)

    if model_config.clip_vision_prefix is not None:
        if output_clipvision:
            clipvision = clip_vision.load_clipvision_from_sd(sd, model_config.clip_vision_prefix, True)

    if output_model:
        inital_load_device = model_management.unet_initial_load_device(parameters, unet_dtype)
        offload_device = model_management.unet_offload_device()
        model = model_config.get_model(sd, diffusion_model_prefix, device=inital_load_device)
        model.load_model_weights(sd, diffusion_model_prefix)

    if output_vae:
        vae_sd = utils.state_dict_prefix_replace(sd, {k: "" for k in model_config.vae_key_prefix}, filter_keys=True)
        vae_sd = model_config.process_vae_state_dict(vae_sd)
        vae = VAE(sd=vae_sd)

    if output_clip:
        clip_target = model_config.clip_target(state_dict=sd)
        if clip_target is not None:
            clip_sd = model_config.process_clip_state_dict(sd)
            if len(clip_sd) > 0:
                clip = CLIP(clip_target, embedding_directory=embedding_directory, tokenizer_data=clip_sd)
                m, u = clip.load_sd(clip_sd, full_model=True)
                if len(m) > 0:
                    m_filter = list(filter(lambda a: ".logit_scale" not in a and ".transformer.text_projection.weight" not in a, m))
                    if len(m_filter) > 0:
                        logging.warning("clip missing: {}".format(m))
                    else:
                        logging.debug("clip missing: {}".format(m))

                if len(u) > 0:
                    logging.debug("clip unexpected {}:".format(u))
            else:
                logging.warning("no CLIP/text encoder weights in checkpoint, the text encoder model will not be loaded.")

    left_over = sd.keys()
    if len(left_over) > 0:
        logging.debug("left over keys: {}".format(left_over))

    if output_model:
        _model_patcher = model_patcher.ModelPatcher(model, load_device=load_device, offload_device=model_management.unet_offload_device(), current_device=inital_load_device, ckpt_name=os.path.basename(ckpt_path))
        if inital_load_device != torch.device("cpu"):
            load_models_gpu([_model_patcher])

    return (_model_patcher, clip, vae, clipvision)


def load_unet_state_dict(sd, dtype=None):  # load unet in diffusers or regular format

    # Allow loading unets from checkpoint files
    diffusion_model_prefix = model_detection.unet_prefix_from_state_dict(sd)
    temp_sd = utils.state_dict_prefix_replace(sd, {diffusion_model_prefix: ""}, filter_keys=True)
    if len(temp_sd) > 0:
        sd = temp_sd

    parameters = utils.calculate_parameters(sd)
    load_device = model_management.get_torch_device()
    model_config = model_detection.model_config_from_unet(sd, "")

    if model_config is not None:
        new_sd = sd
    else:
        new_sd = model_detection.convert_diffusers_mmdit(sd, "")
        if new_sd is not None:  # diffusers mmdit
            model_config = model_detection.model_config_from_unet(new_sd, "")
            if model_config is None:
                return None
        else:  # diffusers unet
            model_config = model_detection.model_config_from_diffusers_unet(sd)
            if model_config is None:
                return None

            diffusers_keys = utils.unet_to_diffusers(model_config.unet_config)

            new_sd = {}
            for k in diffusers_keys:
                if k in sd:
                    new_sd[diffusers_keys[k]] = sd.pop(k)
                else:
                    logging.warning("{} {}".format(diffusers_keys[k], k))

    offload_device = model_management.unet_offload_device()
    if dtype is None:
        unet_dtype = model_management.unet_dtype(model_params=parameters, supported_dtypes=model_config.supported_inference_dtypes)
    else:
        unet_dtype = dtype

    manual_cast_dtype = model_management.unet_manual_cast(unet_dtype, load_device, model_config.supported_inference_dtypes)
    model_config.set_inference_dtype(unet_dtype, manual_cast_dtype)
    model = model_config.get_model(new_sd, "")
    model = model.to(offload_device)
    model.load_model_weights(new_sd, "")
    left_over = sd.keys()
    if len(left_over) > 0:
        logging.info("left over keys in unet: {}".format(left_over))
    return model_patcher.ModelPatcher(model, load_device=load_device, offload_device=offload_device)


def load_unet(unet_path, dtype=None):
    sd = utils.load_torch_file(unet_path)
    model = load_unet_state_dict(sd, dtype=dtype)
    if model is None:
        logging.error("ERROR UNSUPPORTED UNET {}".format(unet_path))
        raise RuntimeError("ERROR: Could not detect model type of: {}".format(unet_path))
    return model


def save_checkpoint(output_path, model, clip=None, vae=None, clip_vision=None, metadata=None, extra_keys={}):
    clip_sd = None
    load_models = [model]
    if clip is not None:
        load_models.append(clip.load_model())
        clip_sd = clip.get_sd()

    model_management.load_models_gpu(load_models, force_patch_weights=True)
    clip_vision_sd = clip_vision.get_sd() if clip_vision is not None else None
    sd = model.model.state_dict_for_saving(clip_sd, vae.get_sd(), clip_vision_sd)
    for k in extra_keys:
        sd[k] = extra_keys[k]

    for k in sd:
        t = sd[k]
        if not t.is_contiguous():
            sd[k] = t.contiguous()

    utils.save_torch_file(sd, output_path, metadata=metadata)<|MERGE_RESOLUTION|>--- conflicted
+++ resolved
@@ -534,12 +534,8 @@
     clip_target = None
 
     diffusion_model_prefix = model_detection.unet_prefix_from_state_dict(sd)
-<<<<<<< HEAD
     parameters = utils.calculate_parameters(sd, diffusion_model_prefix)
-=======
-    parameters = comfy.utils.calculate_parameters(sd, diffusion_model_prefix)
-    weight_dtype = comfy.utils.weight_dtype(sd, diffusion_model_prefix)
->>>>>>> 8edbcf52
+    weight_dtype = utils.weight_dtype(sd, diffusion_model_prefix)
     load_device = model_management.get_torch_device()
 
     model_config = model_detection.model_config_from_unet(sd, diffusion_model_prefix)
