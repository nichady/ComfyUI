--- conflicted
+++ resolved
@@ -1,8 +1,7 @@
 # Original code can be found on: https://github.com/black-forest-labs/flux
 
+import torch
 from dataclasses import dataclass
-
-import torch
 from einops import rearrange, repeat
 from torch import Tensor, nn
 
@@ -242,9 +241,5 @@
 
         txt_ids = torch.zeros((bs, context.shape[1], 3), device=x.device, dtype=x.dtype)
         out = self.forward_orig(img, img_ids, context, txt_ids, timestep, y, guidance, control, transformer_options, attn_mask=kwargs.get("attention_mask", None))
-<<<<<<< HEAD
-        return rearrange(out, "b (h w) (c ph pw) -> b c (h ph) (w pw)", h=h_len, w=w_len, ph=2, pw=2)[:, :, :h, :w]
-=======
         out = out[:, :img_tokens]
-        return rearrange(out, "b (h w) (c ph pw) -> b c (h ph) (w pw)", h=h_len, w=w_len, ph=2, pw=2)[:,:,:h_orig,:w_orig]
->>>>>>> bd951a71
+        return rearrange(out, "b (h w) (c ph pw) -> b c (h ph) (w pw)", h=h_len, w=w_len, ph=2, pw=2)[:, :, :h_orig, :w_orig]