--- conflicted
+++ resolved
@@ -15,11 +15,7 @@
 
 def rope(pos: Tensor, dim: int, theta: int) -> Tensor:
     assert dim % 2 == 0
-<<<<<<< HEAD
-    if model_management.is_device_mps(pos.device):
-=======
-    if comfy.model_management.is_device_mps(pos.device) or comfy.model_management.is_intel_xpu():
->>>>>>> 8edbcf52
+    if model_management.is_device_mps(pos.device) or model_management.is_intel_xpu():
         device = torch.device("cpu")
     else:
         device = pos.device
