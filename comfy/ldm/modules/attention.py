import logging
import math
from functools import wraps
from typing import Optional

import torch
import torch.nn.functional as F
from einops import rearrange, repeat
from torch import nn, einsum

from .diffusionmodules.util import AlphaBlender, timestep_embedding
from .sub_quadratic_attention import efficient_dot_product_attention
from ... import model_management

if model_management.xformers_enabled():
    import xformers  # pylint: disable=import-error
    import xformers.ops  # pylint: disable=import-error

if model_management.sage_attention_enabled():
    from sageattention import sageattn  # pylint: disable=import-error

if model_management.flash_attn_enabled():
    from flash_attn import flash_attn_func  # pylint: disable=import-error

from ...cli_args import args
from ... import ops

<<<<<<< HEAD
ops = ops.disable_weight_init
=======
if model_management.sage_attention_enabled():
    from sageattention import sageattn

from comfy.cli_args import args
import comfy.ops
ops = comfy.ops.disable_weight_init
>>>>>>> 57f330ca

FORCE_UPCAST_ATTENTION_DTYPE = model_management.force_upcast_attention_dtype()
logger = logging.getLogger(__name__)


def get_attn_precision(attn_precision):
    if args.dont_upcast_attention:
        return None
    if FORCE_UPCAST_ATTENTION_DTYPE is not None:
        return FORCE_UPCAST_ATTENTION_DTYPE
    return attn_precision


def exists(val):
    return val is not None


def uniq(arr):
    return {el: True for el in arr}.keys()


def default(val, d):
    if exists(val):
        return val
    return d


def max_neg_value(t):
    return -torch.finfo(t.dtype).max


def init_(tensor):
    dim = tensor.shape[-1]
    std = 1 / math.sqrt(dim)
    tensor.uniform_(-std, std)
    return tensor


# feedforward
class GEGLU(nn.Module):
    def __init__(self, dim_in, dim_out, dtype=None, device=None, operations=ops):
        super().__init__()
        self.proj = operations.Linear(dim_in, dim_out * 2, dtype=dtype, device=device)

    def forward(self, x):
        x, gate = self.proj(x).chunk(2, dim=-1)
        return x * F.gelu(gate)


class FeedForward(nn.Module):
    def __init__(self, dim, dim_out=None, mult=4, glu=False, dropout=0., dtype=None, device=None, operations=ops):
        super().__init__()
        inner_dim = int(dim * mult)
        dim_out = default(dim_out, dim)
        project_in = nn.Sequential(
            operations.Linear(dim, inner_dim, dtype=dtype, device=device),
            nn.GELU()
        ) if not glu else GEGLU(dim, inner_dim, dtype=dtype, device=device, operations=operations)

        self.net = nn.Sequential(
            project_in,
            nn.Dropout(dropout),
            operations.Linear(inner_dim, dim_out, dtype=dtype, device=device)
        )

    def forward(self, x):
        return self.net(x)


def Normalize(in_channels, dtype=None, device=None):
    return torch.nn.GroupNorm(num_groups=32, num_channels=in_channels, eps=1e-6, affine=True, dtype=dtype, device=device)


def attention_basic(q, k, v, heads, mask=None, attn_precision=None, skip_reshape=False):
    attn_precision = get_attn_precision(attn_precision)

    if skip_reshape:
        b, _, _, dim_head = q.shape
    else:
        b, _, dim_head = q.shape
        dim_head //= heads

    scale = dim_head ** -0.5

    h = heads
    if skip_reshape:
        q, k, v = map(
            lambda t: t.reshape(b * heads, -1, dim_head),
            (q, k, v),
        )
    else:
        q, k, v = map(
            lambda t: t.unsqueeze(3)
            .reshape(b, -1, heads, dim_head)
            .permute(0, 2, 1, 3)
            .reshape(b * heads, -1, dim_head)
            .contiguous(),
            (q, k, v),
        )

    # force cast to fp32 to avoid overflowing
    if attn_precision == torch.float32:
        sim = einsum('b i d, b j d -> b i j', q.float(), k.float()) * scale
    else:
        sim = einsum('b i d, b j d -> b i j', q, k) * scale

    del q, k

    if exists(mask):
        if mask.dtype == torch.bool:
            mask = rearrange(mask, 'b ... -> b (...)')  # TODO: check if this bool part matches pytorch attention
            max_neg_value = -torch.finfo(sim.dtype).max
            mask = repeat(mask, 'b j -> (b h) () j', h=h)
            sim.masked_fill_(~mask, max_neg_value)
        else:
            if len(mask.shape) == 2:
                bs = 1
            else:
                bs = mask.shape[0]
            mask = mask.reshape(bs, -1, mask.shape[-2], mask.shape[-1]).expand(b, heads, -1, -1).reshape(-1, mask.shape[-2], mask.shape[-1])
            sim.add_(mask)

    # attention, what we cannot get enough of
    sim = sim.softmax(dim=-1)

    out = einsum('b i j, b j d -> b i d', sim.to(v.dtype), v)
    out = (
        out.unsqueeze(0)
        .reshape(b, heads, -1, dim_head)
        .permute(0, 2, 1, 3)
        .reshape(b, -1, heads * dim_head)
    )
    return out


def attention_sub_quad(query, key, value, heads, mask=None, attn_precision=None, skip_reshape=False):
    attn_precision = get_attn_precision(attn_precision)

    if skip_reshape:
        b, _, _, dim_head = query.shape
    else:
        b, _, dim_head = query.shape
        dim_head //= heads

    if skip_reshape:
        query = query.reshape(b * heads, -1, dim_head)
        value = value.reshape(b * heads, -1, dim_head)
        key = key.reshape(b * heads, -1, dim_head).movedim(1, 2)
    else:
        query = query.unsqueeze(3).reshape(b, -1, heads, dim_head).permute(0, 2, 1, 3).reshape(b * heads, -1, dim_head)
        value = value.unsqueeze(3).reshape(b, -1, heads, dim_head).permute(0, 2, 1, 3).reshape(b * heads, -1, dim_head)
        key = key.unsqueeze(3).reshape(b, -1, heads, dim_head).permute(0, 2, 3, 1).reshape(b * heads, dim_head, -1)

    dtype = query.dtype
    upcast_attention = attn_precision == torch.float32 and query.dtype != torch.float32
    if upcast_attention:
        bytes_per_token = torch.finfo(torch.float32).bits // 8
    else:
        bytes_per_token = torch.finfo(query.dtype).bits // 8
    batch_x_heads, q_tokens, _ = query.shape
    _, _, k_tokens = key.shape

    mem_free_total, _ = model_management.get_free_memory(query.device, True)

    kv_chunk_size_min = None
    kv_chunk_size = None
    query_chunk_size = None

    for x in [4096, 2048, 1024, 512, 256]:
        count = mem_free_total / (batch_x_heads * bytes_per_token * x * 4.0)
        if count >= k_tokens:
            kv_chunk_size = k_tokens
            query_chunk_size = x
            break

    if query_chunk_size is None:
        query_chunk_size = 512

    if mask is not None:
        if len(mask.shape) == 2:
            bs = 1
        else:
            bs = mask.shape[0]
        mask = mask.reshape(bs, -1, mask.shape[-2], mask.shape[-1]).expand(b, heads, -1, -1).reshape(-1, mask.shape[-2], mask.shape[-1])

    hidden_states = efficient_dot_product_attention(
        query,
        key,
        value,
        query_chunk_size=query_chunk_size,
        kv_chunk_size=kv_chunk_size,
        kv_chunk_size_min=kv_chunk_size_min,
        use_checkpoint=False,
        upcast_attention=upcast_attention,
        mask=mask,
    )

    hidden_states = hidden_states.to(dtype)

    hidden_states = hidden_states.unflatten(0, (-1, heads)).transpose(1, 2).flatten(start_dim=2)
    return hidden_states


def attention_split(q, k, v, heads, mask=None, attn_precision=None, skip_reshape=False):
    attn_precision = get_attn_precision(attn_precision)

    if skip_reshape:
        b, _, _, dim_head = q.shape
    else:
        b, _, dim_head = q.shape
        dim_head //= heads

    scale = dim_head ** -0.5

    if skip_reshape:
        q, k, v = map(
            lambda t: t.reshape(b * heads, -1, dim_head),
            (q, k, v),
        )
    else:
        q, k, v = map(
            lambda t: t.unsqueeze(3)
            .reshape(b, -1, heads, dim_head)
            .permute(0, 2, 1, 3)
            .reshape(b * heads, -1, dim_head)
            .contiguous(),
            (q, k, v),
        )

    r1 = torch.zeros(q.shape[0], q.shape[1], v.shape[2], device=q.device, dtype=q.dtype)

    mem_free_total = model_management.get_free_memory(q.device)

    if attn_precision == torch.float32:
        element_size = 4
        upcast = True
    else:
        element_size = q.element_size()
        upcast = False

    gb = 1024 ** 3
    tensor_size = q.shape[0] * q.shape[1] * k.shape[1] * element_size
    modifier = 3
    mem_required = tensor_size * modifier
    steps = 1

    if mem_required > mem_free_total:
        steps = 2 ** (math.ceil(math.log(mem_required / mem_free_total, 2)))
        # print(f"Expected tensor size:{tensor_size/gb:0.1f}GB, cuda free:{mem_free_cuda/gb:0.1f}GB "
        #      f"torch free:{mem_free_torch/gb:0.1f} total:{mem_free_total/gb:0.1f} steps:{steps}")

    if steps > 64:
        max_res = math.floor(math.sqrt(math.sqrt(mem_free_total / 2.5)) / 8) * 64
        raise RuntimeError(f'Not enough memory, use lower resolution (max approx. {max_res}x{max_res}). '
                           f'Need: {mem_required / 64 / gb:0.1f}GB free, Have:{mem_free_total / gb:0.1f}GB free')

    if mask is not None:
        if len(mask.shape) == 2:
            bs = 1
        else:
            bs = mask.shape[0]
        mask = mask.reshape(bs, -1, mask.shape[-2], mask.shape[-1]).expand(b, heads, -1, -1).reshape(-1, mask.shape[-2], mask.shape[-1])

    # print("steps", steps, mem_required, mem_free_total, modifier, q.element_size(), tensor_size)
    first_op_done = False
    cleared_cache = False
    while True:
        try:
            slice_size = q.shape[1] // steps if (q.shape[1] % steps) == 0 else q.shape[1]
            for i in range(0, q.shape[1], slice_size):
                end = i + slice_size
                if upcast:
                    with torch.autocast(enabled=False, device_type='cuda'):
                        s1 = einsum('b i d, b j d -> b i j', q[:, i:end].float(), k.float()) * scale
                else:
                    s1 = einsum('b i d, b j d -> b i j', q[:, i:end], k) * scale

                if mask is not None:
                    if len(mask.shape) == 2:
                        s1 += mask[i:end]
                    else:
                        if mask.shape[1] == 1:
                            s1 += mask
                        else:
                            s1 += mask[:, i:end]

                s2 = s1.softmax(dim=-1).to(v.dtype)
                del s1
                first_op_done = True

                r1[:, i:end] = einsum('b i j, b j d -> b i d', s2, v)
                del s2
            break
        except model_management.OOM_EXCEPTION as e:
            if first_op_done == False:
                model_management.soft_empty_cache(True)
                if cleared_cache == False:
                    cleared_cache = True
                    logger.warning("out of memory error, emptying cache and trying again")
                    continue
                steps *= 2
                if steps > 64:
                    raise e
                logger.warning("out of memory error, increasing steps and trying again {}".format(steps))
            else:
                raise e

    del q, k, v

    r1 = (
        r1.unsqueeze(0)
        .reshape(b, heads, -1, dim_head)
        .permute(0, 2, 1, 3)
        .reshape(b, -1, heads * dim_head)
    )
    return r1


def attention_xformers(q, k, v, heads, mask=None, attn_precision=None, skip_reshape=False):
    b = q.shape[0]
    dim_head = q.shape[-1]
    # check to make sure xformers isn't broken
    disabled_xformers = False

    if not disabled_xformers:
        if torch.jit.is_tracing() or torch.jit.is_scripting():
            disabled_xformers = True

    if disabled_xformers:
        return attention_pytorch(q, k, v, heads, mask, skip_reshape=skip_reshape)

    if skip_reshape:
<<<<<<< HEAD
        q, k, v = map(
            lambda t: t.reshape(b * heads, -1, dim_head),
=======
        # b h k d -> b k h d
        q, k, v = map(
            lambda t: t.permute(0, 2, 1, 3),
>>>>>>> 57f330ca
            (q, k, v),
        )
    # actually do the reshaping
    else:
        dim_head //= heads
        q, k, v = map(
            lambda t: t.reshape(b, -1, heads, dim_head),
            (q, k, v),
        )

    if mask is not None:
        # add a singleton batch dimension
        if mask.ndim == 2:
            mask = mask.unsqueeze(0)
        # add a singleton heads dimension
        if mask.ndim == 3:
            mask = mask.unsqueeze(1)
        # pad to a multiple of 8
        pad = 8 - mask.shape[-1] % 8
        # the xformers docs says that it's allowed to have a mask of shape (1, Nq, Nk)
        # but when using separated heads, the shape has to be (B, H, Nq, Nk)
        # in flux, this matrix ends up being over 1GB
        # here, we create a mask with the same batch/head size as the input mask (potentially singleton or full)
        mask_out = torch.empty([mask.shape[0], mask.shape[1], q.shape[1], mask.shape[-1] + pad], dtype=q.dtype, device=q.device)

        mask_out[..., :mask.shape[-1]] = mask
        # doesn't this remove the padding again??
        mask = mask_out[..., :mask.shape[-1]]
        mask = mask.expand(b, heads, -1, -1)

    out = xformers.ops.memory_efficient_attention(q, k, v, attn_bias=mask)  # pylint: disable=possibly-used-before-assignment

    out = (
        out.reshape(b, -1, heads * dim_head)
    )

    return out


if model_management.is_nvidia():  # pytorch 2.3 and up seem to have this issue.
    SDP_BATCH_LIMIT = 2 ** 15
else:
    # TODO: other GPUs ?
    SDP_BATCH_LIMIT = 2 ** 31


def pytorch_style_decl(func):
    @wraps(func)
    def wrapper(q, k, v, heads, mask=None, attn_precision=None, skip_reshape=False):
        if skip_reshape:
            b, _, _, dim_head = q.shape
        else:
            b, _, dim_head = q.shape
            dim_head //= heads
            q, k, v = map(
                lambda t: t.view(b, -1, heads, dim_head).transpose(1, 2),
                (q, k, v),
            )

        if SDP_BATCH_LIMIT >= q.shape[0]:
            out = func(q, k, v, heads=heads, mask=mask, attn_precision=attn_precision)
            out = (
                out.transpose(1, 2).reshape(b, -1, heads * dim_head)
            )
        else:
            out = torch.empty((q.shape[0], q.shape[2], heads * dim_head), dtype=q.dtype, layout=q.layout, device=q.device)
            for i in range(0, q.shape[0], SDP_BATCH_LIMIT):
                out[i: i + SDP_BATCH_LIMIT] = func(q[i: i + SDP_BATCH_LIMIT], k[i: i + SDP_BATCH_LIMIT], v[i: i + SDP_BATCH_LIMIT], heads=heads, mask=mask, attn_precision=attn_precision).transpose(1, 2).reshape(-1, q.shape[2], heads * dim_head)
        return out

    return wrapper


@pytorch_style_decl
def attention_pytorch(q, k, v, heads, mask=None, attn_precision=None, skip_reshape=False):
    return torch.nn.functional.scaled_dot_product_attention(q, k, v, attn_mask=mask, dropout_p=0.0, is_causal=False)

<<<<<<< HEAD

@pytorch_style_decl
def attention_sageattn(q, k, v, heads, mask=None, attn_precision=None, skip_reshape=False):
    return sageattn(q, k, v, attn_mask=mask, dropout_p=0.0, is_causal=False)  # pylint: disable=possibly-used-before-assignment


@pytorch_style_decl
def attention_flash_attn(q, k, v, heads, mask=None, attn_precision=None, skip_reshape=False):
    return flash_attn_func(q, k, v)  # pylint: disable=possibly-used-before-assignment
=======
    if mask is not None:
        # add a batch dimension if there isn't already one
        if mask.ndim == 2:
            mask = mask.unsqueeze(0)
        # add a heads dimension if there isn't already one
        if mask.ndim == 3:
            mask = mask.unsqueeze(1)

    if SDP_BATCH_LIMIT >= b:
        out = torch.nn.functional.scaled_dot_product_attention(q, k, v, attn_mask=mask, dropout_p=0.0, is_causal=False)
        out = (
            out.transpose(1, 2).reshape(b, -1, heads * dim_head)
        )
    else:
        out = torch.empty((b, q.shape[2], heads * dim_head), dtype=q.dtype, layout=q.layout, device=q.device)
        for i in range(0, b, SDP_BATCH_LIMIT):
            m = mask
            if mask is not None:
                if mask.shape[0] > 1:
                    m = mask[i : i + SDP_BATCH_LIMIT]

            out[i : i + SDP_BATCH_LIMIT] = torch.nn.functional.scaled_dot_product_attention(
                q[i : i + SDP_BATCH_LIMIT],
                k[i : i + SDP_BATCH_LIMIT],
                v[i : i + SDP_BATCH_LIMIT],
                attn_mask=m,
                dropout_p=0.0, is_causal=False
            ).transpose(1, 2).reshape(-1, q.shape[2], heads * dim_head)
    return out


def attention_sage(q, k, v, heads, mask=None, attn_precision=None, skip_reshape=False):
    if skip_reshape:
        b, _, _, dim_head = q.shape
        tensor_layout="HND"
    else:
        b, _, dim_head = q.shape
        dim_head //= heads
        q, k, v = map(
            lambda t: t.view(b, -1, heads, dim_head),
            (q, k, v),
        )
        tensor_layout="NHD"

    if mask is not None:
        # add a batch dimension if there isn't already one
        if mask.ndim == 2:
            mask = mask.unsqueeze(0)
        # add a heads dimension if there isn't already one
        if mask.ndim == 3:
            mask = mask.unsqueeze(1)

    out = sageattn(q, k, v, attn_mask=mask, is_causal=False, tensor_layout=tensor_layout)
    if tensor_layout == "HND":
        out = (
            out.transpose(1, 2).reshape(b, -1, heads * dim_head)
        )
    else:
        out = out.reshape(b, -1, heads * dim_head)
    return out
>>>>>>> 57f330ca


optimized_attention = attention_basic

if model_management.sage_attention_enabled():
<<<<<<< HEAD
    logger.info("Using sage attention")
    optimized_attention = attention_sageattn
elif model_management.xformers_enabled():
    logger.info("Using xformers cross attention")
    optimized_attention = attention_xformers
elif model_management.pytorch_attention_enabled():
    logger.info("Using pytorch cross attention")
    optimized_attention = attention_pytorch
else:
    if args.use_split_cross_attention:
        logger.info("Using split optimization for cross attention")
        optimized_attention = attention_split
    else:
        logger.info("Using sub quadratic optimization for cross attention, if you have memory or speed issues try using: --use-split-cross-attention")
=======
    logging.info("Using sage attention")
    optimized_attention = attention_sage
elif model_management.xformers_enabled():
    logging.info("Using xformers attention")
    optimized_attention = attention_xformers
elif model_management.pytorch_attention_enabled():
    logging.info("Using pytorch attention")
    optimized_attention = attention_pytorch
else:
    if args.use_split_cross_attention:
        logging.info("Using split optimization for attention")
        optimized_attention = attention_split
    else:
        logging.info("Using sub quadratic optimization for attention, if you have memory or speed issues try using: --use-split-cross-attention")
>>>>>>> 57f330ca
        optimized_attention = attention_sub_quad

optimized_attention_masked = optimized_attention


def optimized_attention_for_device(device, mask=False, small_input=False):
    if small_input:
        if model_management.pytorch_attention_enabled():
            return attention_pytorch  # TODO: need to confirm but this is probably slightly faster for small inputs in all cases
        else:
            return attention_basic

    if device == torch.device("cpu"):
        return attention_sub_quad

    if mask:
        return optimized_attention_masked

    return optimized_attention


class CrossAttention(nn.Module):
    def __init__(self, query_dim, context_dim=None, heads=8, dim_head=64, dropout=0., attn_precision=None, dtype=None, device=None, operations=ops):
        super().__init__()
        inner_dim = dim_head * heads
        context_dim = default(context_dim, query_dim)
        self.attn_precision = attn_precision

        self.heads = heads
        self.dim_head = dim_head

        self.to_q = operations.Linear(query_dim, inner_dim, bias=False, dtype=dtype, device=device)
        self.to_k = operations.Linear(context_dim, inner_dim, bias=False, dtype=dtype, device=device)
        self.to_v = operations.Linear(context_dim, inner_dim, bias=False, dtype=dtype, device=device)

        self.to_out = nn.Sequential(operations.Linear(inner_dim, query_dim, dtype=dtype, device=device), nn.Dropout(dropout))

    def forward(self, x, context=None, value=None, mask=None):
        q = self.to_q(x)
        context = default(context, x)
        k = self.to_k(context)
        if value is not None:
            v = self.to_v(value)
            del value
        else:
            v = self.to_v(context)

        if mask is None:
            out = optimized_attention(q, k, v, self.heads, attn_precision=self.attn_precision)
        else:
            out = optimized_attention_masked(q, k, v, self.heads, mask, attn_precision=self.attn_precision)
        return self.to_out(out)


class BasicTransformerBlock(nn.Module):
    def __init__(self, dim, n_heads, d_head, dropout=0., context_dim=None, gated_ff=True, checkpoint=True, ff_in=False, inner_dim=None,
                 disable_self_attn=False, disable_temporal_crossattention=False, switch_temporal_ca_to_sa=False, attn_precision=None, dtype=None, device=None, operations=ops):
        super().__init__()

        self.ff_in = ff_in or inner_dim is not None
        if inner_dim is None:
            inner_dim = dim

        self.is_res = inner_dim == dim
        self.attn_precision = attn_precision

        if self.ff_in:
            self.norm_in = operations.LayerNorm(dim, dtype=dtype, device=device)
            self.ff_in = FeedForward(dim, dim_out=inner_dim, dropout=dropout, glu=gated_ff, dtype=dtype, device=device, operations=operations)

        self.disable_self_attn = disable_self_attn
        self.attn1 = CrossAttention(query_dim=inner_dim, heads=n_heads, dim_head=d_head, dropout=dropout,
                                    context_dim=context_dim if self.disable_self_attn else None, attn_precision=self.attn_precision, dtype=dtype, device=device, operations=operations)  # is a self-attention if not self.disable_self_attn
        self.ff = FeedForward(inner_dim, dim_out=dim, dropout=dropout, glu=gated_ff, dtype=dtype, device=device, operations=operations)

        if disable_temporal_crossattention:
            if switch_temporal_ca_to_sa:
                raise ValueError
            else:
                self.attn2 = None
        else:
            context_dim_attn2 = None
            if not switch_temporal_ca_to_sa:
                context_dim_attn2 = context_dim

            self.attn2 = CrossAttention(query_dim=inner_dim, context_dim=context_dim_attn2,
                                        heads=n_heads, dim_head=d_head, dropout=dropout, attn_precision=self.attn_precision, dtype=dtype, device=device, operations=operations)  # is self-attn if context is none
            self.norm2 = operations.LayerNorm(inner_dim, dtype=dtype, device=device)

        self.norm1 = operations.LayerNorm(inner_dim, dtype=dtype, device=device)
        self.norm3 = operations.LayerNorm(inner_dim, dtype=dtype, device=device)
        self.n_heads = n_heads
        self.d_head = d_head
        self.switch_temporal_ca_to_sa = switch_temporal_ca_to_sa

    def forward(self, x, context=None, transformer_options={}):
        extra_options = {}
        block = transformer_options.get("block", None)
        block_index = transformer_options.get("block_index", 0)
        transformer_patches = {}
        transformer_patches_replace = {}

        for k in transformer_options:
            if k == "patches":
                transformer_patches = transformer_options[k]
            elif k == "patches_replace":
                transformer_patches_replace = transformer_options[k]
            else:
                extra_options[k] = transformer_options[k]

        extra_options["n_heads"] = self.n_heads
        extra_options["dim_head"] = self.d_head
        extra_options["attn_precision"] = self.attn_precision

        if self.ff_in:
            x_skip = x
            x = self.ff_in(self.norm_in(x))
            if self.is_res:
                x += x_skip

        n = self.norm1(x)
        if self.disable_self_attn:
            context_attn1 = context
        else:
            context_attn1 = None
        value_attn1 = None

        if "attn1_patch" in transformer_patches:
            patch = transformer_patches["attn1_patch"]
            if context_attn1 is None:
                context_attn1 = n
            value_attn1 = context_attn1
            for p in patch:
                n, context_attn1, value_attn1 = p(n, context_attn1, value_attn1, extra_options)

        if block is not None:
            transformer_block = (block[0], block[1], block_index)
        else:
            transformer_block = None
        attn1_replace_patch = transformer_patches_replace.get("attn1", {})
        block_attn1 = transformer_block
        if block_attn1 not in attn1_replace_patch:
            block_attn1 = block

        if block_attn1 in attn1_replace_patch:
            if context_attn1 is None:
                context_attn1 = n
                value_attn1 = n
            n = self.attn1.to_q(n)
            context_attn1 = self.attn1.to_k(context_attn1)
            value_attn1 = self.attn1.to_v(value_attn1)
            n = attn1_replace_patch[block_attn1](n, context_attn1, value_attn1, extra_options)
            n = self.attn1.to_out(n)
        else:
            n = self.attn1(n, context=context_attn1, value=value_attn1)

        if "attn1_output_patch" in transformer_patches:
            patch = transformer_patches["attn1_output_patch"]
            for p in patch:
                n = p(n, extra_options)

        x += n
        if "middle_patch" in transformer_patches:
            patch = transformer_patches["middle_patch"]
            for p in patch:
                x = p(x, extra_options)

        if self.attn2 is not None:
            n = self.norm2(x)
            if self.switch_temporal_ca_to_sa:
                context_attn2 = n
            else:
                context_attn2 = context
            value_attn2 = None
            if "attn2_patch" in transformer_patches:
                patch = transformer_patches["attn2_patch"]
                value_attn2 = context_attn2
                for p in patch:
                    n, context_attn2, value_attn2 = p(n, context_attn2, value_attn2, extra_options)

            attn2_replace_patch = transformer_patches_replace.get("attn2", {})
            block_attn2 = transformer_block
            if block_attn2 not in attn2_replace_patch:
                block_attn2 = block

            if block_attn2 in attn2_replace_patch:
                if value_attn2 is None:
                    value_attn2 = context_attn2
                n = self.attn2.to_q(n)
                context_attn2 = self.attn2.to_k(context_attn2)
                value_attn2 = self.attn2.to_v(value_attn2)
                n = attn2_replace_patch[block_attn2](n, context_attn2, value_attn2, extra_options)
                n = self.attn2.to_out(n)
            else:
                n = self.attn2(n, context=context_attn2, value=value_attn2)

        if "attn2_output_patch" in transformer_patches:
            patch = transformer_patches["attn2_output_patch"]
            for p in patch:
                n = p(n, extra_options)

        x += n
        if self.is_res:
            x_skip = x
        x = self.ff(self.norm3(x))
        if self.is_res:
            x += x_skip

        return x


class SpatialTransformer(nn.Module):
    """
    Transformer block for image-like data.
    First, project the input (aka embedding)
    and reshape to b, t, d.
    Then apply standard transformer action.
    Finally, reshape to image
    NEW: use_linear for more efficiency instead of the 1x1 convs
    """

    def __init__(self, in_channels, n_heads, d_head,
                 depth=1, dropout=0., context_dim=None,
                 disable_self_attn=False, use_linear=False,
                 use_checkpoint=True, attn_precision=None, dtype=None, device=None, operations=ops):
        super().__init__()
        if exists(context_dim) and not isinstance(context_dim, list):
            context_dim = [context_dim] * depth
        self.in_channels = in_channels
        inner_dim = n_heads * d_head
        self.norm = operations.GroupNorm(num_groups=32, num_channels=in_channels, eps=1e-6, affine=True, dtype=dtype, device=device)
        if not use_linear:
            self.proj_in = operations.Conv2d(in_channels,
                                             inner_dim,
                                             kernel_size=1,
                                             stride=1,
                                             padding=0, dtype=dtype, device=device)
        else:
            self.proj_in = operations.Linear(in_channels, inner_dim, dtype=dtype, device=device)

        self.transformer_blocks = nn.ModuleList(
            [BasicTransformerBlock(inner_dim, n_heads, d_head, dropout=dropout, context_dim=context_dim[d],
                                   disable_self_attn=disable_self_attn, checkpoint=use_checkpoint, attn_precision=attn_precision, dtype=dtype, device=device, operations=operations)
             for d in range(depth)]
        )
        if not use_linear:
            self.proj_out = operations.Conv2d(inner_dim, in_channels,
                                              kernel_size=1,
                                              stride=1,
                                              padding=0, dtype=dtype, device=device)
        else:
            self.proj_out = operations.Linear(in_channels, inner_dim, dtype=dtype, device=device)
        self.use_linear = use_linear

    def forward(self, x, context=None, transformer_options={}):
        # note: if no context is given, cross-attention defaults to self-attention
        if not isinstance(context, list):
            context = [context] * len(self.transformer_blocks)
        b, c, h, w = x.shape
        x_in = x
        x = self.norm(x)
        if not self.use_linear:
            x = self.proj_in(x)
        x = x.movedim(1, 3).flatten(1, 2).contiguous()
        if self.use_linear:
            x = self.proj_in(x)
        for i, block in enumerate(self.transformer_blocks):
            transformer_options["block_index"] = i
            x = block(x, context=context[i], transformer_options=transformer_options)
        if self.use_linear:
            x = self.proj_out(x)
        x = x.reshape(x.shape[0], h, w, x.shape[-1]).movedim(3, 1).contiguous()
        if not self.use_linear:
            x = self.proj_out(x)
        return x + x_in


class SpatialVideoTransformer(SpatialTransformer):
    def __init__(
            self,
            in_channels,
            n_heads,
            d_head,
            depth=1,
            dropout=0.0,
            use_linear=False,
            context_dim=None,
            use_spatial_context=False,
            timesteps=None,
            merge_strategy: str = "fixed",
            merge_factor: float = 0.5,
            time_context_dim=None,
            ff_in=False,
            checkpoint=False,
            time_depth=1,
            disable_self_attn=False,
            disable_temporal_crossattention=False,
            max_time_embed_period: int = 10000,
            attn_precision=None,
            dtype=None, device=None, operations=ops
    ):
        super().__init__(
            in_channels,
            n_heads,
            d_head,
            depth=depth,
            dropout=dropout,
            use_checkpoint=checkpoint,
            context_dim=context_dim,
            use_linear=use_linear,
            disable_self_attn=disable_self_attn,
            attn_precision=attn_precision,
            dtype=dtype, device=device, operations=operations
        )
        self.time_depth = time_depth
        self.depth = depth
        self.max_time_embed_period = max_time_embed_period

        time_mix_d_head = d_head
        n_time_mix_heads = n_heads

        time_mix_inner_dim = int(time_mix_d_head * n_time_mix_heads)

        inner_dim = n_heads * d_head
        if use_spatial_context:
            time_context_dim = context_dim

        self.time_stack = nn.ModuleList(
            [
                BasicTransformerBlock(
                    inner_dim,
                    n_time_mix_heads,
                    time_mix_d_head,
                    dropout=dropout,
                    context_dim=time_context_dim,
                    # timesteps=timesteps,
                    checkpoint=checkpoint,
                    ff_in=ff_in,
                    inner_dim=time_mix_inner_dim,
                    disable_self_attn=disable_self_attn,
                    disable_temporal_crossattention=disable_temporal_crossattention,
                    attn_precision=attn_precision,
                    dtype=dtype, device=device, operations=operations
                )
                for _ in range(self.depth)
            ]
        )

        assert len(self.time_stack) == len(self.transformer_blocks)

        self.use_spatial_context = use_spatial_context
        self.in_channels = in_channels

        time_embed_dim = self.in_channels * 4
        self.time_pos_embed = nn.Sequential(
            operations.Linear(self.in_channels, time_embed_dim, dtype=dtype, device=device),
            nn.SiLU(),
            operations.Linear(time_embed_dim, self.in_channels, dtype=dtype, device=device),
        )

        self.time_mixer = AlphaBlender(
            alpha=merge_factor, merge_strategy=merge_strategy
        )

    def forward(
            self,
            x: torch.Tensor,
            context: Optional[torch.Tensor] = None,
            time_context: Optional[torch.Tensor] = None,
            timesteps: Optional[int] = None,
            image_only_indicator: Optional[torch.Tensor] = None,
            transformer_options={}
    ) -> torch.Tensor:
        _, _, h, w = x.shape
        x_in = x
        spatial_context = None
        if exists(context):
            spatial_context = context

        if self.use_spatial_context:
            assert (
                    context.ndim == 3
            ), f"n dims of spatial context should be 3 but are {context.ndim}"

            if time_context is None:
                time_context = context
            time_context_first_timestep = time_context[::timesteps]
            time_context = repeat(
                time_context_first_timestep, "b ... -> (b n) ...", n=h * w
            )
        elif time_context is not None and not self.use_spatial_context:
            time_context = repeat(time_context, "b ... -> (b n) ...", n=h * w)
            if time_context.ndim == 2:
                time_context = rearrange(time_context, "b c -> b 1 c")

        x = self.norm(x)
        if not self.use_linear:
            x = self.proj_in(x)
        x = rearrange(x, "b c h w -> b (h w) c")
        if self.use_linear:
            x = self.proj_in(x)

        num_frames = torch.arange(timesteps, device=x.device)
        num_frames = repeat(num_frames, "t -> b t", b=x.shape[0] // timesteps)
        num_frames = rearrange(num_frames, "b t -> (b t)")
        t_emb = timestep_embedding(num_frames, self.in_channels, repeat_only=False, max_period=self.max_time_embed_period).to(x.dtype)
        emb = self.time_pos_embed(t_emb)
        emb = emb[:, None, :]

        for it_, (block, mix_block) in enumerate(
                zip(self.transformer_blocks, self.time_stack)
        ):
            transformer_options["block_index"] = it_
            x = block(
                x,
                context=spatial_context,
                transformer_options=transformer_options,
            )

            x_mix = x
            x_mix = x_mix + emb

            B, S, C = x_mix.shape
            x_mix = rearrange(x_mix, "(b t) s c -> (b s) t c", t=timesteps)
            x_mix = mix_block(x_mix, context=time_context)  # TODO: transformer_options
            x_mix = rearrange(
                x_mix, "(b s) t c -> (b t) s c", s=S, b=B // timesteps, c=C, t=timesteps
            )

            x = self.time_mixer(x_spatial=x, x_temporal=x_mix, image_only_indicator=image_only_indicator)

        if self.use_linear:
            x = self.proj_out(x)
        x = rearrange(x, "b (h w) c -> b c h w", h=h, w=w)
        if not self.use_linear:
            x = self.proj_out(x)
        out = x + x_in
        return out<|MERGE_RESOLUTION|>--- conflicted
+++ resolved
@@ -19,22 +19,10 @@
 if model_management.sage_attention_enabled():
     from sageattention import sageattn  # pylint: disable=import-error
 
-if model_management.flash_attn_enabled():
-    from flash_attn import flash_attn_func  # pylint: disable=import-error
-
 from ...cli_args import args
 from ... import ops
 
-<<<<<<< HEAD
 ops = ops.disable_weight_init
-=======
-if model_management.sage_attention_enabled():
-    from sageattention import sageattn
-
-from comfy.cli_args import args
-import comfy.ops
-ops = comfy.ops.disable_weight_init
->>>>>>> 57f330ca
 
 FORCE_UPCAST_ATTENTION_DTYPE = model_management.force_upcast_attention_dtype()
 logger = logging.getLogger(__name__)
@@ -367,14 +355,9 @@
         return attention_pytorch(q, k, v, heads, mask, skip_reshape=skip_reshape)
 
     if skip_reshape:
-<<<<<<< HEAD
-        q, k, v = map(
-            lambda t: t.reshape(b * heads, -1, dim_head),
-=======
         # b h k d -> b k h d
         q, k, v = map(
             lambda t: t.permute(0, 2, 1, 3),
->>>>>>> 57f330ca
             (q, k, v),
         )
     # actually do the reshaping
@@ -422,6 +405,11 @@
 
 
 def pytorch_style_decl(func):
+    """
+    wraps a pytorch style functon for attention into one that can be used with comfyui
+    :param func:
+    :return:
+    """
     @wraps(func)
     def wrapper(q, k, v, heads, mask=None, attn_precision=None, skip_reshape=False):
         if skip_reshape:
@@ -448,21 +436,17 @@
     return wrapper
 
 
-@pytorch_style_decl
 def attention_pytorch(q, k, v, heads, mask=None, attn_precision=None, skip_reshape=False):
-    return torch.nn.functional.scaled_dot_product_attention(q, k, v, attn_mask=mask, dropout_p=0.0, is_causal=False)
-
-<<<<<<< HEAD
-
-@pytorch_style_decl
-def attention_sageattn(q, k, v, heads, mask=None, attn_precision=None, skip_reshape=False):
-    return sageattn(q, k, v, attn_mask=mask, dropout_p=0.0, is_causal=False)  # pylint: disable=possibly-used-before-assignment
-
-
-@pytorch_style_decl
-def attention_flash_attn(q, k, v, heads, mask=None, attn_precision=None, skip_reshape=False):
-    return flash_attn_func(q, k, v)  # pylint: disable=possibly-used-before-assignment
-=======
+    if skip_reshape:
+        b, _, _, dim_head = q.shape
+    else:
+        b, _, dim_head = q.shape
+        dim_head //= heads
+        q, k, v = map(
+            lambda t: t.view(b, -1, heads, dim_head).transpose(1, 2),
+            (q, k, v),
+        )
+
     if mask is not None:
         # add a batch dimension if there isn't already one
         if mask.ndim == 2:
@@ -523,43 +507,25 @@
     else:
         out = out.reshape(b, -1, heads * dim_head)
     return out
->>>>>>> 57f330ca
 
 
 optimized_attention = attention_basic
 
 if model_management.sage_attention_enabled():
-<<<<<<< HEAD
     logger.info("Using sage attention")
-    optimized_attention = attention_sageattn
+    optimized_attention = attention_sage
 elif model_management.xformers_enabled():
-    logger.info("Using xformers cross attention")
+    logger.info("Using xformers attention")
     optimized_attention = attention_xformers
 elif model_management.pytorch_attention_enabled():
-    logger.info("Using pytorch cross attention")
+    logger.info("Using pytorch attention")
     optimized_attention = attention_pytorch
 else:
     if args.use_split_cross_attention:
-        logger.info("Using split optimization for cross attention")
+        logger.info("Using split optimization for attention")
         optimized_attention = attention_split
     else:
-        logger.info("Using sub quadratic optimization for cross attention, if you have memory or speed issues try using: --use-split-cross-attention")
-=======
-    logging.info("Using sage attention")
-    optimized_attention = attention_sage
-elif model_management.xformers_enabled():
-    logging.info("Using xformers attention")
-    optimized_attention = attention_xformers
-elif model_management.pytorch_attention_enabled():
-    logging.info("Using pytorch attention")
-    optimized_attention = attention_pytorch
-else:
-    if args.use_split_cross_attention:
-        logging.info("Using split optimization for attention")
-        optimized_attention = attention_split
-    else:
-        logging.info("Using sub quadratic optimization for attention, if you have memory or speed issues try using: --use-split-cross-attention")
->>>>>>> 57f330ca
+        logger.info("Using sub quadratic optimization for attention, if you have memory or speed issues try using: --use-split-cross-attention")
         optimized_attention = attention_sub_quad
 
 optimized_attention_masked = optimized_attention
