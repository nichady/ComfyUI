--- conflicted
+++ resolved
@@ -16,14 +16,9 @@
     AlphaBlender,
 )
 from ..attention import SpatialTransformer, SpatialVideoTransformer, default
-<<<<<<< HEAD
 from ...util import exists
 from .... import ops
-=======
-from comfy.ldm.util import exists
-import comfy.ops
-ops = comfy.ops.disable_weight_init
->>>>>>> 8c649357
+ops = ops.disable_weight_init
 
 class TimestepBlock(nn.Module):
     """
