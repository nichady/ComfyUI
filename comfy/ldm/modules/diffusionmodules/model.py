# pytorch_diffusion + derived encoder decoder
import logging
import math

import numpy as np
import torch
import torch.nn as nn

from .... import model_management
from .... import ops

ops = ops.disable_weight_init

if model_management.xformers_enabled_vae():
    import xformers  # pylint: disable=import-error
    import xformers.ops  # pylint: disable=import-error


def get_timestep_embedding(timesteps, embedding_dim):
    """
    This matches the implementation in Denoising Diffusion Probabilistic Models:
    From Fairseq.
    Build sinusoidal embeddings.
    This matches the implementation in tensor2tensor, but differs slightly
    from the description in Section 3.5 of "Attention Is All You Need".
    """
    assert len(timesteps.shape) == 1

    half_dim = embedding_dim // 2
    emb = math.log(10000) / (half_dim - 1)
    emb = torch.exp(torch.arange(half_dim, dtype=torch.float32) * -emb)
    emb = emb.to(device=timesteps.device)
    emb = timesteps.float()[:, None] * emb[None, :]
    emb = torch.cat([torch.sin(emb), torch.cos(emb)], dim=1)
    if embedding_dim % 2 == 1:  # zero pad
        emb = torch.nn.functional.pad(emb, (0, 1, 0, 0))
    return emb


def nonlinearity(x):
    # swish
    return x * torch.sigmoid(x)


def Normalize(in_channels, num_groups=32):
    return ops.GroupNorm(num_groups=num_groups, num_channels=in_channels, eps=1e-6, affine=True)


class VideoConv3d(nn.Module):
    def __init__(self, n_channels, out_channels, kernel_size, stride=1, dilation=1, padding_mode='replicate', padding=1, **kwargs):
        super().__init__()

        self.padding_mode = padding_mode
        if padding != 0:
            padding = (padding, padding, padding, padding, kernel_size - 1, 0)
        else:
            kwargs["padding"] = padding

        self.padding = padding
        self.conv = ops.Conv3d(n_channels, out_channels, kernel_size, stride=stride, dilation=dilation, **kwargs)

    def forward(self, x):
        if self.padding != 0:
            x = torch.nn.functional.pad(x, self.padding, mode=self.padding_mode)
        return self.conv(x)


def interpolate_up(x, scale_factor):
    try:
        return torch.nn.functional.interpolate(x, scale_factor=scale_factor, mode="nearest")
    except:  # operation not implemented for bf16
        orig_shape = list(x.shape)
        out_shape = orig_shape[:2]
        for i in range(len(orig_shape) - 2):
            out_shape.append(round(orig_shape[i + 2] * scale_factor[i]))
        out = torch.empty(out_shape, dtype=x.dtype, layout=x.layout, device=x.device)
        split = 8
        l = out.shape[1] // split
        for i in range(0, out.shape[1], l):
            out[:, i:i + l] = torch.nn.functional.interpolate(x[:, i:i + l].to(torch.float32), scale_factor=scale_factor, mode="nearest").to(x.dtype)
        return out


class Upsample(nn.Module):
    def __init__(self, in_channels, with_conv, conv_op=ops.Conv2d, scale_factor=2.0):
        super().__init__()
        self.with_conv = with_conv
        self.scale_factor = scale_factor

        if self.with_conv:
            self.conv = conv_op(in_channels,
                                in_channels,
                                kernel_size=3,
                                stride=1,
                                padding=1)

    def forward(self, x):
        scale_factor = self.scale_factor
        if isinstance(scale_factor, (int, float)):
            scale_factor = (scale_factor,) * (x.ndim - 2)

        if x.ndim == 5 and scale_factor[0] > 1.0:
            t = x.shape[2]
            if t > 1:
                a, b = x.split((1, t - 1), dim=2)
                del x
                b = interpolate_up(b, scale_factor)
            else:
                a = x

            a = interpolate_up(a.squeeze(2), scale_factor=scale_factor[1:]).unsqueeze(2)
            if t > 1:
                x = torch.cat((a, b), dim=2)
            else:
                x = a
        else:
            x = interpolate_up(x, scale_factor)
        if self.with_conv:
            x = self.conv(x)
        return x


class Downsample(nn.Module):
    def __init__(self, in_channels, with_conv, stride=2, conv_op=ops.Conv2d):
        super().__init__()
        self.with_conv = with_conv
        if self.with_conv:
            # no asymmetric padding in torch conv, must do it ourselves
            self.conv = conv_op(in_channels,
                                in_channels,
                                kernel_size=3,
                                stride=stride,
                                padding=0)

    def forward(self, x):
        if self.with_conv:
            if x.ndim == 4:
                pad = (0, 1, 0, 1)
                mode = "constant"
                x = torch.nn.functional.pad(x, pad, mode=mode, value=0)
            elif x.ndim == 5:
                pad = (1, 1, 1, 1, 2, 0)
                mode = "replicate"
                x = torch.nn.functional.pad(x, pad, mode=mode)
            x = self.conv(x)
        else:
            x = torch.nn.functional.avg_pool2d(x, kernel_size=2, stride=2)
        return x


class ResnetBlock(nn.Module):
    def __init__(self, *, in_channels, out_channels=None, conv_shortcut=False,
                 dropout, temb_channels=512, conv_op=ops.Conv2d):
        super().__init__()
        self.in_channels = in_channels
        out_channels = in_channels if out_channels is None else out_channels
        self.out_channels = out_channels
        self.use_conv_shortcut = conv_shortcut

        self.swish = torch.nn.SiLU(inplace=True)
        self.norm1 = Normalize(in_channels)
        self.conv1 = conv_op(in_channels,
                             out_channels,
                             kernel_size=3,
                             stride=1,
                             padding=1)
        if temb_channels > 0:
            self.temb_proj = ops.Linear(temb_channels,
                                        out_channels)
        self.norm2 = Normalize(out_channels)
        self.dropout = torch.nn.Dropout(dropout, inplace=True)
        self.conv2 = conv_op(out_channels,
                             out_channels,
                             kernel_size=3,
                             stride=1,
                             padding=1)
        if self.in_channels != self.out_channels:
            if self.use_conv_shortcut:
                self.conv_shortcut = conv_op(in_channels,
                                             out_channels,
                                             kernel_size=3,
                                             stride=1,
                                             padding=1)
            else:
                self.nin_shortcut = conv_op(in_channels,
                                            out_channels,
                                            kernel_size=1,
                                            stride=1,
                                            padding=0)

    def forward(self, x, temb):
        h = x
        h = self.norm1(h)
        h = self.swish(h)
        h = self.conv1(h)

        if temb is not None:
            h = h + self.temb_proj(self.swish(temb))[:, :, None, None]

        h = self.norm2(h)
        h = self.swish(h)
        h = self.dropout(h)
        h = self.conv2(h)

        if self.in_channels != self.out_channels:
            if self.use_conv_shortcut:
                x = self.conv_shortcut(x)
            else:
                x = self.nin_shortcut(x)

        return x + h


def slice_attention(q, k, v):
    r1 = torch.zeros_like(k, device=q.device)
    scale = (int(q.shape[-1]) ** (-0.5))

    mem_free_total = model_management.get_free_memory(q.device)

    tensor_size = q.shape[0] * q.shape[1] * k.shape[2] * q.element_size()
    modifier = 3 if q.element_size() == 2 else 2.5
    mem_required = tensor_size * modifier
    steps = 1

    if mem_required > mem_free_total:
        steps = 2 ** (math.ceil(math.log(mem_required / mem_free_total, 2)))

    while True:
        try:
            slice_size = q.shape[1] // steps if (q.shape[1] % steps) == 0 else q.shape[1]
            for i in range(0, q.shape[1], slice_size):
                end = i + slice_size
                s1 = torch.bmm(q[:, i:end], k) * scale

                s2 = torch.nn.functional.softmax(s1, dim=2).permute(0, 2, 1)
                del s1

                r1[:, :, i:end] = torch.bmm(v, s2)
                del s2
            break
        except model_management.OOM_EXCEPTION as e:
            model_management.soft_empty_cache(True)
            steps *= 2
            if steps > 128:
                raise e
            logging.warning("out of memory error, increasing steps and trying again {}".format(steps))

    return r1


def normal_attention(q, k, v):
    # compute attention
    orig_shape = q.shape
    b = orig_shape[0]
    c = orig_shape[1]

    q = q.reshape(b, c, -1)
    q = q.permute(0, 2, 1)  # b,hw,c
    k = k.reshape(b, c, -1)  # b,c,hw
    v = v.reshape(b, c, -1)

    r1 = slice_attention(q, k, v)
    h_ = r1.reshape(orig_shape)
    del r1
    return h_


def xformers_attention(q, k, v):
    # compute attention
    orig_shape = q.shape
    B = orig_shape[0]
    C = orig_shape[1]
    q, k, v = map(
        lambda t: t.view(B, C, -1).transpose(1, 2).contiguous(),
        (q, k, v),
    )

    if model_management.xformers_enabled_vae():
        out = xformers.ops.memory_efficient_attention(q, k, v, attn_bias=None)
        out = out.transpose(1, 2).reshape(orig_shape)
    else:
        out = slice_attention(q.view(B, -1, C), k.view(B, -1, C).transpose(1, 2), v.view(B, -1, C).transpose(1, 2)).reshape(orig_shape)
    return out


def pytorch_attention(q, k, v):
    # compute attention
    orig_shape = q.shape
    B = orig_shape[0]
    C = orig_shape[1]
    q, k, v = map(
        lambda t: t.view(B, 1, C, -1).transpose(2, 3).contiguous(),
        (q, k, v),
    )

    try:
        out = torch.nn.functional.scaled_dot_product_attention(q, k, v, attn_mask=None, dropout_p=0.0, is_causal=False)
        out = out.transpose(2, 3).reshape(orig_shape)
    except model_management.OOM_EXCEPTION:
        logging.warning("scaled_dot_product_attention OOMed: switched to slice attention")
        out = slice_attention(q.view(B, -1, C), k.view(B, -1, C).transpose(1, 2), v.view(B, -1, C).transpose(1, 2)).reshape(orig_shape)
    return out


def vae_attention():
    if model_management.xformers_enabled_vae():
        logging.info("Using xformers attention in VAE")
        return xformers_attention
    elif model_management.pytorch_attention_enabled():
        logging.info("Using pytorch attention in VAE")
        return pytorch_attention
    else:
        logging.info("Using split attention in VAE")
        return normal_attention

class AttnBlock(nn.Module):
    def __init__(self, in_channels, conv_op=ops.Conv2d):
        super().__init__()
        self.in_channels = in_channels

        self.norm = Normalize(in_channels)
        self.q = conv_op(in_channels,
                         in_channels,
                         kernel_size=1,
                         stride=1,
                         padding=0)
        self.k = conv_op(in_channels,
                         in_channels,
                         kernel_size=1,
                         stride=1,
                         padding=0)
        self.v = conv_op(in_channels,
                         in_channels,
                         kernel_size=1,
                         stride=1,
                         padding=0)
        self.proj_out = conv_op(in_channels,
                                in_channels,
                                kernel_size=1,
                                stride=1,
                                padding=0)

<<<<<<< HEAD
        if model_management.xformers_enabled_vae():
            logging.debug("Using xformers attention in VAE")
            self.optimized_attention = xformers_attention
        elif model_management.pytorch_attention_enabled():
            logging.debug("Using pytorch attention in VAE")
            self.optimized_attention = pytorch_attention
        else:
            logging.debug("Using split attention in VAE")
            self.optimized_attention = normal_attention
=======
        self.optimized_attention = vae_attention()
>>>>>>> 31831e6e

    def forward(self, x):
        h_ = x
        h_ = self.norm(h_)
        q = self.q(h_)
        k = self.k(h_)
        v = self.v(h_)

        h_ = self.optimized_attention(q, k, v)

        h_ = self.proj_out(h_)

        return x + h_


def make_attn(in_channels, attn_type="vanilla", attn_kwargs=None, conv_op=ops.Conv2d):
    return AttnBlock(in_channels, conv_op=conv_op)


class Model(nn.Module):
    def __init__(self, *, ch, out_ch, ch_mult=(1, 2, 4, 8), num_res_blocks,
                 attn_resolutions, dropout=0.0, resamp_with_conv=True, in_channels,
                 resolution, use_timestep=True, use_linear_attn=False, attn_type="vanilla"):
        super().__init__()
        if use_linear_attn: attn_type = "linear"
        self.ch = ch
        self.temb_ch = self.ch * 4
        self.num_resolutions = len(ch_mult)
        self.num_res_blocks = num_res_blocks
        self.resolution = resolution
        self.in_channels = in_channels

        self.use_timestep = use_timestep
        if self.use_timestep:
            # timestep embedding
            self.temb = nn.Module()
            self.temb.dense = nn.ModuleList([
                ops.Linear(self.ch,
                           self.temb_ch),
                ops.Linear(self.temb_ch,
                           self.temb_ch),
            ])

        # downsampling
        self.conv_in = ops.Conv2d(in_channels,
                                  self.ch,
                                  kernel_size=3,
                                  stride=1,
                                  padding=1)

        curr_res = resolution
        in_ch_mult = (1,) + tuple(ch_mult)
        self.down = nn.ModuleList()
        for i_level in range(self.num_resolutions):
            block = nn.ModuleList()
            attn = nn.ModuleList()
            block_in = ch * in_ch_mult[i_level]
            block_out = ch * ch_mult[i_level]
            for i_block in range(self.num_res_blocks):
                block.append(ResnetBlock(in_channels=block_in,
                                         out_channels=block_out,
                                         temb_channels=self.temb_ch,
                                         dropout=dropout))
                block_in = block_out
                if curr_res in attn_resolutions:
                    attn.append(make_attn(block_in, attn_type=attn_type))
            down = nn.Module()
            down.block = block
            down.attn = attn
            if i_level != self.num_resolutions - 1:
                down.downsample = Downsample(block_in, resamp_with_conv)
                curr_res = curr_res // 2
            self.down.append(down)

        # middle
        self.mid = nn.Module()
        self.mid.block_1 = ResnetBlock(in_channels=block_in,
                                       out_channels=block_in,
                                       temb_channels=self.temb_ch,
                                       dropout=dropout)
        self.mid.attn_1 = make_attn(block_in, attn_type=attn_type)
        self.mid.block_2 = ResnetBlock(in_channels=block_in,
                                       out_channels=block_in,
                                       temb_channels=self.temb_ch,
                                       dropout=dropout)

        # upsampling
        self.up = nn.ModuleList()
        for i_level in reversed(range(self.num_resolutions)):
            block = nn.ModuleList()
            attn = nn.ModuleList()
            block_out = ch * ch_mult[i_level]
            skip_in = ch * ch_mult[i_level]
            for i_block in range(self.num_res_blocks + 1):
                if i_block == self.num_res_blocks:
                    skip_in = ch * in_ch_mult[i_level]
                block.append(ResnetBlock(in_channels=block_in + skip_in,
                                         out_channels=block_out,
                                         temb_channels=self.temb_ch,
                                         dropout=dropout))
                block_in = block_out
                if curr_res in attn_resolutions:
                    attn.append(make_attn(block_in, attn_type=attn_type))
            up = nn.Module()
            up.block = block
            up.attn = attn
            if i_level != 0:
                up.upsample = Upsample(block_in, resamp_with_conv)
                curr_res = curr_res * 2
            self.up.insert(0, up)  # prepend to get consistent order

        # end
        self.norm_out = Normalize(block_in)
        self.conv_out = ops.Conv2d(block_in,
                                   out_ch,
                                   kernel_size=3,
                                   stride=1,
                                   padding=1)

    def forward(self, x, t=None, context=None):
        # assert x.shape[2] == x.shape[3] == self.resolution
        if context is not None:
            # assume aligned context, cat along channel axis
            x = torch.cat((x, context), dim=1)
        if self.use_timestep:
            # timestep embedding
            assert t is not None
            temb = get_timestep_embedding(t, self.ch)
            temb = self.temb.dense[0](temb)
            temb = nonlinearity(temb)
            temb = self.temb.dense[1](temb)
        else:
            temb = None

        # downsampling
        hs = [self.conv_in(x)]
        for i_level in range(self.num_resolutions):
            for i_block in range(self.num_res_blocks):
                h = self.down[i_level].block[i_block](hs[-1], temb)
                if len(self.down[i_level].attn) > 0:
                    h = self.down[i_level].attn[i_block](h)
                hs.append(h)
            if i_level != self.num_resolutions - 1:
                hs.append(self.down[i_level].downsample(hs[-1]))

        # middle
        h = hs[-1]
        h = self.mid.block_1(h, temb)
        h = self.mid.attn_1(h)
        h = self.mid.block_2(h, temb)

        # upsampling
        for i_level in reversed(range(self.num_resolutions)):
            for i_block in range(self.num_res_blocks + 1):
                h = self.up[i_level].block[i_block](
                    torch.cat([h, hs.pop()], dim=1), temb)
                if len(self.up[i_level].attn) > 0:
                    h = self.up[i_level].attn[i_block](h)
            if i_level != 0:
                h = self.up[i_level].upsample(h)

        # end
        h = self.norm_out(h)
        h = nonlinearity(h)
        h = self.conv_out(h)
        return h

    def get_last_layer(self):
        return self.conv_out.weight


class Encoder(nn.Module):
    def __init__(self, *, ch, out_ch, ch_mult=(1, 2, 4, 8), num_res_blocks,
                 attn_resolutions, dropout=0.0, resamp_with_conv=True, in_channels,
                 resolution, z_channels, double_z=True, use_linear_attn=False, attn_type="vanilla",
                 conv3d=False, time_compress=None,
                 **ignore_kwargs):
        super().__init__()
        if use_linear_attn: attn_type = "linear"
        self.ch = ch
        self.temb_ch = 0
        self.num_resolutions = len(ch_mult)
        self.num_res_blocks = num_res_blocks
        self.resolution = resolution
        self.in_channels = in_channels

        if conv3d:
            conv_op = VideoConv3d
            mid_attn_conv_op = ops.Conv3d
        else:
            conv_op = ops.Conv2d
            mid_attn_conv_op = ops.Conv2d

        # downsampling
        self.conv_in = conv_op(in_channels,
                               self.ch,
                               kernel_size=3,
                               stride=1,
                               padding=1)

        curr_res = resolution
        in_ch_mult = (1,) + tuple(ch_mult)
        self.in_ch_mult = in_ch_mult
        self.down = nn.ModuleList()
        for i_level in range(self.num_resolutions):
            block = nn.ModuleList()
            attn = nn.ModuleList()
            block_in = ch * in_ch_mult[i_level]
            block_out = ch * ch_mult[i_level]
            for i_block in range(self.num_res_blocks):
                block.append(ResnetBlock(in_channels=block_in,
                                         out_channels=block_out,
                                         temb_channels=self.temb_ch,
                                         dropout=dropout,
                                         conv_op=conv_op))
                block_in = block_out
                if curr_res in attn_resolutions:
                    attn.append(make_attn(block_in, attn_type=attn_type, conv_op=conv_op))
            down = nn.Module()
            down.block = block
            down.attn = attn
            if i_level != self.num_resolutions - 1:
                stride = 2
                if time_compress is not None:
                    if (self.num_resolutions - 1 - i_level) > math.log2(time_compress):
                        stride = (1, 2, 2)
                down.downsample = Downsample(block_in, resamp_with_conv, stride=stride, conv_op=conv_op)
                curr_res = curr_res // 2
            self.down.append(down)

        # middle
        self.mid = nn.Module()
        self.mid.block_1 = ResnetBlock(in_channels=block_in,
                                       out_channels=block_in,
                                       temb_channels=self.temb_ch,
                                       dropout=dropout,
                                       conv_op=conv_op)
        self.mid.attn_1 = make_attn(block_in, attn_type=attn_type, conv_op=mid_attn_conv_op)
        self.mid.block_2 = ResnetBlock(in_channels=block_in,
                                       out_channels=block_in,
                                       temb_channels=self.temb_ch,
                                       dropout=dropout,
                                       conv_op=conv_op)

        # end
        self.norm_out = Normalize(block_in)
        self.conv_out = conv_op(block_in,
                                2 * z_channels if double_z else z_channels,
                                kernel_size=3,
                                stride=1,
                                padding=1)

    def forward(self, x):
        # timestep embedding
        temb = None
        # downsampling
        h = self.conv_in(x)
        for i_level in range(self.num_resolutions):
            for i_block in range(self.num_res_blocks):
                h = self.down[i_level].block[i_block](h, temb)
                if len(self.down[i_level].attn) > 0:
                    h = self.down[i_level].attn[i_block](h)
            if i_level != self.num_resolutions - 1:
                h = self.down[i_level].downsample(h)

        # middle
        h = self.mid.block_1(h, temb)
        h = self.mid.attn_1(h)
        h = self.mid.block_2(h, temb)

        # end
        h = self.norm_out(h)
        h = nonlinearity(h)
        h = self.conv_out(h)
        return h


class Decoder(nn.Module):
    def __init__(self, *, ch, out_ch, ch_mult=(1, 2, 4, 8), num_res_blocks,
                 attn_resolutions, dropout=0.0, resamp_with_conv=True, in_channels,
                 resolution, z_channels, give_pre_end=False, tanh_out=False, use_linear_attn=False,
                 conv_out_op=ops.Conv2d,
                 resnet_op=ResnetBlock,
                 attn_op=AttnBlock,
                 conv3d=False,
                 time_compress=None,
                 **ignorekwargs):
        super().__init__()
        self.ch = ch
        self.temb_ch = 0
        self.num_resolutions = len(ch_mult)
        self.num_res_blocks = num_res_blocks
        self.resolution = resolution
        self.in_channels = in_channels
        self.give_pre_end = give_pre_end
        self.tanh_out = tanh_out

        if conv3d:
            conv_op = VideoConv3d
            conv_out_op = VideoConv3d
            mid_attn_conv_op = ops.Conv3d
        else:
            conv_op = ops.Conv2d
            mid_attn_conv_op = ops.Conv2d

        # compute block_in and curr_res at lowest res
        block_in = ch * ch_mult[self.num_resolutions - 1]
        curr_res = resolution // 2 ** (self.num_resolutions - 1)
        self.z_shape = (1, z_channels, curr_res, curr_res)
        logging.debug("Working with z of shape {} = {} dimensions.".format(
            self.z_shape, np.prod(self.z_shape)))

        # z to block_in
        self.conv_in = conv_op(z_channels,
                               block_in,
                               kernel_size=3,
                               stride=1,
                               padding=1)

        # middle
        self.mid = nn.Module()
        self.mid.block_1 = resnet_op(in_channels=block_in,
                                     out_channels=block_in,
                                     temb_channels=self.temb_ch,
                                     dropout=dropout,
                                     conv_op=conv_op)
        self.mid.attn_1 = attn_op(block_in, conv_op=mid_attn_conv_op)
        self.mid.block_2 = resnet_op(in_channels=block_in,
                                     out_channels=block_in,
                                     temb_channels=self.temb_ch,
                                     dropout=dropout,
                                     conv_op=conv_op)

        # upsampling
        self.up = nn.ModuleList()
        for i_level in reversed(range(self.num_resolutions)):
            block = nn.ModuleList()
            attn = nn.ModuleList()
            block_out = ch * ch_mult[i_level]
            for i_block in range(self.num_res_blocks + 1):
                block.append(resnet_op(in_channels=block_in,
                                       out_channels=block_out,
                                       temb_channels=self.temb_ch,
                                       dropout=dropout,
                                       conv_op=conv_op))
                block_in = block_out
                if curr_res in attn_resolutions:
                    attn.append(attn_op(block_in, conv_op=conv_op))
            up = nn.Module()
            up.block = block
            up.attn = attn
            if i_level != 0:
                scale_factor = 2.0
                if time_compress is not None:
                    if i_level > math.log2(time_compress):
                        scale_factor = (1.0, 2.0, 2.0)

                up.upsample = Upsample(block_in, resamp_with_conv, conv_op=conv_op, scale_factor=scale_factor)
                curr_res = curr_res * 2
            self.up.insert(0, up)  # prepend to get consistent order

        # end
        self.norm_out = Normalize(block_in)
        self.conv_out = conv_out_op(block_in,
                                    out_ch,
                                    kernel_size=3,
                                    stride=1,
                                    padding=1)

    def forward(self, z, **kwargs):
        # assert z.shape[1:] == self.z_shape[1:]
        self.last_z_shape = z.shape

        # timestep embedding
        temb = None

        # z to block_in
        h = self.conv_in(z)

        # middle
        h = self.mid.block_1(h, temb, **kwargs)
        h = self.mid.attn_1(h, **kwargs)
        h = self.mid.block_2(h, temb, **kwargs)

        # upsampling
        for i_level in reversed(range(self.num_resolutions)):
            for i_block in range(self.num_res_blocks + 1):
                h = self.up[i_level].block[i_block](h, temb, **kwargs)
                if len(self.up[i_level].attn) > 0:
                    h = self.up[i_level].attn[i_block](h, **kwargs)
            if i_level != 0:
                h = self.up[i_level].upsample(h)

        # end
        if self.give_pre_end:
            return h

        h = self.norm_out(h)
        h = nonlinearity(h)
        h = self.conv_out(h, **kwargs)
        if self.tanh_out:
            h = torch.tanh(h)
        return h<|MERGE_RESOLUTION|>--- conflicted
+++ resolved
@@ -313,6 +313,7 @@
         logging.info("Using split attention in VAE")
         return normal_attention
 
+
 class AttnBlock(nn.Module):
     def __init__(self, in_channels, conv_op=ops.Conv2d):
         super().__init__()
@@ -340,19 +341,7 @@
                                 stride=1,
                                 padding=0)
 
-<<<<<<< HEAD
-        if model_management.xformers_enabled_vae():
-            logging.debug("Using xformers attention in VAE")
-            self.optimized_attention = xformers_attention
-        elif model_management.pytorch_attention_enabled():
-            logging.debug("Using pytorch attention in VAE")
-            self.optimized_attention = pytorch_attention
-        else:
-            logging.debug("Using split attention in VAE")
-            self.optimized_attention = normal_attention
-=======
         self.optimized_attention = vae_attention()
->>>>>>> 31831e6e
 
     def forward(self, x):
         h_ = x
