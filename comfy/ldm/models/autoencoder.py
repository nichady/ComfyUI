import logging
import math
import torch
import math
from contextlib import contextmanager
from typing import Any, Dict, Tuple, Union
import logging as logpy

from ..modules.distributions.distributions import DiagonalGaussianDistribution

<<<<<<< HEAD
from ..util import instantiate_from_config, get_obj_from_str
from ..modules.ema import LitEma
from ... import ops
=======
from comfy.ldm.util import get_obj_from_str, instantiate_from_config
from comfy.ldm.modules.ema import LitEma
import comfy.ops
>>>>>>> 57f330ca

class DiagonalGaussianRegularizer(torch.nn.Module):
    def __init__(self, sample: bool = True):
        super().__init__()
        self.sample = sample

    def get_trainable_parameters(self) -> Any:
        yield from ()

    def forward(self, z: torch.Tensor) -> Tuple[torch.Tensor, dict]:
        log = dict()
        posterior = DiagonalGaussianDistribution(z)
        if self.sample:
            z = posterior.sample()
        else:
            z = posterior.mode()
        kl_loss = posterior.kl()
        kl_loss = torch.sum(kl_loss) / kl_loss.shape[0]
        log["kl_loss"] = kl_loss
        return z, log


class AbstractAutoencoder(torch.nn.Module):
    """
    This is the base class for all autoencoders, including image autoencoders, image autoencoders with discriminators,
    unCLIP models, etc. Hence, it is fairly general, and specific features
    (e.g. discriminator training, encoding, decoding) must be implemented in subclasses.
    """

    def __init__(
        self,
        ema_decay: Union[None, float] = None,
        monitor: Union[None, str] = None,
        input_key: str = "jpg",
        **kwargs,
    ):
        super().__init__()

        self.input_key = input_key
        self.use_ema = ema_decay is not None
        if monitor is not None:
            self.monitor = monitor

        if self.use_ema:
            self.model_ema = LitEma(self, decay=ema_decay)
            logging.info(f"Keeping EMAs of {len(list(self.model_ema.buffers()))}.")

    def get_input(self, batch) -> Any:
        raise NotImplementedError()

    def on_train_batch_end(self, *args, **kwargs):
        # for EMA computation
        if self.use_ema:
            self.model_ema(self)

    @contextmanager
    def ema_scope(self, context=None):
        if self.use_ema:
            self.model_ema.store(self.parameters())
            self.model_ema.copy_to(self)
            if context is not None:
                logging.info(f"{context}: Switched to EMA weights")
        try:
            yield None
        finally:
            if self.use_ema:
                self.model_ema.restore(self.parameters())
                if context is not None:
                    logging.info(f"{context}: Restored training weights")

    def encode(self, *args, **kwargs) -> torch.Tensor:
        raise NotImplementedError("encode()-method of abstract base class called")

    def decode(self, *args, **kwargs) -> torch.Tensor:
        raise NotImplementedError("decode()-method of abstract base class called")

    def instantiate_optimizer_from_config(self, params, lr, cfg):
        logging.info(f"loading >>> {cfg['target']} <<< optimizer from config")
        return get_obj_from_str(cfg["target"])(
            params, lr=lr, **cfg.get("params", dict())
        )

    def configure_optimizers(self) -> Any:
        raise NotImplementedError()


class AutoencodingEngine(AbstractAutoencoder):
    """
    Base class for all image autoencoders that we train, like VQGAN or AutoencoderKL
    (we also restore them explicitly as special cases for legacy reasons).
    Regularizations such as KL or VQ are moved to the regularizer class.
    """

    def __init__(
        self,
        *args,
        encoder_config: Dict,
        decoder_config: Dict,
        regularizer_config: Dict,
        **kwargs,
    ):
        super().__init__(*args, **kwargs)

        self.encoder: torch.nn.Module = instantiate_from_config(encoder_config)
        self.decoder: torch.nn.Module = instantiate_from_config(decoder_config)
<<<<<<< HEAD
        self.regularization: DiagonalGaussianRegularizer = instantiate_from_config(
=======
        self.regularization = instantiate_from_config(
>>>>>>> 57f330ca
            regularizer_config
        )

    def get_last_layer(self):
        return self.decoder.get_last_layer()

    def encode(
        self,
        x: torch.Tensor,
        return_reg_log: bool = False,
        unregularized: bool = False,
    ) -> Union[torch.Tensor, Tuple[torch.Tensor, dict]]:
        z = self.encoder(x)
        if unregularized:
            return z, dict()
        z, reg_log = self.regularization(z)
        if return_reg_log:
            return z, reg_log
        return z

    def decode(self, z: torch.Tensor, **kwargs) -> torch.Tensor:
        x = self.decoder(z, **kwargs)
        return x

    def forward(
        self, x: torch.Tensor, **additional_decode_kwargs
    ) -> Tuple[torch.Tensor, torch.Tensor, dict]:
        z, reg_log = self.encode(x, return_reg_log=True)
        dec = self.decode(z, **additional_decode_kwargs)
        return z, dec, reg_log


class AutoencodingEngineLegacy(AutoencodingEngine):
    def __init__(self, embed_dim: int, **kwargs):
        self.max_batch_size = kwargs.pop("max_batch_size", None)
        ddconfig = kwargs.pop("ddconfig")
        super().__init__(
            encoder_config={
                "target": "comfy.ldm.modules.diffusionmodules.model.Encoder",
                "params": ddconfig,
            },
            decoder_config={
                "target": "comfy.ldm.modules.diffusionmodules.model.Decoder",
                "params": ddconfig,
            },
            **kwargs,
        )
<<<<<<< HEAD
        self.quant_conv = ops.disable_weight_init.Conv2d(
=======

        if ddconfig.get("conv3d", False):
            conv_op = comfy.ops.disable_weight_init.Conv3d
        else:
            conv_op = comfy.ops.disable_weight_init.Conv2d

        self.quant_conv = conv_op(
>>>>>>> 57f330ca
            (1 + ddconfig["double_z"]) * ddconfig["z_channels"],
            (1 + ddconfig["double_z"]) * embed_dim,
            1,
        )
<<<<<<< HEAD
        self.post_quant_conv = ops.disable_weight_init.Conv2d(embed_dim, ddconfig["z_channels"], 1)
=======

        self.post_quant_conv = conv_op(embed_dim, ddconfig["z_channels"], 1)
>>>>>>> 57f330ca
        self.embed_dim = embed_dim

    def encode(
        self, x: torch.Tensor, return_reg_log: bool = False
    ) -> Union[torch.Tensor, Tuple[torch.Tensor, dict]]:
        if self.max_batch_size is None:
            z = self.encoder(x)
            z = self.quant_conv(z)
        else:
            N = x.shape[0]
            bs = self.max_batch_size
            n_batches = int(math.ceil(N / bs))
            z = list()
            for i_batch in range(n_batches):
                z_batch = self.encoder(x[i_batch * bs : (i_batch + 1) * bs])
                z_batch = self.quant_conv(z_batch)
                z.append(z_batch)
            z = torch.cat(z, 0)

        z, reg_log = self.regularization(z)
        if return_reg_log:
            return z, reg_log
        return z

    def decode(self, z: torch.Tensor, **decoder_kwargs) -> torch.Tensor:
        if self.max_batch_size is None:
            dec = self.post_quant_conv(z)
            dec = self.decoder(dec, **decoder_kwargs)
        else:
            N = z.shape[0]
            bs = self.max_batch_size
            n_batches = int(math.ceil(N / bs))
            dec = list()
            for i_batch in range(n_batches):
                dec_batch = self.post_quant_conv(z[i_batch * bs : (i_batch + 1) * bs])
                dec_batch = self.decoder(dec_batch, **decoder_kwargs)
                dec.append(dec_batch)
            dec = torch.cat(dec, 0)

        return dec


class AutoencoderKL(AutoencodingEngineLegacy):
    def __init__(self, **kwargs):
        if "lossconfig" in kwargs:
            kwargs["loss_config"] = kwargs.pop("lossconfig")
        super().__init__(
            regularizer_config={
                "target": (
                    "comfy.ldm.models.autoencoder.DiagonalGaussianRegularizer"
                )
            },
            **kwargs,
        )<|MERGE_RESOLUTION|>--- conflicted
+++ resolved
@@ -1,22 +1,15 @@
 import logging
 import math
+from contextlib import contextmanager
+from typing import Any, Dict, Tuple, Union, Callable
+
 import torch
-import math
-from contextlib import contextmanager
-from typing import Any, Dict, Tuple, Union
-import logging as logpy
 
 from ..modules.distributions.distributions import DiagonalGaussianDistribution
-
-<<<<<<< HEAD
+from ..modules.ema import LitEma
 from ..util import instantiate_from_config, get_obj_from_str
-from ..modules.ema import LitEma
 from ... import ops
-=======
-from comfy.ldm.util import get_obj_from_str, instantiate_from_config
-from comfy.ldm.modules.ema import LitEma
-import comfy.ops
->>>>>>> 57f330ca
+
 
 class DiagonalGaussianRegularizer(torch.nn.Module):
     def __init__(self, sample: bool = True):
@@ -47,11 +40,11 @@
     """
 
     def __init__(
-        self,
-        ema_decay: Union[None, float] = None,
-        monitor: Union[None, str] = None,
-        input_key: str = "jpg",
-        **kwargs,
+            self,
+            ema_decay: Union[None, float] = None,
+            monitor: Union[None, str] = None,
+            input_key: str = "jpg",
+            **kwargs,
     ):
         super().__init__()
 
@@ -111,22 +104,18 @@
     """
 
     def __init__(
-        self,
-        *args,
-        encoder_config: Dict,
-        decoder_config: Dict,
-        regularizer_config: Dict,
-        **kwargs,
+            self,
+            *args,
+            encoder_config: Dict,
+            decoder_config: Dict,
+            regularizer_config: Dict,
+            **kwargs,
     ):
         super().__init__(*args, **kwargs)
 
         self.encoder: torch.nn.Module = instantiate_from_config(encoder_config)
         self.decoder: torch.nn.Module = instantiate_from_config(decoder_config)
-<<<<<<< HEAD
-        self.regularization: DiagonalGaussianRegularizer = instantiate_from_config(
-=======
-        self.regularization = instantiate_from_config(
->>>>>>> 57f330ca
+        self.regularization: Callable[[torch.Tensor], tuple[torch.Tensor, dict]] = instantiate_from_config(
             regularizer_config
         )
 
@@ -134,10 +123,10 @@
         return self.decoder.get_last_layer()
 
     def encode(
-        self,
-        x: torch.Tensor,
-        return_reg_log: bool = False,
-        unregularized: bool = False,
+            self,
+            x: torch.Tensor,
+            return_reg_log: bool = False,
+            unregularized: bool = False,
     ) -> Union[torch.Tensor, Tuple[torch.Tensor, dict]]:
         z = self.encoder(x)
         if unregularized:
@@ -152,7 +141,7 @@
         return x
 
     def forward(
-        self, x: torch.Tensor, **additional_decode_kwargs
+            self, x: torch.Tensor, **additional_decode_kwargs
     ) -> Tuple[torch.Tensor, torch.Tensor, dict]:
         z, reg_log = self.encode(x, return_reg_log=True)
         dec = self.decode(z, **additional_decode_kwargs)
@@ -174,31 +163,23 @@
             },
             **kwargs,
         )
-<<<<<<< HEAD
-        self.quant_conv = ops.disable_weight_init.Conv2d(
-=======
 
         if ddconfig.get("conv3d", False):
-            conv_op = comfy.ops.disable_weight_init.Conv3d
-        else:
-            conv_op = comfy.ops.disable_weight_init.Conv2d
+            conv_op = ops.disable_weight_init.Conv3d
+        else:
+            conv_op = ops.disable_weight_init.Conv2d
 
         self.quant_conv = conv_op(
->>>>>>> 57f330ca
             (1 + ddconfig["double_z"]) * ddconfig["z_channels"],
             (1 + ddconfig["double_z"]) * embed_dim,
             1,
         )
-<<<<<<< HEAD
-        self.post_quant_conv = ops.disable_weight_init.Conv2d(embed_dim, ddconfig["z_channels"], 1)
-=======
 
         self.post_quant_conv = conv_op(embed_dim, ddconfig["z_channels"], 1)
->>>>>>> 57f330ca
         self.embed_dim = embed_dim
 
     def encode(
-        self, x: torch.Tensor, return_reg_log: bool = False
+            self, x: torch.Tensor, return_reg_log: bool = False
     ) -> Union[torch.Tensor, Tuple[torch.Tensor, dict]]:
         if self.max_batch_size is None:
             z = self.encoder(x)
@@ -209,7 +190,7 @@
             n_batches = int(math.ceil(N / bs))
             z = list()
             for i_batch in range(n_batches):
-                z_batch = self.encoder(x[i_batch * bs : (i_batch + 1) * bs])
+                z_batch = self.encoder(x[i_batch * bs: (i_batch + 1) * bs])
                 z_batch = self.quant_conv(z_batch)
                 z.append(z_batch)
             z = torch.cat(z, 0)
@@ -229,7 +210,7 @@
             n_batches = int(math.ceil(N / bs))
             dec = list()
             for i_batch in range(n_batches):
-                dec_batch = self.post_quant_conv(z[i_batch * bs : (i_batch + 1) * bs])
+                dec_batch = self.post_quant_conv(z[i_batch * bs: (i_batch + 1) * bs])
                 dec_batch = self.decoder(dec_batch, **decoder_kwargs)
                 dec.append(dec_batch)
             dec = torch.cat(dec, 0)
