import torch
<<<<<<< HEAD
from .ldm.modules.attention import optimized_attention_for_device
=======
from comfy.ldm.modules.attention import optimized_attention_for_device
import comfy.ops
>>>>>>> a531001c

class CLIPAttention(torch.nn.Module):
    def __init__(self, embed_dim, heads, dtype, device, operations):
        super().__init__()

        self.heads = heads
        self.q_proj = operations.Linear(embed_dim, embed_dim, bias=True, dtype=dtype, device=device)
        self.k_proj = operations.Linear(embed_dim, embed_dim, bias=True, dtype=dtype, device=device)
        self.v_proj = operations.Linear(embed_dim, embed_dim, bias=True, dtype=dtype, device=device)

        self.out_proj = operations.Linear(embed_dim, embed_dim, bias=True, dtype=dtype, device=device)

    def forward(self, x, mask=None, optimized_attention=None):
        q = self.q_proj(x)
        k = self.k_proj(x)
        v = self.v_proj(x)

        out = optimized_attention(q, k, v, self.heads, mask)
        return self.out_proj(out)

ACTIVATIONS = {"quick_gelu": lambda a: a * torch.sigmoid(1.702 * a),
               "gelu": torch.nn.functional.gelu,
}

class CLIPMLP(torch.nn.Module):
    def __init__(self, embed_dim, intermediate_size, activation, dtype, device, operations):
        super().__init__()
        self.fc1 = operations.Linear(embed_dim, intermediate_size, bias=True, dtype=dtype, device=device)
        self.activation = ACTIVATIONS[activation]
        self.fc2 = operations.Linear(intermediate_size, embed_dim, bias=True, dtype=dtype, device=device)

    def forward(self, x):
        x = self.fc1(x)
        x = self.activation(x)
        x = self.fc2(x)
        return x

class CLIPLayer(torch.nn.Module):
    def __init__(self, embed_dim, heads, intermediate_size, intermediate_activation, dtype, device, operations):
        super().__init__()
        self.layer_norm1 = operations.LayerNorm(embed_dim, dtype=dtype, device=device)
        self.self_attn = CLIPAttention(embed_dim, heads, dtype, device, operations)
        self.layer_norm2 = operations.LayerNorm(embed_dim, dtype=dtype, device=device)
        self.mlp = CLIPMLP(embed_dim, intermediate_size, intermediate_activation, dtype, device, operations)

    def forward(self, x, mask=None, optimized_attention=None):
        x += self.self_attn(self.layer_norm1(x), mask, optimized_attention)
        x += self.mlp(self.layer_norm2(x))
        return x


class CLIPEncoder(torch.nn.Module):
    def __init__(self, num_layers, embed_dim, heads, intermediate_size, intermediate_activation, dtype, device, operations):
        super().__init__()
        self.layers = torch.nn.ModuleList([CLIPLayer(embed_dim, heads, intermediate_size, intermediate_activation, dtype, device, operations) for i in range(num_layers)])

    def forward(self, x, mask=None, intermediate_output=None):
        optimized_attention = optimized_attention_for_device(x.device, mask=mask is not None, small_input=True)

        if intermediate_output is not None:
            if intermediate_output < 0:
                intermediate_output = len(self.layers) + intermediate_output

        intermediate = None
        for i, l in enumerate(self.layers):
            x = l(x, mask, optimized_attention)
            if i == intermediate_output:
                intermediate = x.clone()
        return x, intermediate

class CLIPEmbeddings(torch.nn.Module):
    def __init__(self, embed_dim, vocab_size=49408, num_positions=77, dtype=None, device=None, operations=None):
        super().__init__()
        self.token_embedding = operations.Embedding(vocab_size, embed_dim, dtype=dtype, device=device)
        self.position_embedding = operations.Embedding(num_positions, embed_dim, dtype=dtype, device=device)

    def forward(self, input_tokens, dtype=torch.float32):
        return self.token_embedding(input_tokens, out_dtype=dtype) + comfy.ops.cast_to(self.position_embedding.weight, dtype=dtype, device=input_tokens.device)


class CLIPTextModel_(torch.nn.Module):
    def __init__(self, config_dict, dtype, device, operations):
        num_layers = config_dict["num_hidden_layers"]
        embed_dim = config_dict["hidden_size"]
        heads = config_dict["num_attention_heads"]
        intermediate_size = config_dict["intermediate_size"]
        intermediate_activation = config_dict["hidden_act"]
<<<<<<< HEAD
        vocab_size = config_dict["vocab_size"]

        super().__init__()
        self.embeddings = CLIPEmbeddings(embed_dim, vocab_size=vocab_size, dtype=torch.float32, device=device)
=======
        self.eos_token_id = config_dict["eos_token_id"]

        super().__init__()
        self.embeddings = CLIPEmbeddings(embed_dim, dtype=dtype, device=device, operations=operations)
>>>>>>> a531001c
        self.encoder = CLIPEncoder(num_layers, embed_dim, heads, intermediate_size, intermediate_activation, dtype, device, operations)
        self.final_layer_norm = operations.LayerNorm(embed_dim, dtype=dtype, device=device)

    def forward(self, input_tokens, attention_mask=None, intermediate_output=None, final_layer_norm_intermediate=True, dtype=torch.float32):
        x = self.embeddings(input_tokens, dtype=dtype)
        mask = None
        if attention_mask is not None:
            mask = 1.0 - attention_mask.to(x.dtype).reshape((attention_mask.shape[0], 1, -1, attention_mask.shape[-1])).expand(attention_mask.shape[0], 1, attention_mask.shape[-1], attention_mask.shape[-1])
            mask = mask.masked_fill(mask.to(torch.bool), float("-inf"))

        causal_mask = torch.empty(x.shape[1], x.shape[1], dtype=x.dtype, device=x.device).fill_(float("-inf")).triu_(1)
        if mask is not None:
            mask += causal_mask
        else:
            mask = causal_mask

        x, i = self.encoder(x, mask=mask, intermediate_output=intermediate_output)
        x = self.final_layer_norm(x)
        if i is not None and final_layer_norm_intermediate:
            i = self.final_layer_norm(i)

        pooled_output = x[torch.arange(x.shape[0], device=x.device), (torch.round(input_tokens).to(dtype=torch.int, device=x.device) == self.eos_token_id).int().argmax(dim=-1),]
        return x, i, pooled_output

class CLIPTextModel(torch.nn.Module):
    def __init__(self, config_dict, dtype, device, operations):
        super().__init__()
        self.num_layers = config_dict["num_hidden_layers"]
        self.text_model = CLIPTextModel_(config_dict, dtype, device, operations)
        embed_dim = config_dict["hidden_size"]
        self.text_projection = operations.Linear(embed_dim, embed_dim, bias=False, dtype=dtype, device=device)
        self.text_projection.weight.copy_(torch.eye(embed_dim))
        self.dtype = dtype

    def get_input_embeddings(self):
        return self.text_model.embeddings.token_embedding

    def set_input_embeddings(self, embeddings):
        self.text_model.embeddings.token_embedding = embeddings

    def forward(self, *args, **kwargs):
        x = self.text_model(*args, **kwargs)
        out = self.text_projection(x[2])
        return (x[0], x[1], out, x[2])


class CLIPVisionEmbeddings(torch.nn.Module):
    def __init__(self, embed_dim, num_channels=3, patch_size=14, image_size=224, dtype=None, device=None, operations=None):
        super().__init__()
        self.class_embedding = torch.nn.Parameter(torch.empty(embed_dim, dtype=dtype, device=device))

        self.patch_embedding = operations.Conv2d(
            in_channels=num_channels,
            out_channels=embed_dim,
            kernel_size=patch_size,
            stride=patch_size,
            bias=False,
            dtype=dtype,
            device=device
        )

        num_patches = (image_size // patch_size) ** 2
        num_positions = num_patches + 1
        self.position_embedding = operations.Embedding(num_positions, embed_dim, dtype=dtype, device=device)

    def forward(self, pixel_values):
        embeds = self.patch_embedding(pixel_values).flatten(2).transpose(1, 2)
        return torch.cat([comfy.ops.cast_to_input(self.class_embedding, embeds).expand(pixel_values.shape[0], 1, -1), embeds], dim=1) + comfy.ops.cast_to_input(self.position_embedding.weight, embeds)


class CLIPVision(torch.nn.Module):
    def __init__(self, config_dict, dtype, device, operations):
        super().__init__()
        num_layers = config_dict["num_hidden_layers"]
        embed_dim = config_dict["hidden_size"]
        heads = config_dict["num_attention_heads"]
        intermediate_size = config_dict["intermediate_size"]
        intermediate_activation = config_dict["hidden_act"]

        self.embeddings = CLIPVisionEmbeddings(embed_dim, config_dict["num_channels"], config_dict["patch_size"], config_dict["image_size"], dtype=dtype, device=device, operations=operations)
        self.pre_layrnorm = operations.LayerNorm(embed_dim)
        self.encoder = CLIPEncoder(num_layers, embed_dim, heads, intermediate_size, intermediate_activation, dtype, device, operations)
        self.post_layernorm = operations.LayerNorm(embed_dim)

    def forward(self, pixel_values, attention_mask=None, intermediate_output=None):
        x = self.embeddings(pixel_values)
        x = self.pre_layrnorm(x)
        #TODO: attention_mask?
        x, i = self.encoder(x, mask=None, intermediate_output=intermediate_output)
        pooled_output = self.post_layernorm(x[:, 0, :])
        return x, i, pooled_output

class CLIPVisionModelProjection(torch.nn.Module):
    def __init__(self, config_dict, dtype, device, operations):
        super().__init__()
        self.vision_model = CLIPVision(config_dict, dtype, device, operations)
        self.visual_projection = operations.Linear(config_dict["hidden_size"], config_dict["projection_dim"], bias=False)

    def forward(self, *args, **kwargs):
        x = self.vision_model(*args, **kwargs)
        out = self.visual_projection(x[2])
        return (x[0], x[1], out)<|MERGE_RESOLUTION|>--- conflicted
+++ resolved
@@ -1,10 +1,6 @@
 import torch
-<<<<<<< HEAD
 from .ldm.modules.attention import optimized_attention_for_device
-=======
-from comfy.ldm.modules.attention import optimized_attention_for_device
-import comfy.ops
->>>>>>> a531001c
+from . import ops
 
 class CLIPAttention(torch.nn.Module):
     def __init__(self, embed_dim, heads, dtype, device, operations):
@@ -82,7 +78,7 @@
         self.position_embedding = operations.Embedding(num_positions, embed_dim, dtype=dtype, device=device)
 
     def forward(self, input_tokens, dtype=torch.float32):
-        return self.token_embedding(input_tokens, out_dtype=dtype) + comfy.ops.cast_to(self.position_embedding.weight, dtype=dtype, device=input_tokens.device)
+        return self.token_embedding(input_tokens, out_dtype=dtype) + ops.cast_to(self.position_embedding.weight, dtype=dtype, device=input_tokens.device)
 
 
 class CLIPTextModel_(torch.nn.Module):
@@ -92,17 +88,11 @@
         heads = config_dict["num_attention_heads"]
         intermediate_size = config_dict["intermediate_size"]
         intermediate_activation = config_dict["hidden_act"]
-<<<<<<< HEAD
         vocab_size = config_dict["vocab_size"]
-
-        super().__init__()
-        self.embeddings = CLIPEmbeddings(embed_dim, vocab_size=vocab_size, dtype=torch.float32, device=device)
-=======
         self.eos_token_id = config_dict["eos_token_id"]
 
         super().__init__()
-        self.embeddings = CLIPEmbeddings(embed_dim, dtype=dtype, device=device, operations=operations)
->>>>>>> a531001c
+        self.embeddings = CLIPEmbeddings(embed_dim, vocab_size=vocab_size, dtype=dtype, device=device, operations=operations)
         self.encoder = CLIPEncoder(num_layers, embed_dim, heads, intermediate_size, intermediate_activation, dtype, device, operations)
         self.final_layer_norm = operations.LayerNorm(embed_dim, dtype=dtype, device=device)
 
@@ -170,7 +160,7 @@
 
     def forward(self, pixel_values):
         embeds = self.patch_embedding(pixel_values).flatten(2).transpose(1, 2)
-        return torch.cat([comfy.ops.cast_to_input(self.class_embedding, embeds).expand(pixel_values.shape[0], 1, -1), embeds], dim=1) + comfy.ops.cast_to_input(self.position_embedding.weight, embeds)
+        return torch.cat([ops.cast_to_input(self.class_embedding, embeds).expand(pixel_values.shape[0], 1, -1), embeds], dim=1) + ops.cast_to_input(self.position_embedding.weight, embeds)
 
 
 class CLIPVision(torch.nn.Module):
