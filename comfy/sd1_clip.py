--- conflicted
+++ resolved
@@ -587,12 +587,7 @@
                 return (embed, "{} {}".format(embedding_name[len(stripped):], leftover))
         return (embed, leftover)
 
-<<<<<<< HEAD
-    def tokenize_with_weights(self, text: str, return_word_ids=False):
-=======
-
-    def tokenize_with_weights(self, text:str, return_word_ids=False, **kwargs):
->>>>>>> 5d84607b
+    def tokenize_with_weights(self, text: str, return_word_ids=False, **kwargs):
         '''
         Takes a prompt and converts it to a list of (token, weight, word id) elements.
         Tokens can both be integer tokens and pre computed CLIP tensors.
@@ -718,11 +713,7 @@
         tokenizer = tokenizer_data.get("{}_tokenizer_class".format(self.clip), tokenizer)
         self.sd_tokenizer = tokenizer(embedding_directory=embedding_directory, tokenizer_data=tokenizer_data)
 
-<<<<<<< HEAD
-    def tokenize_with_weights(self, text: str, return_word_ids=False):
-=======
-    def tokenize_with_weights(self, text:str, return_word_ids=False, **kwargs):
->>>>>>> 5d84607b
+    def tokenize_with_weights(self, text: str, return_word_ids=False, **kwargs):
         out = {}
         out[self.clip_name] = self.sd_tokenizer.tokenize_with_weights(text, return_word_ids)
         return out
