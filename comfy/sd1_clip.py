--- conflicted
+++ resolved
@@ -500,10 +500,11 @@
 
 
 class SDTokenizer:
-<<<<<<< HEAD
-    def __init__(self, tokenizer_path: torch.Tensor | bytes | bytearray | memoryview | str | Path | Traversable = None, max_length=77, pad_with_end=True, embedding_directory=None, embedding_size=768, embedding_key='clip_l', tokenizer_class=CLIPTokenizer, has_start_token=True, has_end_token=True, pad_to_max_length=True, min_length=None, pad_token=None, end_token=None, tokenizer_data=None):
+    def __init__(self, tokenizer_path: torch.Tensor | bytes | bytearray | memoryview | str | Path | Traversable = None, max_length=77, pad_with_end=True, embedding_directory=None, embedding_size=768, embedding_key='clip_l', tokenizer_class=CLIPTokenizer, has_start_token=True, has_end_token=True, pad_to_max_length=True, min_length=None, pad_token=None, end_token=None, tokenizer_data=None, tokenizer_args=None):
         if tokenizer_data is None:
             tokenizer_data = dict()
+        if tokenizer_args is None:
+            tokenizer_args = dict()
         if tokenizer_path is None:
             tokenizer_path = files.get_package_as_path("comfy.sd1_tokenizer")
         if isinstance(tokenizer_path, Path):
@@ -516,13 +517,7 @@
             tokenizer_path = get_package_as_path('comfy.sd1_tokenizer')
         self.tokenizer_class = tokenizer_class
         self.tokenizer_path = tokenizer_path
-        self.tokenizer: PreTrainedTokenizerBase | SPieceTokenizer = tokenizer_class.from_pretrained(tokenizer_path)
-=======
-    def __init__(self, tokenizer_path=None, max_length=77, pad_with_end=True, embedding_directory=None, embedding_size=768, embedding_key='clip_l', tokenizer_class=CLIPTokenizer, has_start_token=True, has_end_token=True, pad_to_max_length=True, min_length=None, pad_token=None, end_token=None, tokenizer_data={}, tokenizer_args={}):
-        if tokenizer_path is None:
-            tokenizer_path = os.path.join(os.path.dirname(os.path.realpath(__file__)), "sd1_tokenizer")
-        self.tokenizer = tokenizer_class.from_pretrained(tokenizer_path, **tokenizer_args)
->>>>>>> 96d891cb
+        self.tokenizer: PreTrainedTokenizerBase | SPieceTokenizer = tokenizer_class.from_pretrained(tokenizer_path, **tokenizer_args)
         self.max_length = max_length
         self.min_length = min_length
         self.end_token = None
@@ -706,22 +701,15 @@
 
 
 class SD1Tokenizer:
-<<<<<<< HEAD
-    def __init__(self, embedding_directory=None, tokenizer_data=None, clip_name="l", tokenizer=SDTokenizer):
+    def __init__(self, embedding_directory=None, tokenizer_data: dict=None, clip_name="l", tokenizer=SDTokenizer, name=None):
         if tokenizer_data is None:
             tokenizer_data = {}
-        self.clip_name = clip_name
-        self.clip = "clip_{}".format(self.clip_name)
-=======
-    def __init__(self, embedding_directory=None, tokenizer_data={}, clip_name="l", tokenizer=SDTokenizer, name=None):
         if name is not None:
             self.clip_name = name
             self.clip = "{}".format(self.clip_name)
         else:
             self.clip_name = clip_name
             self.clip = "clip_{}".format(self.clip_name)
-
->>>>>>> 96d891cb
         tokenizer = tokenizer_data.get("{}_tokenizer_class".format(self.clip), tokenizer)
         self.sd_tokenizer = tokenizer(embedding_directory=embedding_directory, tokenizer_data=tokenizer_data)
 
