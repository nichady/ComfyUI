import os

from transformers import CLIPTokenizer, CLIPTextModel, CLIPTextConfig, modeling_utils
from . import ops
import torch
import traceback
import zipfile
from . import model_management
from pkg_resources import resource_filename
import contextlib

def gen_empty_tokens(special_tokens, length):
    start_token = special_tokens.get("start", None)
    end_token = special_tokens.get("end", None)
    pad_token = special_tokens.get("pad")
    output = []
    if start_token is not None:
        output.append(start_token)
    if end_token is not None:
        output.append(end_token)
    output += [pad_token] * (length - len(output))
    return output

class ClipTokenWeightEncoder:
    def encode_token_weights(self, token_weight_pairs):
        to_encode = list()
        max_token_len = 0
        has_weights = False
        for x in token_weight_pairs:
            tokens = list(map(lambda a: a[0], x))
            max_token_len = max(len(tokens), max_token_len)
            has_weights = has_weights or not all(map(lambda a: a[1] == 1.0, x))
            to_encode.append(tokens)

        sections = len(to_encode)
        if has_weights or sections == 0:
            to_encode.append(gen_empty_tokens(self.special_tokens, max_token_len))

        out, pooled = self.encode(to_encode)
        if pooled is not None:
            first_pooled = pooled[0:1].cpu()
        else:
            first_pooled = pooled

        output = []
        for k in range(0, sections):
            z = out[k:k+1]
            if has_weights:
                z_empty = out[-1]
                for i in range(len(z)):
                    for j in range(len(z[i])):
                        weight = token_weight_pairs[k][j][1]
                        if weight != 1.0:
                            z[i][j] = (z[i][j] - z_empty[j]) * weight + z_empty[j]
            output.append(z)

        if (len(output) == 0):
            return out[-1:].cpu(), first_pooled
        return torch.cat(output, dim=-2).cpu(), first_pooled

class SDClipModel(torch.nn.Module, ClipTokenWeightEncoder):
    """Uses the CLIP transformer encoder for text (from huggingface)"""
    LAYERS = [
        "last",
        "pooled",
        "hidden"
    ]
    def __init__(self, version="openai/clip-vit-large-patch14", device="cpu", max_length=77,
                 freeze=True, layer="last", layer_idx=None, textmodel_json_config=None, textmodel_path=None, dtype=None,
                 special_tokens={"start": 49406, "end": 49407, "pad": 49407},layer_norm_hidden_state=True, config_class=CLIPTextConfig,
                 model_class=CLIPTextModel, inner_name="text_model"):  # clip-vit-base-patch32
        super().__init__()
        assert layer in self.LAYERS
        self.num_layers = 12
        if textmodel_path is not None:
            self.transformer = model_class.from_pretrained(textmodel_path)
        else:
            if textmodel_json_config is None:
                textmodel_json_config = os.path.join(os.path.dirname(os.path.realpath(__file__)), "sd1_clip_config.json")
<<<<<<< HEAD
            if not os.path.exists(textmodel_json_config):
                textmodel_json_config = resource_filename('comfy', 'sd1_clip_config.json')
            config = CLIPTextConfig.from_json_file(textmodel_json_config)
=======
            config = config_class.from_json_file(textmodel_json_config)
>>>>>>> 6efe561c
            self.num_layers = config.num_hidden_layers
            with ops.use_comfy_ops(device, dtype):
                with modeling_utils.no_init_weights():
                    self.transformer = model_class(config)

        self.inner_name = inner_name
        if dtype is not None:
            self.transformer.to(dtype)
            inner_model = getattr(self.transformer, self.inner_name)
            if hasattr(inner_model, "embeddings"):
                inner_model.embeddings.to(torch.float32)
            else:
                self.transformer.set_input_embeddings(self.transformer.get_input_embeddings().to(torch.float32))

        self.max_length = max_length
        if freeze:
            self.freeze()
        self.layer = layer
        self.layer_idx = None
        self.special_tokens = special_tokens
        self.text_projection = torch.nn.Parameter(torch.eye(self.transformer.get_input_embeddings().weight.shape[1]))
        self.logit_scale = torch.nn.Parameter(torch.tensor(4.6055))
        self.enable_attention_masks = False

        self.layer_norm_hidden_state = layer_norm_hidden_state
        if layer == "hidden":
            assert layer_idx is not None
            assert abs(layer_idx) <= self.num_layers
            self.clip_layer(layer_idx)
        self.layer_default = (self.layer, self.layer_idx)

    def freeze(self):
        self.transformer = self.transformer.eval()
        #self.train = disabled_train
        for param in self.parameters():
            param.requires_grad = False

    def clip_layer(self, layer_idx):
        if abs(layer_idx) >= self.num_layers:
            self.layer = "last"
        else:
            self.layer = "hidden"
            self.layer_idx = layer_idx

    def reset_clip_layer(self):
        self.layer = self.layer_default[0]
        self.layer_idx = self.layer_default[1]

    def set_up_textual_embeddings(self, tokens, current_embeds):
        out_tokens = []
        next_new_token = token_dict_size = current_embeds.weight.shape[0] - 1
        embedding_weights = []

        for x in tokens:
            tokens_temp = []
            for y in x:
                if isinstance(y, int):
                    if y == token_dict_size: #EOS token
                        y = -1
                    tokens_temp += [y]
                else:
                    if y.shape[0] == current_embeds.weight.shape[1]:
                        embedding_weights += [y]
                        tokens_temp += [next_new_token]
                        next_new_token += 1
                    else:
                        print("WARNING: shape mismatch when trying to apply embedding, embedding will be ignored", y.shape[0], current_embeds.weight.shape[1])
            while len(tokens_temp) < len(x):
                tokens_temp += [self.special_tokens["pad"]]
            out_tokens += [tokens_temp]

        n = token_dict_size
        if len(embedding_weights) > 0:
            new_embedding = torch.nn.Embedding(next_new_token + 1, current_embeds.weight.shape[1], device=current_embeds.weight.device, dtype=current_embeds.weight.dtype)
            new_embedding.weight[:token_dict_size] = current_embeds.weight[:-1]
            for x in embedding_weights:
                new_embedding.weight[n] = x
                n += 1
            new_embedding.weight[n] = current_embeds.weight[-1] #EOS embedding
            self.transformer.set_input_embeddings(new_embedding)

        processed_tokens = []
        for x in out_tokens:
            processed_tokens += [list(map(lambda a: n if a == -1 else a, x))] #The EOS token should always be the largest one

        return processed_tokens

    def forward(self, tokens):
        backup_embeds = self.transformer.get_input_embeddings()
        device = backup_embeds.weight.device
        tokens = self.set_up_textual_embeddings(tokens, backup_embeds)
        tokens = torch.LongTensor(tokens).to(device)

        if getattr(self.transformer, self.inner_name).final_layer_norm.weight.dtype != torch.float32:
            precision_scope = torch.autocast
        else:
            precision_scope = lambda a, dtype: contextlib.nullcontext(a)

        with precision_scope(model_management.get_autocast_device(device), dtype=torch.float32):
            attention_mask = None
            if self.enable_attention_masks:
                attention_mask = torch.zeros_like(tokens)
                max_token = self.transformer.get_input_embeddings().weight.shape[0] - 1
                for x in range(attention_mask.shape[0]):
                    for y in range(attention_mask.shape[1]):
                        attention_mask[x, y] = 1
                        if tokens[x, y] == max_token:
                            break

            outputs = self.transformer(input_ids=tokens, attention_mask=attention_mask, output_hidden_states=self.layer=="hidden")
            self.transformer.set_input_embeddings(backup_embeds)

            if self.layer == "last":
                z = outputs.last_hidden_state
            elif self.layer == "pooled":
                z = outputs.pooler_output[:, None, :]
            else:
                z = outputs.hidden_states[self.layer_idx]
                if self.layer_norm_hidden_state:
                    z = getattr(self.transformer, self.inner_name).final_layer_norm(z)

            if hasattr(outputs, "pooler_output"):
                pooled_output = outputs.pooler_output.float()
            else:
                pooled_output = None

            if self.text_projection is not None and pooled_output is not None:
                pooled_output = pooled_output.float().to(self.text_projection.device) @ self.text_projection.float()
        return z.float(), pooled_output

    def encode(self, tokens):
        return self(tokens)

    def load_sd(self, sd):
        if "text_projection" in sd:
            self.text_projection[:] = sd.pop("text_projection")
        if "text_projection.weight" in sd:
            self.text_projection[:] = sd.pop("text_projection.weight").transpose(0, 1)
        return self.transformer.load_state_dict(sd, strict=False)

def parse_parentheses(string):
    result = []
    current_item = ""
    nesting_level = 0
    for char in string:
        if char == "(":
            if nesting_level == 0:
                if current_item:
                    result.append(current_item)
                    current_item = "("
                else:
                    current_item = "("
            else:
                current_item += char
            nesting_level += 1
        elif char == ")":
            nesting_level -= 1
            if nesting_level == 0:
                result.append(current_item + ")")
                current_item = ""
            else:
                current_item += char
        else:
            current_item += char
    if current_item:
        result.append(current_item)
    return result

def token_weights(string, current_weight):
    a = parse_parentheses(string)
    out = []
    for x in a:
        weight = current_weight
        if len(x) >= 2 and x[-1] == ')' and x[0] == '(':
            x = x[1:-1]
            xx = x.rfind(":")
            weight *= 1.1
            if xx > 0:
                try:
                    weight = float(x[xx+1:])
                    x = x[:xx]
                except:
                    pass
            out += token_weights(x, weight)
        else:
            out += [(x, current_weight)]
    return out

def escape_important(text):
    text = text.replace("\\)", "\0\1")
    text = text.replace("\\(", "\0\2")
    return text

def unescape_important(text):
    text = text.replace("\0\1", ")")
    text = text.replace("\0\2", "(")
    return text

def safe_load_embed_zip(embed_path):
    with zipfile.ZipFile(embed_path) as myzip:
        names = list(filter(lambda a: "data/" in a, myzip.namelist()))
        names.reverse()
        for n in names:
            with myzip.open(n) as myfile:
                data = myfile.read()
                number = len(data) // 4
                length_embed = 1024 #sd2.x
                if number < 768:
                    continue
                if number % 768 == 0:
                    length_embed = 768 #sd1.x
                num_embeds = number // length_embed
                embed = torch.frombuffer(data, dtype=torch.float)
                out = embed.reshape((num_embeds, length_embed)).clone()
                del embed
                return out

def expand_directory_list(directories):
    dirs = set()
    for x in directories:
        dirs.add(x)
        for root, subdir, file in os.walk(x, followlinks=True):
            dirs.add(root)
    return list(dirs)

def load_embed(embedding_name, embedding_directory, embedding_size, embed_key=None):
    if isinstance(embedding_directory, str):
        embedding_directory = [embedding_directory]

    embedding_directory = expand_directory_list(embedding_directory)

    valid_file = None
    for embed_dir in embedding_directory:
        embed_path = os.path.abspath(os.path.join(embed_dir, embedding_name))
        embed_dir = os.path.abspath(embed_dir)
        try:
            if os.path.commonpath((embed_dir, embed_path)) != embed_dir:
                continue
        except:
            continue
        if not os.path.isfile(embed_path):
            extensions = ['.safetensors', '.pt', '.bin']
            for x in extensions:
                t = embed_path + x
                if os.path.isfile(t):
                    valid_file = t
                    break
        else:
            valid_file = embed_path
        if valid_file is not None:
            break

    if valid_file is None:
        return None

    embed_path = valid_file

    embed_out = None

    try:
        if embed_path.lower().endswith(".safetensors"):
            import safetensors.torch
            embed = safetensors.torch.load_file(embed_path, device="cpu")
        else:
            if 'weights_only' in torch.load.__code__.co_varnames:
                try:
                    embed = torch.load(embed_path, weights_only=True, map_location="cpu")
                except:
                    embed_out = safe_load_embed_zip(embed_path)
            else:
                embed = torch.load(embed_path, map_location="cpu")
    except Exception as e:
        print(traceback.format_exc())
        print()
        print("error loading embedding, skipping loading:", embedding_name)
        return None

    if embed_out is None:
        if 'string_to_param' in embed:
            values = embed['string_to_param'].values()
            embed_out = next(iter(values))
        elif isinstance(embed, list):
            out_list = []
            for x in range(len(embed)):
                for k in embed[x]:
                    t = embed[x][k]
                    if t.shape[-1] != embedding_size:
                        continue
                    out_list.append(t.reshape(-1, t.shape[-1]))
            embed_out = torch.cat(out_list, dim=0)
        elif embed_key is not None and embed_key in embed:
            embed_out = embed[embed_key]
        else:
            values = embed.values()
            embed_out = next(iter(values))
    return embed_out

class SDTokenizer:
    def __init__(self, tokenizer_path=None, max_length=77, pad_with_end=True, embedding_directory=None, embedding_size=768, embedding_key='clip_l', tokenizer_class=CLIPTokenizer, has_start_token=True, pad_to_max_length=True):
        if tokenizer_path is None:
            tokenizer_path = os.path.join(os.path.dirname(os.path.realpath(__file__)), "sd1_tokenizer")
<<<<<<< HEAD
        if not os.path.exists(os.path.join(tokenizer_path, "tokenizer_config.json")):
            # package based
            tokenizer_path = resource_filename('comfy', 'sd1_tokenizer/')
        self.tokenizer = CLIPTokenizer.from_pretrained(tokenizer_path)
=======
        self.tokenizer = tokenizer_class.from_pretrained(tokenizer_path)
>>>>>>> 6efe561c
        self.max_length = max_length

        empty = self.tokenizer('')["input_ids"]
        if has_start_token:
            self.tokens_start = 1
            self.start_token = empty[0]
            self.end_token = empty[1]
        else:
            self.tokens_start = 0
            self.start_token = None
            self.end_token = empty[0]
        self.pad_with_end = pad_with_end
        self.pad_to_max_length = pad_to_max_length

        vocab = self.tokenizer.get_vocab()
        self.inv_vocab = {v: k for k, v in vocab.items()}
        self.embedding_directory = embedding_directory
        self.max_word_length = 8
        self.embedding_identifier = "embedding:"
        self.embedding_size = embedding_size
        self.embedding_key = embedding_key

    def _try_get_embedding(self, embedding_name:str):
        '''
        Takes a potential embedding name and tries to retrieve it.
        Returns a Tuple consisting of the embedding and any leftover string, embedding can be None.
        '''
        embed = load_embed(embedding_name, self.embedding_directory, self.embedding_size, self.embedding_key)
        if embed is None:
            stripped = embedding_name.strip(',')
            if len(stripped) < len(embedding_name):
                embed = load_embed(stripped, self.embedding_directory, self.embedding_size, self.embedding_key)
                return (embed, embedding_name[len(stripped):])
        return (embed, "")


    def tokenize_with_weights(self, text:str, return_word_ids=False):
        '''
        Takes a prompt and converts it to a list of (token, weight, word id) elements.
        Tokens can both be integer tokens and pre computed CLIP tensors.
        Word id values are unique per word and embedding, where the id 0 is reserved for non word tokens.
        Returned list has the dimensions NxM where M is the input size of CLIP
        '''
        if self.pad_with_end:
            pad_token = self.end_token
        else:
            pad_token = 0

        text = escape_important(text)
        parsed_weights = token_weights(text, 1.0)

        #tokenize words
        tokens = []
        for weighted_segment, weight in parsed_weights:
            to_tokenize = unescape_important(weighted_segment).replace("\n", " ").split(' ')
            to_tokenize = [x for x in to_tokenize if x != ""]
            for word in to_tokenize:
                #if we find an embedding, deal with the embedding
                if word.startswith(self.embedding_identifier) and self.embedding_directory is not None:
                    embedding_name = word[len(self.embedding_identifier):].strip('\n')
                    embed, leftover = self._try_get_embedding(embedding_name)
                    if embed is None:
                        print(f"warning, embedding:{embedding_name} does not exist, ignoring")
                    else:
                        if len(embed.shape) == 1:
                            tokens.append([(embed, weight)])
                        else:
                            tokens.append([(embed[x], weight) for x in range(embed.shape[0])])
                    #if we accidentally have leftover text, continue parsing using leftover, else move on to next word
                    if leftover != "":
                        word = leftover
                    else:
                        continue
                #parse word
                tokens.append([(t, weight) for t in self.tokenizer(word)["input_ids"][self.tokens_start:-1]])

        #reshape token array to CLIP input size
        batched_tokens = []
        batch = []
        if self.start_token is not None:
            batch.append((self.start_token, 1.0, 0))
        batched_tokens.append(batch)
        for i, t_group in enumerate(tokens):
            #determine if we're going to try and keep the tokens in a single batch
            is_large = len(t_group) >= self.max_word_length

            while len(t_group) > 0:
                if len(t_group) + len(batch) > self.max_length - 1:
                    remaining_length = self.max_length - len(batch) - 1
                    #break word in two and add end token
                    if is_large:
                        batch.extend([(t,w,i+1) for t,w in t_group[:remaining_length]])
                        batch.append((self.end_token, 1.0, 0))
                        t_group = t_group[remaining_length:]
                    #add end token and pad
                    else:
                        batch.append((self.end_token, 1.0, 0))
                        if self.pad_to_max_length:
                            batch.extend([(pad_token, 1.0, 0)] * (remaining_length))
                    #start new batch
                    batch = []
                    if self.start_token is not None:
                        batch.append((self.start_token, 1.0, 0))
                    batched_tokens.append(batch)
                else:
                    batch.extend([(t,w,i+1) for t,w in t_group])
                    t_group = []

        #fill last batch
        batch.append((self.end_token, 1.0, 0))
        if self.pad_to_max_length:
            batch.extend([(pad_token, 1.0, 0)] * (self.max_length - len(batch)))

        if not return_word_ids:
            batched_tokens = [[(t, w) for t, w,_ in x] for x in batched_tokens]

        return batched_tokens


    def untokenize(self, token_weight_pair):
        return list(map(lambda a: (a, self.inv_vocab[a[0]]), token_weight_pair))


class SD1Tokenizer:
    def __init__(self, embedding_directory=None, clip_name="l", tokenizer=SDTokenizer):
        self.clip_name = clip_name
        self.clip = "clip_{}".format(self.clip_name)
        setattr(self, self.clip, tokenizer(embedding_directory=embedding_directory))

    def tokenize_with_weights(self, text:str, return_word_ids=False):
        out = {}
        out[self.clip_name] = getattr(self, self.clip).tokenize_with_weights(text, return_word_ids)
        return out

    def untokenize(self, token_weight_pair):
        return getattr(self, self.clip).untokenize(token_weight_pair)


class SD1ClipModel(torch.nn.Module):
    def __init__(self, device="cpu", dtype=None, clip_name="l", clip_model=SDClipModel, **kwargs):
        super().__init__()
        self.clip_name = clip_name
        self.clip = "clip_{}".format(self.clip_name)
        setattr(self, self.clip, clip_model(device=device, dtype=dtype, **kwargs))

    def clip_layer(self, layer_idx):
        getattr(self, self.clip).clip_layer(layer_idx)

    def reset_clip_layer(self):
        getattr(self, self.clip).reset_clip_layer()

    def encode_token_weights(self, token_weight_pairs):
        token_weight_pairs = token_weight_pairs[self.clip_name]
        out, pooled = getattr(self, self.clip).encode_token_weights(token_weight_pairs)
        return out, pooled

    def load_sd(self, sd):
        return getattr(self, self.clip).load_sd(sd)<|MERGE_RESOLUTION|>--- conflicted
+++ resolved
@@ -77,13 +77,9 @@
         else:
             if textmodel_json_config is None:
                 textmodel_json_config = os.path.join(os.path.dirname(os.path.realpath(__file__)), "sd1_clip_config.json")
-<<<<<<< HEAD
             if not os.path.exists(textmodel_json_config):
                 textmodel_json_config = resource_filename('comfy', 'sd1_clip_config.json')
-            config = CLIPTextConfig.from_json_file(textmodel_json_config)
-=======
             config = config_class.from_json_file(textmodel_json_config)
->>>>>>> 6efe561c
             self.num_layers = config.num_hidden_layers
             with ops.use_comfy_ops(device, dtype):
                 with modeling_utils.no_init_weights():
@@ -385,14 +381,10 @@
     def __init__(self, tokenizer_path=None, max_length=77, pad_with_end=True, embedding_directory=None, embedding_size=768, embedding_key='clip_l', tokenizer_class=CLIPTokenizer, has_start_token=True, pad_to_max_length=True):
         if tokenizer_path is None:
             tokenizer_path = os.path.join(os.path.dirname(os.path.realpath(__file__)), "sd1_tokenizer")
-<<<<<<< HEAD
         if not os.path.exists(os.path.join(tokenizer_path, "tokenizer_config.json")):
             # package based
             tokenizer_path = resource_filename('comfy', 'sd1_tokenizer/')
-        self.tokenizer = CLIPTokenizer.from_pretrained(tokenizer_path)
-=======
         self.tokenizer = tokenizer_class.from_pretrained(tokenizer_path)
->>>>>>> 6efe561c
         self.max_length = max_length
 
         empty = self.tokenizer('')["input_ids"]
