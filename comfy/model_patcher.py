--- conflicted
+++ resolved
@@ -179,7 +179,7 @@
 
     def patch_model(self, device_to=None, patch_weights=True):
         for k in self.object_patches:
-            old = comfy.utils.set_attr(self.model, k, self.object_patches[k])
+            old = utils.set_attr(self.model, k, self.object_patches[k])
             if k not in self.object_patches_backup:
                 self.object_patches_backup[k] = old
 
@@ -205,11 +205,7 @@
                 if inplace_update:
                     utils.copy_to_param(self.model, key, out_weight)
                 else:
-<<<<<<< HEAD
-                    utils.set_attr(self.model, key, out_weight)
-=======
-                    comfy.utils.set_attr_param(self.model, key, out_weight)
->>>>>>> 55f37baa
+                    utils.set_attr_param(self.model, key, out_weight)
                 del temp_weight
 
             if device_to is not None:
@@ -348,11 +344,7 @@
                 utils.copy_to_param(self.model, k, self.backup[k])
         else:
             for k in keys:
-<<<<<<< HEAD
-                utils.set_attr(self.model, k, self.backup[k])
-=======
-                comfy.utils.set_attr_param(self.model, k, self.backup[k])
->>>>>>> 55f37baa
+                utils.set_attr_param(self.model, k, self.backup[k])
 
         self.backup = {}
 
@@ -362,6 +354,6 @@
 
         keys = list(self.object_patches_backup.keys())
         for k in keys:
-            comfy.utils.set_attr(self.model, k, self.object_patches_backup[k])
+            utils.set_attr(self.model, k, self.object_patches_backup[k])
 
         self.object_patches_backup = {}