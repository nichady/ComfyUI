import copy
import inspect
import logging
import uuid

import torch

from . import model_management
from . import utils
from .types import UnetWrapperFunction
from .model_management_types import ModelManageable


def weight_decompose(dora_scale, weight, lora_diff, alpha, strength):
    dora_scale = model_management.cast_to_device(dora_scale, weight.device, torch.float32)
    lora_diff *= alpha
    weight_calc = weight + lora_diff.type(weight.dtype)
    weight_norm = (
        weight_calc.transpose(0, 1)
        .reshape(weight_calc.shape[1], -1)
        .norm(dim=1, keepdim=True)
        .reshape(weight_calc.shape[1], *[1] * (weight_calc.dim() - 1))
        .transpose(0, 1)
    )

    weight_calc *= (dora_scale / weight_norm).type(weight.dtype)
    if strength != 1.0:
        weight_calc -= weight
        weight += strength * (weight_calc)
    else:
        weight[:] = weight_calc
    return weight


def set_model_options_patch_replace(model_options, patch, name, block_name, number, transformer_index=None):
    to = model_options["transformer_options"].copy()

    if "patches_replace" not in to:
        to["patches_replace"] = {}
    else:
        to["patches_replace"] = to["patches_replace"].copy()

    if name not in to["patches_replace"]:
        to["patches_replace"][name] = {}
    else:
        to["patches_replace"][name] = to["patches_replace"][name].copy()

    if transformer_index is not None:
        block = (block_name, number, transformer_index)
    else:
        block = (block_name, number)
    to["patches_replace"][name][block] = patch
    model_options["transformer_options"] = to
    return model_options


class ModelPatcher(ModelManageable):
    def __init__(self, model, load_device, offload_device, size=0, current_device=None, weight_inplace_update=False):
        self.size = size
        self.model = model
        self.patches = {}
        self.backup = {}
        self.object_patches = {}
        self.object_patches_backup = {}
        self.model_options = {"transformer_options": {}}
        self.model_size()
        self.load_device = load_device
        self.offload_device = offload_device
        self._current_device: torch.device
        if current_device is None:
            self._current_device = self.offload_device
        else:
            self._current_device = current_device

        self.weight_inplace_update = weight_inplace_update
        self.model_lowvram = False
        self.patches_uuid = uuid.uuid4()
        self._lowvram_patch_counter = 0

    @property
    def lowvram_patch_counter(self):
        return self._lowvram_patch_counter

    @lowvram_patch_counter.setter
    def lowvram_patch_counter(self, value: int):
        self._lowvram_patch_counter = value

    def model_size(self):
        if self.size > 0:
            return self.size
<<<<<<< HEAD
        model_sd = self.model.state_dict()
        self.size = model_management.module_size(self.model)
        self.model_keys = set(model_sd.keys())
=======
        self.size = comfy.model_management.module_size(self.model)
>>>>>>> 809cc85a
        return self.size

    def clone(self):
        n = ModelPatcher(self.model, self.load_device, self.offload_device, self.size, self._current_device, weight_inplace_update=self.weight_inplace_update)
        n.patches = {}
        for k in self.patches:
            n.patches[k] = self.patches[k][:]
        n.patches_uuid = self.patches_uuid

        n.object_patches = self.object_patches.copy()
        n.model_options = copy.deepcopy(self.model_options)
        n.backup = self.backup
        n.object_patches_backup = self.object_patches_backup
        return n

    def is_clone(self, other):
        if hasattr(other, 'model') and self.model is other.model:
            return True
        return False

    def clone_has_same_weights(self, clone):
        if not self.is_clone(clone):
            return False

        if len(self.patches) == 0 and len(clone.patches) == 0:
            return True

        if self.patches_uuid == clone.patches_uuid:
            if len(self.patches) != len(clone.patches):
                logging.warning("WARNING: something went wrong, same patch uuid but different length of patches.")
            else:
                return True

    def memory_required(self, input_shape):
        return self.model.memory_required(input_shape=input_shape)

    def set_model_sampler_cfg_function(self, sampler_cfg_function, disable_cfg1_optimization=False):
        if len(inspect.signature(sampler_cfg_function).parameters) == 3:
            self.model_options["sampler_cfg_function"] = lambda args: sampler_cfg_function(args["cond"], args["uncond"], args["cond_scale"])  # Old way
        else:
            self.model_options["sampler_cfg_function"] = sampler_cfg_function
        if disable_cfg1_optimization:
            self.model_options["disable_cfg1_optimization"] = True

    def set_model_sampler_post_cfg_function(self, post_cfg_function, disable_cfg1_optimization=False):
        self.model_options["sampler_post_cfg_function"] = self.model_options.get("sampler_post_cfg_function", []) + [post_cfg_function]
        if disable_cfg1_optimization:
            self.model_options["disable_cfg1_optimization"] = True

    def set_model_unet_function_wrapper(self, unet_wrapper_function: UnetWrapperFunction):
        self.model_options["model_function_wrapper"] = unet_wrapper_function

    def set_model_denoise_mask_function(self, denoise_mask_function):
        self.model_options["denoise_mask_function"] = denoise_mask_function

    def set_model_patch(self, patch, name):
        to = self.model_options["transformer_options"]
        if "patches" not in to:
            to["patches"] = {}
        to["patches"][name] = to["patches"].get(name, []) + [patch]

    def set_model_patch_replace(self, patch, name, block_name, number, transformer_index=None):
        self.model_options = set_model_options_patch_replace(self.model_options, patch, name, block_name, number, transformer_index=transformer_index)

    def set_model_attn1_patch(self, patch):
        self.set_model_patch(patch, "attn1_patch")

    def set_model_attn2_patch(self, patch):
        self.set_model_patch(patch, "attn2_patch")

    def set_model_attn1_replace(self, patch, block_name, number, transformer_index=None):
        self.set_model_patch_replace(patch, "attn1", block_name, number, transformer_index)

    def set_model_attn2_replace(self, patch, block_name, number, transformer_index=None):
        self.set_model_patch_replace(patch, "attn2", block_name, number, transformer_index)

    def set_model_attn1_output_patch(self, patch):
        self.set_model_patch(patch, "attn1_output_patch")

    def set_model_attn2_output_patch(self, patch):
        self.set_model_patch(patch, "attn2_output_patch")

    def set_model_input_block_patch(self, patch):
        self.set_model_patch(patch, "input_block_patch")

    def set_model_input_block_patch_after_skip(self, patch):
        self.set_model_patch(patch, "input_block_patch_after_skip")

    def set_model_output_block_patch(self, patch):
        self.set_model_patch(patch, "output_block_patch")

    def add_object_patch(self, name, obj):
        self.object_patches[name] = obj

    def get_model_object(self, name):
        if name in self.object_patches:
            return self.object_patches[name]
        else:
            if name in self.object_patches_backup:
                return self.object_patches_backup[name]
            else:
                return utils.get_attr(self.model, name)

    def model_patches_to(self, device):
        to = self.model_options["transformer_options"]
        if "patches" in to:
            patches = to["patches"]
            for name in patches:
                patch_list = patches[name]
                for i in range(len(patch_list)):
                    if hasattr(patch_list[i], "to"):
                        patch_list[i] = patch_list[i].to(device)
        if "patches_replace" in to:
            patches = to["patches_replace"]
            for name in patches:
                patch_list = patches[name]
                for k in patch_list:
                    if hasattr(patch_list[k], "to"):
                        patch_list[k] = patch_list[k].to(device)
        if "model_function_wrapper" in self.model_options:
            wrap_func = self.model_options["model_function_wrapper"]
            if hasattr(wrap_func, "to"):
                self.model_options["model_function_wrapper"] = wrap_func.to(device)

    def model_dtype(self):
        if hasattr(self.model, "get_dtype"):
            return self.model.get_dtype()

    def add_patches(self, patches, strength_patch=1.0, strength_model=1.0):
        p = set()
        model_sd = self.model.state_dict()
        for k in patches:
            if k in model_sd:
                p.add(k)
                current_patches = self.patches.get(k, [])
                current_patches.append((strength_patch, patches[k], strength_model))
                self.patches[k] = current_patches

        self.patches_uuid = uuid.uuid4()
        return list(p)

    def get_key_patches(self, filter_prefix=None):
        model_management.unload_model_clones(self)
        model_sd = self.model_state_dict()
        p = {}
        for k in model_sd:
            if filter_prefix is not None:
                if not k.startswith(filter_prefix):
                    continue
            if k in self.patches:
                p[k] = [model_sd[k]] + self.patches[k]
            else:
                p[k] = (model_sd[k],)
        return p

    def model_state_dict(self, filter_prefix=None):
        sd = self.model.state_dict()
        keys = list(sd.keys())
        if filter_prefix is not None:
            for k in keys:
                if not k.startswith(filter_prefix):
                    sd.pop(k)
        return sd

    def patch_weight_to_device(self, key, device_to=None):
        if key not in self.patches:
            return

        weight = utils.get_attr(self.model, key)

        inplace_update = self.weight_inplace_update

        if key not in self.backup:
            self.backup[key] = weight.to(device=self.offload_device, copy=inplace_update)

        if device_to is not None:
            temp_weight = model_management.cast_to_device(weight, device_to, torch.float32, copy=True)
        else:
            temp_weight = weight.to(torch.float32, copy=True)
        out_weight = self.calculate_weight(self.patches[key], temp_weight, key).to(weight.dtype)
        if inplace_update:
            utils.copy_to_param(self.model, key, out_weight)
        else:
            utils.set_attr_param(self.model, key, out_weight)

    def patch_model(self, device_to=None, patch_weights=True):
        for k in self.object_patches:
            old = utils.set_attr(self.model, k, self.object_patches[k])
            if k not in self.object_patches_backup:
                self.object_patches_backup[k] = old

        if patch_weights:
            model_sd = self.model_state_dict()
            for key in self.patches:
                if key not in model_sd:
                    logging.warning("could not patch. key doesn't exist in model: {}".format(key))
                    continue

                self.patch_weight_to_device(key, device_to)

            if device_to is not None:
                self.model.to(device_to)
                self._current_device = device_to

        return self.model

    def patch_model_lowvram(self, device_to=None, lowvram_model_memory=0, force_patch_weights=False):
        self.patch_model(device_to, patch_weights=False)

        logging.info("loading in lowvram mode {}".format(lowvram_model_memory / (1024 * 1024)))

        class LowVramPatch:
            def __init__(self, key, model_patcher):
                self.key = key
                self.model_patcher = model_patcher

            def __call__(self, weight):
                return self.model_patcher.calculate_weight(self.model_patcher.patches[self.key], weight, self.key)

        mem_counter = 0
        patch_counter = 0
        for n, m in self.model.named_modules():
            lowvram_weight = False
            if hasattr(m, "comfy_cast_weights"):
                module_mem = model_management.module_size(m)
                if mem_counter + module_mem >= lowvram_model_memory:
                    lowvram_weight = True

            weight_key = "{}.weight".format(n)
            bias_key = "{}.bias".format(n)

            if lowvram_weight:
                if weight_key in self.patches:
                    if force_patch_weights:
                        self.patch_weight_to_device(weight_key)
                    else:
                        m.weight_function = LowVramPatch(weight_key, self)
                        patch_counter += 1
                if bias_key in self.patches:
                    if force_patch_weights:
                        self.patch_weight_to_device(bias_key)
                    else:
                        m.bias_function = LowVramPatch(bias_key, self)
                        patch_counter += 1

                m.prev_comfy_cast_weights = m.comfy_cast_weights
                m.comfy_cast_weights = True
            else:
                if hasattr(m, "weight"):
                    self.patch_weight_to_device(weight_key, device_to)
                    self.patch_weight_to_device(bias_key, device_to)
                    m.to(device_to)
                    mem_counter += model_management.module_size(m)
                    logging.debug("lowvram: loaded module regularly {}".format(m))

        self.model_lowvram = True
        self.lowvram_patch_counter = patch_counter
        return self.model

    def calculate_weight(self, patches, weight, key):
        for p in patches:
            strength = p[0]
            v = p[1]
            strength_model = p[2]

            if strength_model != 1.0:
                weight *= strength_model

            if isinstance(v, list):
                v = (self.calculate_weight(v[1:], v[0].clone(), key),)

            if len(v) == 1:
                patch_type = "diff"
            elif len(v) == 2:
                patch_type = v[0]
                v = v[1]

            if patch_type == "diff":
                w1 = v[0]
                if strength != 0.0:
                    if w1.shape != weight.shape:
                        logging.warning("WARNING SHAPE MISMATCH {} WEIGHT NOT MERGED {} != {}".format(key, w1.shape, weight.shape))
                    else:
                        weight += strength * model_management.cast_to_device(w1, weight.device, weight.dtype)
            elif patch_type == "lora":  # lora/locon
                mat1 = model_management.cast_to_device(v[0], weight.device, torch.float32)
                mat2 = model_management.cast_to_device(v[1], weight.device, torch.float32)
                dora_scale = v[4]
                if v[2] is not None:
                    alpha = v[2] / mat2.shape[0]
                else:
                    alpha = 1.0

                if v[3] is not None:
                    # locon mid weights, hopefully the math is fine because I didn't properly test it
                    mat3 = model_management.cast_to_device(v[3], weight.device, torch.float32)
                    final_shape = [mat2.shape[1], mat2.shape[0], mat3.shape[2], mat3.shape[3]]
                    mat2 = torch.mm(mat2.transpose(0, 1).flatten(start_dim=1), mat3.transpose(0, 1).flatten(start_dim=1)).reshape(final_shape).transpose(0, 1)
                try:
                    lora_diff = torch.mm(mat1.flatten(start_dim=1), mat2.flatten(start_dim=1)).reshape(weight.shape)
                    if dora_scale is not None:
                        weight = weight_decompose(dora_scale, weight, lora_diff, alpha, strength)
                    else:
                        weight += ((strength * alpha) * lora_diff).type(weight.dtype)
                except Exception as e:
                    logging.error("ERROR {} {} {}".format(patch_type, key, e))
            elif patch_type == "lokr":
                w1 = v[0]
                w2 = v[1]
                w1_a = v[3]
                w1_b = v[4]
                w2_a = v[5]
                w2_b = v[6]
                t2 = v[7]
                dora_scale = v[8]
                dim = None

                if w1 is None:
                    dim = w1_b.shape[0]
                    w1 = torch.mm(model_management.cast_to_device(w1_a, weight.device, torch.float32),
                                  model_management.cast_to_device(w1_b, weight.device, torch.float32))
                else:
                    w1 = model_management.cast_to_device(w1, weight.device, torch.float32)

                if w2 is None:
                    dim = w2_b.shape[0]
                    if t2 is None:
                        w2 = torch.mm(model_management.cast_to_device(w2_a, weight.device, torch.float32),
                                      model_management.cast_to_device(w2_b, weight.device, torch.float32))
                    else:
                        w2 = torch.einsum('i j k l, j r, i p -> p r k l',
                                          model_management.cast_to_device(t2, weight.device, torch.float32),
                                          model_management.cast_to_device(w2_b, weight.device, torch.float32),
                                          model_management.cast_to_device(w2_a, weight.device, torch.float32))
                else:
                    w2 = model_management.cast_to_device(w2, weight.device, torch.float32)

                if len(w2.shape) == 4:
                    w1 = w1.unsqueeze(2).unsqueeze(2)
                if v[2] is not None and dim is not None:
                    alpha = v[2] / dim
                else:
                    alpha = 1.0

                try:
                    lora_diff = torch.kron(w1, w2).reshape(weight.shape)
                    if dora_scale is not None:
                        weight = weight_decompose(dora_scale, weight, lora_diff, alpha, strength)
                    else:
                        weight += ((strength * alpha) * lora_diff).type(weight.dtype)
                except Exception as e:
                    logging.error("ERROR {} {} {}".format(patch_type, key, e))
            elif patch_type == "loha":
                w1a = v[0]
                w1b = v[1]
                if v[2] is not None:
                    alpha = v[2] / w1b.shape[0]
                else:
                    alpha = 1.0

                w2a = v[3]
                w2b = v[4]
                dora_scale = v[7]
                if v[5] is not None:  # cp decomposition
                    t1 = v[5]
                    t2 = v[6]
                    m1 = torch.einsum('i j k l, j r, i p -> p r k l',
                                      model_management.cast_to_device(t1, weight.device, torch.float32),
                                      model_management.cast_to_device(w1b, weight.device, torch.float32),
                                      model_management.cast_to_device(w1a, weight.device, torch.float32))

                    m2 = torch.einsum('i j k l, j r, i p -> p r k l',
                                      model_management.cast_to_device(t2, weight.device, torch.float32),
                                      model_management.cast_to_device(w2b, weight.device, torch.float32),
                                      model_management.cast_to_device(w2a, weight.device, torch.float32))
                else:
                    m1 = torch.mm(model_management.cast_to_device(w1a, weight.device, torch.float32),
                                  model_management.cast_to_device(w1b, weight.device, torch.float32))
                    m2 = torch.mm(model_management.cast_to_device(w2a, weight.device, torch.float32),
                                  model_management.cast_to_device(w2b, weight.device, torch.float32))

                try:
                    lora_diff = (m1 * m2).reshape(weight.shape)
                    if dora_scale is not None:
                        weight = weight_decompose(dora_scale, weight, lora_diff, alpha, strength)
                    else:
                        weight += ((strength * alpha) * lora_diff).type(weight.dtype)
                except Exception as e:
                    logging.error("ERROR {} {} {}".format(patch_type, key, e))
            elif patch_type == "glora":
                if v[4] is not None:
                    alpha = v[4] / v[0].shape[0]
                else:
                    alpha = 1.0

                dora_scale = v[5]

                a1 = model_management.cast_to_device(v[0].flatten(start_dim=1), weight.device, torch.float32)
                a2 = model_management.cast_to_device(v[1].flatten(start_dim=1), weight.device, torch.float32)
                b1 = model_management.cast_to_device(v[2].flatten(start_dim=1), weight.device, torch.float32)
                b2 = model_management.cast_to_device(v[3].flatten(start_dim=1), weight.device, torch.float32)

                try:
                    lora_diff = (torch.mm(b2, b1) + torch.mm(torch.mm(weight.flatten(start_dim=1), a2), a1)).reshape(weight.shape)
                    if dora_scale is not None:
                        weight = weight_decompose(dora_scale, weight, lora_diff, alpha, strength)
                    else:
                        weight += ((strength * alpha) * lora_diff).type(weight.dtype)
                except Exception as e:
                    logging.error("ERROR {} {} {}".format(patch_type, key, e))
            else:
                logging.warning("patch type not recognized {} {}".format(patch_type, key))

        return weight

    def unpatch_model(self, device_to=None, unpatch_weights=True):
        if unpatch_weights:
            if self.model_lowvram:
                for m in self.model.modules():
                    if hasattr(m, "prev_comfy_cast_weights"):
                        m.comfy_cast_weights = m.prev_comfy_cast_weights
                        del m.prev_comfy_cast_weights
                    m.weight_function = None
                    m.bias_function = None

                self.model_lowvram = False
                self.lowvram_patch_counter = 0

            keys = list(self.backup.keys())

            if self.weight_inplace_update:
                for k in keys:
                    utils.copy_to_param(self.model, k, self.backup[k])
            else:
                for k in keys:
                    utils.set_attr_param(self.model, k, self.backup[k])

            self.backup.clear()

            if device_to is not None:
                self.model.to(device_to)
                self._current_device = value = device_to

        keys = list(self.object_patches_backup.keys())
        for k in keys:
            utils.set_attr(self.model, k, self.object_patches_backup[k])

        self.object_patches_backup.clear()

    @property
    def current_device(self) -> torch.device:
        return self._current_device<|MERGE_RESOLUTION|>--- conflicted
+++ resolved
@@ -88,13 +88,7 @@
     def model_size(self):
         if self.size > 0:
             return self.size
-<<<<<<< HEAD
-        model_sd = self.model.state_dict()
         self.size = model_management.module_size(self.model)
-        self.model_keys = set(model_sd.keys())
-=======
-        self.size = comfy.model_management.module_size(self.model)
->>>>>>> 809cc85a
         return self.size
 
     def clone(self):
