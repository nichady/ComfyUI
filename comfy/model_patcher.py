import copy
import inspect
import logging
import uuid

import torch

from . import model_management
from . import utils
from .types import UnetWrapperFunction
from .model_management_types import ModelManageable


def weight_decompose(dora_scale, weight, lora_diff, alpha, strength):
    dora_scale = model_management.cast_to_device(dora_scale, weight.device, torch.float32)
    lora_diff *= alpha
    weight_calc = weight + lora_diff.type(weight.dtype)
    weight_norm = (
        weight_calc.transpose(0, 1)
        .reshape(weight_calc.shape[1], -1)
        .norm(dim=1, keepdim=True)
        .reshape(weight_calc.shape[1], *[1] * (weight_calc.dim() - 1))
        .transpose(0, 1)
    )

    weight_calc *= (dora_scale / weight_norm).type(weight.dtype)
    if strength != 1.0:
        weight_calc -= weight
        weight += strength * (weight_calc)
    else:
        weight[:] = weight_calc
    return weight


def set_model_options_patch_replace(model_options, patch, name, block_name, number, transformer_index=None):
    to = model_options["transformer_options"].copy()

    if "patches_replace" not in to:
        to["patches_replace"] = {}
    else:
        to["patches_replace"] = to["patches_replace"].copy()

    if name not in to["patches_replace"]:
        to["patches_replace"][name] = {}
    else:
        to["patches_replace"][name] = to["patches_replace"][name].copy()

    if transformer_index is not None:
        block = (block_name, number, transformer_index)
    else:
        block = (block_name, number)
    to["patches_replace"][name][block] = patch
    model_options["transformer_options"] = to
    return model_options


class ModelPatcher(ModelManageable):
    def __init__(self, model, load_device, offload_device, size=0, current_device=None, weight_inplace_update=False):
        self.size = size
        self.model = model
        self.patches = {}
        self.backup = {}
        self.object_patches = {}
        self.object_patches_backup = {}
        self.model_options = {"transformer_options": {}}
        self.model_size()
        self.load_device = load_device
        self.offload_device = offload_device
        self._current_device: torch.device
        if current_device is None:
            self._current_device = self.offload_device
        else:
            self._current_device = current_device

        self.weight_inplace_update = weight_inplace_update
        self.model_lowvram = False
        self.patches_uuid = uuid.uuid4()
        self._lowvram_patch_counter = 0

    @property
    def lowvram_patch_counter(self):
        return self._lowvram_patch_counter

    @lowvram_patch_counter.setter
    def lowvram_patch_counter(self, value: int):
        self._lowvram_patch_counter = value

    def model_size(self):
        if self.size > 0:
            return self.size
        self.size = model_management.module_size(self.model)
        return self.size

    def clone(self):
        n = ModelPatcher(self.model, self.load_device, self.offload_device, self.size, self._current_device, weight_inplace_update=self.weight_inplace_update)
        n.patches = {}
        for k in self.patches:
            n.patches[k] = self.patches[k][:]
        n.patches_uuid = self.patches_uuid

        n.object_patches = self.object_patches.copy()
        n.model_options = copy.deepcopy(self.model_options)
        n.backup = self.backup
        n.object_patches_backup = self.object_patches_backup
        return n

    def is_clone(self, other):
        if hasattr(other, 'model') and self.model is other.model:
            return True
        return False

    def clone_has_same_weights(self, clone):
        if not self.is_clone(clone):
            return False

        if len(self.patches) == 0 and len(clone.patches) == 0:
            return True

        if self.patches_uuid == clone.patches_uuid:
            if len(self.patches) != len(clone.patches):
                logging.warning("WARNING: something went wrong, same patch uuid but different length of patches.")
            else:
                return True

    def memory_required(self, input_shape):
        return self.model.memory_required(input_shape=input_shape)

    def set_model_sampler_cfg_function(self, sampler_cfg_function, disable_cfg1_optimization=False):
        if len(inspect.signature(sampler_cfg_function).parameters) == 3:
            self.model_options["sampler_cfg_function"] = lambda args: sampler_cfg_function(args["cond"], args["uncond"], args["cond_scale"])  # Old way
        else:
            self.model_options["sampler_cfg_function"] = sampler_cfg_function
        if disable_cfg1_optimization:
            self.model_options["disable_cfg1_optimization"] = True

    def set_model_sampler_post_cfg_function(self, post_cfg_function, disable_cfg1_optimization=False):
        self.model_options["sampler_post_cfg_function"] = self.model_options.get("sampler_post_cfg_function", []) + [post_cfg_function]
        if disable_cfg1_optimization:
            self.model_options["disable_cfg1_optimization"] = True

    def set_model_unet_function_wrapper(self, unet_wrapper_function: UnetWrapperFunction):
        self.model_options["model_function_wrapper"] = unet_wrapper_function

    def set_model_denoise_mask_function(self, denoise_mask_function):
        self.model_options["denoise_mask_function"] = denoise_mask_function

    def set_model_patch(self, patch, name):
        to = self.model_options["transformer_options"]
        if "patches" not in to:
            to["patches"] = {}
        to["patches"][name] = to["patches"].get(name, []) + [patch]

    def set_model_patch_replace(self, patch, name, block_name, number, transformer_index=None):
        self.model_options = set_model_options_patch_replace(self.model_options, patch, name, block_name, number, transformer_index=transformer_index)

    def set_model_attn1_patch(self, patch):
        self.set_model_patch(patch, "attn1_patch")

    def set_model_attn2_patch(self, patch):
        self.set_model_patch(patch, "attn2_patch")

    def set_model_attn1_replace(self, patch, block_name, number, transformer_index=None):
        self.set_model_patch_replace(patch, "attn1", block_name, number, transformer_index)

    def set_model_attn2_replace(self, patch, block_name, number, transformer_index=None):
        self.set_model_patch_replace(patch, "attn2", block_name, number, transformer_index)

    def set_model_attn1_output_patch(self, patch):
        self.set_model_patch(patch, "attn1_output_patch")

    def set_model_attn2_output_patch(self, patch):
        self.set_model_patch(patch, "attn2_output_patch")

    def set_model_input_block_patch(self, patch):
        self.set_model_patch(patch, "input_block_patch")

    def set_model_input_block_patch_after_skip(self, patch):
        self.set_model_patch(patch, "input_block_patch_after_skip")

    def set_model_output_block_patch(self, patch):
        self.set_model_patch(patch, "output_block_patch")

    def add_object_patch(self, name, obj):
        self.object_patches[name] = obj

    def get_model_object(self, name):
        if name in self.object_patches:
            return self.object_patches[name]
        else:
            if name in self.object_patches_backup:
                return self.object_patches_backup[name]
            else:
                return utils.get_attr(self.model, name)

    def model_patches_to(self, device):
        to = self.model_options["transformer_options"]
        if "patches" in to:
            patches = to["patches"]
            for name in patches:
                patch_list = patches[name]
                for i in range(len(patch_list)):
                    if hasattr(patch_list[i], "to"):
                        patch_list[i] = patch_list[i].to(device)
        if "patches_replace" in to:
            patches = to["patches_replace"]
            for name in patches:
                patch_list = patches[name]
                for k in patch_list:
                    if hasattr(patch_list[k], "to"):
                        patch_list[k] = patch_list[k].to(device)
        if "model_function_wrapper" in self.model_options:
            wrap_func = self.model_options["model_function_wrapper"]
            if hasattr(wrap_func, "to"):
                self.model_options["model_function_wrapper"] = wrap_func.to(device)

    def model_dtype(self):
        if hasattr(self.model, "get_dtype"):
            return self.model.get_dtype()

    def add_patches(self, patches, strength_patch=1.0, strength_model=1.0):
        p = set()
        model_sd = self.model.state_dict()
        for k in patches:
            offset = None
            if isinstance(k, str):
                key = k
            else:
                offset = k[1]
                key = k[0]

            if key in model_sd:
                p.add(k)
                current_patches = self.patches.get(key, [])
                current_patches.append((strength_patch, patches[k], strength_model, offset))
                self.patches[key] = current_patches

        self.patches_uuid = uuid.uuid4()
        return list(p)

    def get_key_patches(self, filter_prefix=None):
        model_management.unload_model_clones(self)
        model_sd = self.model_state_dict()
        p = {}
        for k in model_sd:
            if filter_prefix is not None:
                if not k.startswith(filter_prefix):
                    continue
            if k in self.patches:
                p[k] = [model_sd[k]] + self.patches[k]
            else:
                p[k] = (model_sd[k],)
        return p

    def model_state_dict(self, filter_prefix=None):
        sd = self.model.state_dict()
        keys = list(sd.keys())
        if filter_prefix is not None:
            for k in keys:
                if not k.startswith(filter_prefix):
                    sd.pop(k)
        return sd

    def patch_weight_to_device(self, key, device_to=None):
        if key not in self.patches:
            return

        weight = utils.get_attr(self.model, key)

        inplace_update = self.weight_inplace_update

        if key not in self.backup:
            self.backup[key] = weight.to(device=self.offload_device, copy=inplace_update)

        if device_to is not None:
            temp_weight = model_management.cast_to_device(weight, device_to, torch.float32, copy=True)
        else:
            temp_weight = weight.to(torch.float32, copy=True)
        out_weight = self.calculate_weight(self.patches[key], temp_weight, key).to(weight.dtype)
        if inplace_update:
            utils.copy_to_param(self.model, key, out_weight)
        else:
            utils.set_attr_param(self.model, key, out_weight)

    def patch_model(self, device_to=None, patch_weights=True):
        for k in self.object_patches:
            old = utils.set_attr(self.model, k, self.object_patches[k])
            if k not in self.object_patches_backup:
                self.object_patches_backup[k] = old

        if patch_weights:
            model_sd = self.model_state_dict()
            for key in self.patches:
                if key not in model_sd:
                    logging.warning("could not patch. key doesn't exist in model: {}".format(key))
                    continue

                self.patch_weight_to_device(key, device_to)

            if device_to is not None:
                self.model.to(device_to)
                self._current_device = device_to

        return self.model

    def patch_model_lowvram(self, device_to=None, lowvram_model_memory=0, force_patch_weights=False):
        self.patch_model(device_to, patch_weights=False)

        logging.info("loading in lowvram mode {}".format(lowvram_model_memory / (1024 * 1024)))

        class LowVramPatch:
            def __init__(self, key, model_patcher):
                self.key = key
                self.model_patcher = model_patcher

            def __call__(self, weight):
                return self.model_patcher.calculate_weight(self.model_patcher.patches[self.key], weight, self.key)

        mem_counter = 0
        patch_counter = 0
        for n, m in self.model.named_modules():
            lowvram_weight = False
            if hasattr(m, "comfy_cast_weights"):
                module_mem = model_management.module_size(m)
                if mem_counter + module_mem >= lowvram_model_memory:
                    lowvram_weight = True

            weight_key = "{}.weight".format(n)
            bias_key = "{}.bias".format(n)

            if lowvram_weight:
                if weight_key in self.patches:
                    if force_patch_weights:
                        self.patch_weight_to_device(weight_key)
                    else:
                        m.weight_function = LowVramPatch(weight_key, self)
                        patch_counter += 1
                if bias_key in self.patches:
                    if force_patch_weights:
                        self.patch_weight_to_device(bias_key)
                    else:
                        m.bias_function = LowVramPatch(bias_key, self)
                        patch_counter += 1

                m.prev_comfy_cast_weights = m.comfy_cast_weights
                m.comfy_cast_weights = True
            else:
                if hasattr(m, "weight"):
                    self.patch_weight_to_device(weight_key, device_to)
                    self.patch_weight_to_device(bias_key, device_to)
                    m.to(device_to)
<<<<<<< HEAD
                    mem_counter += model_management.module_size(m)
                    logging.debug("lowvram: loaded module regularly {}".format(m))
=======
                    mem_counter += comfy.model_management.module_size(m)
                    logging.debug("lowvram: loaded module regularly {} {}".format(n, m))
>>>>>>> 379ff92e

        self.model_lowvram = True
        self.lowvram_patch_counter = patch_counter
        return self.model

    def calculate_weight(self, patches, weight, key):
        for p in patches:
            strength = p[0]
            v = p[1]
            strength_model = p[2]
            offset = p[3]

            old_weight = None
            if offset is not None:
                old_weight = weight
                weight = weight.narrow(offset[0], offset[1], offset[2])

            if strength_model != 1.0:
                weight *= strength_model

            if isinstance(v, list):
                v = (self.calculate_weight(v[1:], v[0].clone(), key),)

            patch_type = "diff"
            if len(v) == 2:
                patch_type = v[0]
                v = v[1]
            elif len(v) != 1:
                logging.warning("patch {} not recognized: {}".format(key, v))
                continue

            if patch_type == "diff":
                w1 = v[0]
                if strength != 0.0:
                    if w1.shape != weight.shape:
                        logging.warning("WARNING SHAPE MISMATCH {} WEIGHT NOT MERGED {} != {}".format(key, w1.shape, weight.shape))
                    else:
                        weight += strength * model_management.cast_to_device(w1, weight.device, weight.dtype)
            elif patch_type == "lora":  # lora/locon
                mat1 = model_management.cast_to_device(v[0], weight.device, torch.float32)
                mat2 = model_management.cast_to_device(v[1], weight.device, torch.float32)
                dora_scale = v[4]
                if v[2] is not None:
                    alpha = v[2] / mat2.shape[0]
                else:
                    alpha = 1.0

                if v[3] is not None:
                    # locon mid weights, hopefully the math is fine because I didn't properly test it
                    mat3 = model_management.cast_to_device(v[3], weight.device, torch.float32)
                    final_shape = [mat2.shape[1], mat2.shape[0], mat3.shape[2], mat3.shape[3]]
                    mat2 = torch.mm(mat2.transpose(0, 1).flatten(start_dim=1), mat3.transpose(0, 1).flatten(start_dim=1)).reshape(final_shape).transpose(0, 1)
                try:
                    lora_diff = torch.mm(mat1.flatten(start_dim=1), mat2.flatten(start_dim=1)).reshape(weight.shape)
                    if dora_scale is not None:
                        weight = weight_decompose(dora_scale, weight, lora_diff, alpha, strength)
                    else:
                        weight += ((strength * alpha) * lora_diff).type(weight.dtype)
                except Exception as e:
                    logging.error("ERROR {} {} {}".format(patch_type, key, e))
            elif patch_type == "lokr":
                w1 = v[0]
                w2 = v[1]
                w1_a = v[3]
                w1_b = v[4]
                w2_a = v[5]
                w2_b = v[6]
                t2 = v[7]
                dora_scale = v[8]
                dim = None

                if w1 is None:
                    dim = w1_b.shape[0]
                    w1 = torch.mm(model_management.cast_to_device(w1_a, weight.device, torch.float32),
                                  model_management.cast_to_device(w1_b, weight.device, torch.float32))
                else:
                    w1 = model_management.cast_to_device(w1, weight.device, torch.float32)

                if w2 is None:
                    dim = w2_b.shape[0]
                    if t2 is None:
                        w2 = torch.mm(model_management.cast_to_device(w2_a, weight.device, torch.float32),
                                      model_management.cast_to_device(w2_b, weight.device, torch.float32))
                    else:
                        w2 = torch.einsum('i j k l, j r, i p -> p r k l',
                                          model_management.cast_to_device(t2, weight.device, torch.float32),
                                          model_management.cast_to_device(w2_b, weight.device, torch.float32),
                                          model_management.cast_to_device(w2_a, weight.device, torch.float32))
                else:
                    w2 = model_management.cast_to_device(w2, weight.device, torch.float32)

                if len(w2.shape) == 4:
                    w1 = w1.unsqueeze(2).unsqueeze(2)
                if v[2] is not None and dim is not None:
                    alpha = v[2] / dim
                else:
                    alpha = 1.0

                try:
                    lora_diff = torch.kron(w1, w2).reshape(weight.shape)
                    if dora_scale is not None:
                        weight = weight_decompose(dora_scale, weight, lora_diff, alpha, strength)
                    else:
                        weight += ((strength * alpha) * lora_diff).type(weight.dtype)
                except Exception as e:
                    logging.error("ERROR {} {} {}".format(patch_type, key, e))
            elif patch_type == "loha":
                w1a = v[0]
                w1b = v[1]
                if v[2] is not None:
                    alpha = v[2] / w1b.shape[0]
                else:
                    alpha = 1.0

                w2a = v[3]
                w2b = v[4]
                dora_scale = v[7]
                if v[5] is not None:  # cp decomposition
                    t1 = v[5]
                    t2 = v[6]
                    m1 = torch.einsum('i j k l, j r, i p -> p r k l',
                                      model_management.cast_to_device(t1, weight.device, torch.float32),
                                      model_management.cast_to_device(w1b, weight.device, torch.float32),
                                      model_management.cast_to_device(w1a, weight.device, torch.float32))

                    m2 = torch.einsum('i j k l, j r, i p -> p r k l',
                                      model_management.cast_to_device(t2, weight.device, torch.float32),
                                      model_management.cast_to_device(w2b, weight.device, torch.float32),
                                      model_management.cast_to_device(w2a, weight.device, torch.float32))
                else:
                    m1 = torch.mm(model_management.cast_to_device(w1a, weight.device, torch.float32),
                                  model_management.cast_to_device(w1b, weight.device, torch.float32))
                    m2 = torch.mm(model_management.cast_to_device(w2a, weight.device, torch.float32),
                                  model_management.cast_to_device(w2b, weight.device, torch.float32))

                try:
                    lora_diff = (m1 * m2).reshape(weight.shape)
                    if dora_scale is not None:
                        weight = weight_decompose(dora_scale, weight, lora_diff, alpha, strength)
                    else:
                        weight += ((strength * alpha) * lora_diff).type(weight.dtype)
                except Exception as e:
                    logging.error("ERROR {} {} {}".format(patch_type, key, e))
            elif patch_type == "glora":
                if v[4] is not None:
                    alpha = v[4] / v[0].shape[0]
                else:
                    alpha = 1.0

                dora_scale = v[5]

                a1 = model_management.cast_to_device(v[0].flatten(start_dim=1), weight.device, torch.float32)
                a2 = model_management.cast_to_device(v[1].flatten(start_dim=1), weight.device, torch.float32)
                b1 = model_management.cast_to_device(v[2].flatten(start_dim=1), weight.device, torch.float32)
                b2 = model_management.cast_to_device(v[3].flatten(start_dim=1), weight.device, torch.float32)

                try:
                    lora_diff = (torch.mm(b2, b1) + torch.mm(torch.mm(weight.flatten(start_dim=1), a2), a1)).reshape(weight.shape)
                    if dora_scale is not None:
                        weight = weight_decompose(dora_scale, weight, lora_diff, alpha, strength)
                    else:
                        weight += ((strength * alpha) * lora_diff).type(weight.dtype)
                except Exception as e:
                    logging.error("ERROR {} {} {}".format(patch_type, key, e))
            else:
                logging.warning("patch type not recognized {} {}".format(patch_type, key))

            if old_weight is not None:
                weight = old_weight

        return weight

    def unpatch_model(self, device_to=None, unpatch_weights=True):
        if unpatch_weights:
            if self.model_lowvram:
                for m in self.model.modules():
                    if hasattr(m, "prev_comfy_cast_weights"):
                        m.comfy_cast_weights = m.prev_comfy_cast_weights
                        del m.prev_comfy_cast_weights
                    m.weight_function = None
                    m.bias_function = None

                self.model_lowvram = False
                self.lowvram_patch_counter = 0

            keys = list(self.backup.keys())

            if self.weight_inplace_update:
                for k in keys:
                    utils.copy_to_param(self.model, k, self.backup[k])
            else:
                for k in keys:
                    utils.set_attr_param(self.model, k, self.backup[k])

            self.backup.clear()

            if device_to is not None:
                self.model.to(device_to)
                self._current_device = value = device_to

        keys = list(self.object_patches_backup.keys())
        for k in keys:
            utils.set_attr(self.model, k, self.object_patches_backup[k])

        self.object_patches_backup.clear()

    @property
    def current_device(self) -> torch.device:
        return self._current_device<|MERGE_RESOLUTION|>--- conflicted
+++ resolved
@@ -348,13 +348,8 @@
                     self.patch_weight_to_device(weight_key, device_to)
                     self.patch_weight_to_device(bias_key, device_to)
                     m.to(device_to)
-<<<<<<< HEAD
                     mem_counter += model_management.module_size(m)
-                    logging.debug("lowvram: loaded module regularly {}".format(m))
-=======
-                    mem_counter += comfy.model_management.module_size(m)
                     logging.debug("lowvram: loaded module regularly {} {}".format(n, m))
->>>>>>> 379ff92e
 
         self.model_lowvram = True
         self.lowvram_patch_counter = patch_counter
