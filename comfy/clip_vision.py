from .component_model import files
from .utils import load_torch_file, transformers_convert, state_dict_prefix_replace
import os
import torch
import json
import logging

from . import ops
from . import model_patcher
from . import model_management
from . import clip_model


class Output:
    def __getitem__(self, key):
        return getattr(self, key)
    def __setitem__(self, key, item):
        setattr(self, key, item)

def clip_preprocess(image, size=224):
    mean = torch.tensor([ 0.48145466,0.4578275,0.40821073], device=image.device, dtype=image.dtype)
    std = torch.tensor([0.26862954,0.26130258,0.27577711], device=image.device, dtype=image.dtype)
    image = image.movedim(-1, 1)
    if not (image.shape[2] == size and image.shape[3] == size):
        scale = (size / min(image.shape[2], image.shape[3]))
        image = torch.nn.functional.interpolate(image, size=(round(scale * image.shape[2]), round(scale * image.shape[3])), mode="bicubic", antialias=True)
        h = (image.shape[2] - size)//2
        w = (image.shape[3] - size)//2
        image = image[:,:,h:h+size,w:w+size]
    image = torch.clip((255. * image), 0, 255).round() / 255.0
    return (image - mean.view([3,1,1])) / std.view([3,1,1])

class ClipVisionModel():
<<<<<<< HEAD
    def __init__(self, json_config: dict | str):
        if isinstance(json_config, dict):
            config = json_config
        elif json_config is not None and isinstance(json_config, str):
            if json_config.startswith("{"):
                config = json.loads(json_config)
            else:
                with open(json_config) as f:
                    config = json.load(f)
        else:
            raise ValueError(f"json_config had invalid value={json_config}")

        self.load_device = model_management.text_encoder_device()
        offload_device = model_management.text_encoder_offload_device()
        self.dtype = model_management.text_encoder_dtype(self.load_device)
        self.model = clip_model.CLIPVisionModelProjection(config, self.dtype, offload_device, ops.manual_cast)
=======
    def __init__(self, json_config):
        with open(json_config) as f:
            config = json.load(f)

        self.image_size = config.get("image_size", 224)
        self.load_device = comfy.model_management.text_encoder_device()
        offload_device = comfy.model_management.text_encoder_offload_device()
        self.dtype = comfy.model_management.text_encoder_dtype(self.load_device)
        self.model = comfy.clip_model.CLIPVisionModelProjection(config, self.dtype, offload_device, comfy.ops.manual_cast)
>>>>>>> 374e093e
        self.model.eval()

        self.patcher = model_patcher.ModelPatcher(self.model, load_device=self.load_device, offload_device=offload_device)
    def load_sd(self, sd):
        return self.model.load_state_dict(sd, strict=False)

    def get_sd(self):
        return self.model.state_dict()

    def encode_image(self, image):
<<<<<<< HEAD
        model_management.load_model_gpu(self.patcher)
        pixel_values = clip_preprocess(image.to(self.load_device)).float()
=======
        comfy.model_management.load_model_gpu(self.patcher)
        pixel_values = clip_preprocess(image.to(self.load_device), size=self.image_size).float()
>>>>>>> 374e093e
        out = self.model(pixel_values=pixel_values, intermediate_output=-2)

        outputs = Output()
        outputs["last_hidden_state"] = out[0].to(model_management.intermediate_device())
        outputs["image_embeds"] = out[2].to(model_management.intermediate_device())
        outputs["penultimate_hidden_states"] = out[1].to(model_management.intermediate_device())
        return outputs

def convert_to_transformers(sd, prefix):
    sd_k = sd.keys()
    if "{}transformer.resblocks.0.attn.in_proj_weight".format(prefix) in sd_k:
        keys_to_replace = {
            "{}class_embedding".format(prefix): "vision_model.embeddings.class_embedding",
            "{}conv1.weight".format(prefix): "vision_model.embeddings.patch_embedding.weight",
            "{}positional_embedding".format(prefix): "vision_model.embeddings.position_embedding.weight",
            "{}ln_post.bias".format(prefix): "vision_model.post_layernorm.bias",
            "{}ln_post.weight".format(prefix): "vision_model.post_layernorm.weight",
            "{}ln_pre.bias".format(prefix): "vision_model.pre_layrnorm.bias",
            "{}ln_pre.weight".format(prefix): "vision_model.pre_layrnorm.weight",
        }

        for x in keys_to_replace:
            if x in sd_k:
                sd[keys_to_replace[x]] = sd.pop(x)

        if "{}proj".format(prefix) in sd_k:
            sd['visual_projection.weight'] = sd.pop("{}proj".format(prefix)).transpose(0, 1)

        sd = transformers_convert(sd, prefix, "vision_model.", 48)
    else:
        replace_prefix = {prefix: ""}
        sd = state_dict_prefix_replace(sd, replace_prefix)
    return sd

def load_clipvision_from_sd(sd, prefix="", convert_keys=False):
    if convert_keys:
        sd = convert_to_transformers(sd, prefix)
    if "vision_model.encoder.layers.47.layer_norm1.weight" in sd:
        json_config = files.get_path_as_dict(None, "clip_vision_config_g.json")
    elif "vision_model.encoder.layers.30.layer_norm1.weight" in sd:
        json_config = files.get_path_as_dict(None, "clip_vision_config_h.json")
    elif "vision_model.encoder.layers.22.layer_norm1.weight" in sd:
<<<<<<< HEAD
        json_config = files.get_path_as_dict(None, "clip_vision_config_vitl.json")
=======
        if sd["vision_model.embeddings.position_embedding.weight"].shape[0] == 577:
            json_config = os.path.join(os.path.dirname(os.path.realpath(__file__)), "clip_vision_config_vitl_336.json")
        else:
            json_config = os.path.join(os.path.dirname(os.path.realpath(__file__)), "clip_vision_config_vitl.json")
>>>>>>> 374e093e
    else:
        return None

    clip = ClipVisionModel(json_config)
    m, u = clip.load_sd(sd)
    if len(m) > 0:
        logging.warning("missing clip vision: {}".format(m))
    u = set(u)
    keys = list(sd.keys())
    for k in keys:
        if k not in u:
            t = sd.pop(k)
            del t
    return clip

def load(ckpt_path):
    sd = load_torch_file(ckpt_path)
    if "visual.transformer.resblocks.0.attn.in_proj_weight" in sd:
        return load_clipvision_from_sd(sd, prefix="visual.", convert_keys=True)
    else:
        return load_clipvision_from_sd(sd)<|MERGE_RESOLUTION|>--- conflicted
+++ resolved
@@ -1,6 +1,5 @@
 from .component_model import files
 from .utils import load_torch_file, transformers_convert, state_dict_prefix_replace
-import os
 import torch
 import json
 import logging
@@ -31,7 +30,6 @@
     return (image - mean.view([3,1,1])) / std.view([3,1,1])
 
 class ClipVisionModel():
-<<<<<<< HEAD
     def __init__(self, json_config: dict | str):
         if isinstance(json_config, dict):
             config = json_config
@@ -44,21 +42,11 @@
         else:
             raise ValueError(f"json_config had invalid value={json_config}")
 
+        self.image_size = config.get("image_size", 224)
         self.load_device = model_management.text_encoder_device()
         offload_device = model_management.text_encoder_offload_device()
         self.dtype = model_management.text_encoder_dtype(self.load_device)
         self.model = clip_model.CLIPVisionModelProjection(config, self.dtype, offload_device, ops.manual_cast)
-=======
-    def __init__(self, json_config):
-        with open(json_config) as f:
-            config = json.load(f)
-
-        self.image_size = config.get("image_size", 224)
-        self.load_device = comfy.model_management.text_encoder_device()
-        offload_device = comfy.model_management.text_encoder_offload_device()
-        self.dtype = comfy.model_management.text_encoder_dtype(self.load_device)
-        self.model = comfy.clip_model.CLIPVisionModelProjection(config, self.dtype, offload_device, comfy.ops.manual_cast)
->>>>>>> 374e093e
         self.model.eval()
 
         self.patcher = model_patcher.ModelPatcher(self.model, load_device=self.load_device, offload_device=offload_device)
@@ -69,13 +57,8 @@
         return self.model.state_dict()
 
     def encode_image(self, image):
-<<<<<<< HEAD
         model_management.load_model_gpu(self.patcher)
-        pixel_values = clip_preprocess(image.to(self.load_device)).float()
-=======
-        comfy.model_management.load_model_gpu(self.patcher)
         pixel_values = clip_preprocess(image.to(self.load_device), size=self.image_size).float()
->>>>>>> 374e093e
         out = self.model(pixel_values=pixel_values, intermediate_output=-2)
 
         outputs = Output()
@@ -118,14 +101,10 @@
     elif "vision_model.encoder.layers.30.layer_norm1.weight" in sd:
         json_config = files.get_path_as_dict(None, "clip_vision_config_h.json")
     elif "vision_model.encoder.layers.22.layer_norm1.weight" in sd:
-<<<<<<< HEAD
-        json_config = files.get_path_as_dict(None, "clip_vision_config_vitl.json")
-=======
         if sd["vision_model.embeddings.position_embedding.weight"].shape[0] == 577:
-            json_config = os.path.join(os.path.dirname(os.path.realpath(__file__)), "clip_vision_config_vitl_336.json")
+            json_config = files.get_path_as_dict(None, "clip_vision_config_vitl_336.json")
         else:
-            json_config = os.path.join(os.path.dirname(os.path.realpath(__file__)), "clip_vision_config_vitl.json")
->>>>>>> 374e093e
+            json_config = files.get_path_as_dict(None, "clip_vision_config_vitl.json")
     else:
         return None
 
