"""
    This file is part of ComfyUI.
    Copyright (C) 2024 Comfy

    This program is free software: you can redistribute it and/or modify
    it under the terms of the GNU General Public License as published by
    the Free Software Foundation, either version 3 of the License, or
    (at your option) any later version.

    This program is distributed in the hope that it will be useful,
    but WITHOUT ANY WARRANTY; without even the implied warranty of
    MERCHANTABILITY or FITNESS FOR A PARTICULAR PURPOSE.  See the
    GNU General Public License for more details.

    You should have received a copy of the GNU General Public License
    along with this program.  If not, see <https://www.gnu.org/licenses/>.
"""
from __future__ import annotations
<<<<<<< HEAD

=======
import comfy.utils
import comfy.model_management
import comfy.model_base
import comfy.weight_adapter as weight_adapter
>>>>>>> c7b25784
import logging

import torch

from . import model_base
from . import model_management
from . import utils
from .lora_types import PatchDict, PatchOffset, PatchConversionFunction, PatchType, ModelPatchesDictValue

LORA_CLIP_MAP = {
    "mlp.fc1": "mlp_fc1",
    "mlp.fc2": "mlp_fc2",
    "self_attn.k_proj": "self_attn_k_proj",
    "self_attn.q_proj": "self_attn_q_proj",
    "self_attn.v_proj": "self_attn_v_proj",
    "self_attn.out_proj": "self_attn_out_proj",
}


def load_lora(lora, to_load, log_missing=True) -> PatchDict:
    patch_dict: PatchDict = {}
    loaded_keys = set()
    for x in to_load:
        alpha_name = "{}.alpha".format(x)
        alpha = None
        if alpha_name in lora.keys():
            alpha = lora[alpha_name].item()
            loaded_keys.add(alpha_name)

        dora_scale_name = "{}.dora_scale".format(x)
        dora_scale = None
        if dora_scale_name in lora.keys():
            dora_scale = lora[dora_scale_name]
            loaded_keys.add(dora_scale_name)

<<<<<<< HEAD
        reshape_name = "{}.reshape_weight".format(x)
        reshape = None
        if reshape_name in lora.keys():
            try:
                reshape = lora[reshape_name].tolist()
                loaded_keys.add(reshape_name)
            except:
                pass

        regular_lora = "{}.lora_up.weight".format(x)
        diffusers_lora = "{}_lora.up.weight".format(x)
        diffusers2_lora = "{}.lora_B.weight".format(x)
        diffusers3_lora = "{}.lora.up.weight".format(x)
        mochi_lora = "{}.lora_B".format(x)
        transformers_lora = "{}.lora_linear_layer.up.weight".format(x)
        A_name = B_name = None

        mid_name = None
        if regular_lora in lora.keys():
            A_name = regular_lora
            B_name = "{}.lora_down.weight".format(x)
            mid_name = "{}.lora_mid.weight".format(x)
        elif diffusers_lora in lora.keys():
            A_name = diffusers_lora
            B_name = "{}_lora.down.weight".format(x)
        elif diffusers2_lora in lora.keys():
            A_name = diffusers2_lora
            B_name = "{}.lora_A.weight".format(x)
        elif diffusers3_lora in lora.keys():
            A_name = diffusers3_lora
            B_name = "{}.lora.down.weight".format(x)
        elif mochi_lora in lora.keys():
            A_name = mochi_lora
            B_name = "{}.lora_A".format(x)
        elif transformers_lora in lora.keys():
            A_name = transformers_lora
            B_name = "{}.lora_linear_layer.down.weight".format(x)

        if A_name is not None:
            mid = None
            if mid_name is not None and mid_name in lora.keys():
                mid = lora[mid_name]
                loaded_keys.add(mid_name)
            patch_dict[to_load[x]] = ("lora", (lora[A_name], lora[B_name], alpha, mid, dora_scale, reshape))
            loaded_keys.add(A_name)
            loaded_keys.add(B_name)

        ######## loha
        hada_w1_a_name = "{}.hada_w1_a".format(x)
        hada_w1_b_name = "{}.hada_w1_b".format(x)
        hada_w2_a_name = "{}.hada_w2_a".format(x)
        hada_w2_b_name = "{}.hada_w2_b".format(x)
        hada_t1_name = "{}.hada_t1".format(x)
        hada_t2_name = "{}.hada_t2".format(x)
        if hada_w1_a_name in lora.keys():
            hada_t1 = None
            hada_t2 = None
            if hada_t1_name in lora.keys():
                hada_t1 = lora[hada_t1_name]
                hada_t2 = lora[hada_t2_name]
                loaded_keys.add(hada_t1_name)
                loaded_keys.add(hada_t2_name)

            patch_dict[to_load[x]] = ("loha", (lora[hada_w1_a_name], lora[hada_w1_b_name], alpha, lora[hada_w2_a_name], lora[hada_w2_b_name], hada_t1, hada_t2, dora_scale))
            loaded_keys.add(hada_w1_a_name)
            loaded_keys.add(hada_w1_b_name)
            loaded_keys.add(hada_w2_a_name)
            loaded_keys.add(hada_w2_b_name)

        ######## lokr
        lokr_w1_name = "{}.lokr_w1".format(x)
        lokr_w2_name = "{}.lokr_w2".format(x)
        lokr_w1_a_name = "{}.lokr_w1_a".format(x)
        lokr_w1_b_name = "{}.lokr_w1_b".format(x)
        lokr_t2_name = "{}.lokr_t2".format(x)
        lokr_w2_a_name = "{}.lokr_w2_a".format(x)
        lokr_w2_b_name = "{}.lokr_w2_b".format(x)

        lokr_w1 = None
        if lokr_w1_name in lora.keys():
            lokr_w1 = lora[lokr_w1_name]
            loaded_keys.add(lokr_w1_name)

        lokr_w2 = None
        if lokr_w2_name in lora.keys():
            lokr_w2 = lora[lokr_w2_name]
            loaded_keys.add(lokr_w2_name)

        lokr_w1_a = None
        if lokr_w1_a_name in lora.keys():
            lokr_w1_a = lora[lokr_w1_a_name]
            loaded_keys.add(lokr_w1_a_name)

        lokr_w1_b = None
        if lokr_w1_b_name in lora.keys():
            lokr_w1_b = lora[lokr_w1_b_name]
            loaded_keys.add(lokr_w1_b_name)

        lokr_w2_a = None
        if lokr_w2_a_name in lora.keys():
            lokr_w2_a = lora[lokr_w2_a_name]
            loaded_keys.add(lokr_w2_a_name)

        lokr_w2_b = None
        if lokr_w2_b_name in lora.keys():
            lokr_w2_b = lora[lokr_w2_b_name]
            loaded_keys.add(lokr_w2_b_name)

        lokr_t2 = None
        if lokr_t2_name in lora.keys():
            lokr_t2 = lora[lokr_t2_name]
            loaded_keys.add(lokr_t2_name)

        if (lokr_w1 is not None) or (lokr_w2 is not None) or (lokr_w1_a is not None) or (lokr_w2_a is not None):
            patch_dict[to_load[x]] = ("lokr", (lokr_w1, lokr_w2, alpha, lokr_w1_a, lokr_w1_b, lokr_w2_a, lokr_w2_b, lokr_t2, dora_scale))

        # glora
        a1_name = "{}.a1.weight".format(x)
        a2_name = "{}.a2.weight".format(x)
        b1_name = "{}.b1.weight".format(x)
        b2_name = "{}.b2.weight".format(x)
        if a1_name in lora:
            patch_dict[to_load[x]] = ("glora", (lora[a1_name], lora[a2_name], lora[b1_name], lora[b2_name], alpha, dora_scale))
            loaded_keys.add(a1_name)
            loaded_keys.add(a2_name)
            loaded_keys.add(b1_name)
            loaded_keys.add(b2_name)
=======
        for adapter_cls in weight_adapter.adapters:
            adapter = adapter_cls.load(x, lora, alpha, dora_scale, loaded_keys)
            if adapter is not None:
                patch_dict[to_load[x]] = adapter
                loaded_keys.update(adapter.loaded_keys)
                continue
>>>>>>> c7b25784

        w_norm_name = "{}.w_norm".format(x)
        b_norm_name = "{}.b_norm".format(x)
        w_norm = lora.get(w_norm_name, None)
        b_norm = lora.get(b_norm_name, None)

        if w_norm is not None:
            loaded_keys.add(w_norm_name)
            patch_dict[to_load[x]] = ("diff", (w_norm,))
            if b_norm is not None:
                loaded_keys.add(b_norm_name)
                patch_dict["{}.bias".format(to_load[x][:-len(".weight")])] = ("diff", (b_norm,))

        diff_name = "{}.diff".format(x)
        diff_weight = lora.get(diff_name, None)
        if diff_weight is not None:
            patch_dict[to_load[x]] = ("diff", (diff_weight,))
            loaded_keys.add(diff_name)

        diff_bias_name = "{}.diff_b".format(x)
        diff_bias = lora.get(diff_bias_name, None)
        if diff_bias is not None:
            patch_dict["{}.bias".format(to_load[x][:-len(".weight")])] = ("diff", (diff_bias,))
            loaded_keys.add(diff_bias_name)

        set_weight_name = "{}.set_weight".format(x)
        set_weight = lora.get(set_weight_name, None)
        if set_weight is not None:
            patch_dict[to_load[x]] = ("set", (set_weight,))
            loaded_keys.add(set_weight_name)

    if log_missing:
        for x in lora.keys():
            if x not in loaded_keys:
                logging.warning("lora key not loaded: {}".format(x))

    return patch_dict


def model_lora_keys_clip(model, key_map=None):
    if key_map is None:
        key_map = {}
    sdk = model.state_dict().keys()
    for k in sdk:
        if k.endswith(".weight"):
            key_map["text_encoders.{}".format(k[:-len(".weight")])] = k  # generic lora format without any weird key names

    text_model_lora_key = "lora_te_text_model_encoder_layers_{}_{}"
    clip_l_present = False
    clip_g_present = False
    for b in range(32):  # TODO: clean up
        for c in LORA_CLIP_MAP:
            k = "clip_h.transformer.text_model.encoder.layers.{}.{}.weight".format(b, c)
            if k in sdk:
                lora_key = text_model_lora_key.format(b, LORA_CLIP_MAP[c])
                key_map[lora_key] = k
                lora_key = "lora_te1_text_model_encoder_layers_{}_{}".format(b, LORA_CLIP_MAP[c])
                key_map[lora_key] = k
                lora_key = "text_encoder.text_model.encoder.layers.{}.{}".format(b, c)  # diffusers lora
                key_map[lora_key] = k

            k = "clip_l.transformer.text_model.encoder.layers.{}.{}.weight".format(b, c)
            if k in sdk:
                lora_key = text_model_lora_key.format(b, LORA_CLIP_MAP[c])
                key_map[lora_key] = k
                lora_key = "lora_te1_text_model_encoder_layers_{}_{}".format(b, LORA_CLIP_MAP[c])  # SDXL base
                key_map[lora_key] = k
                clip_l_present = True
                lora_key = "text_encoder.text_model.encoder.layers.{}.{}".format(b, c)  # diffusers lora
                key_map[lora_key] = k

            k = "clip_g.transformer.text_model.encoder.layers.{}.{}.weight".format(b, c)
            if k in sdk:
                clip_g_present = True
                if clip_l_present:
                    lora_key = "lora_te2_text_model_encoder_layers_{}_{}".format(b, LORA_CLIP_MAP[c])  # SDXL base
                    key_map[lora_key] = k
                    lora_key = "text_encoder_2.text_model.encoder.layers.{}.{}".format(b, c)  # diffusers lora
                    key_map[lora_key] = k
                else:
                    lora_key = "lora_te_text_model_encoder_layers_{}_{}".format(b, LORA_CLIP_MAP[c])  # TODO: test if this is correct for SDXL-Refiner
                    key_map[lora_key] = k
                    lora_key = "text_encoder.text_model.encoder.layers.{}.{}".format(b, c)  # diffusers lora
                    key_map[lora_key] = k
                    lora_key = "lora_prior_te_text_model_encoder_layers_{}_{}".format(b, LORA_CLIP_MAP[c])  # cascade lora: TODO put lora key prefix in the model config
                    key_map[lora_key] = k

    for k in sdk:
        if k.endswith(".weight"):
            if k.startswith("t5xxl.transformer."):  # OneTrainer SD3 and Flux lora
                l_key = k[len("t5xxl.transformer."):-len(".weight")]
                t5_index = 1
                if clip_g_present:
                    t5_index += 1
                if clip_l_present:
                    t5_index += 1
                    if t5_index == 2:
                        key_map["lora_te{}_{}".format(t5_index, l_key.replace(".", "_"))] = k  # OneTrainer Flux
                        t5_index += 1

                key_map["lora_te{}_{}".format(t5_index, l_key.replace(".", "_"))] = k
            elif k.startswith("hydit_clip.transformer.bert."):  # HunyuanDiT Lora
                l_key = k[len("hydit_clip.transformer.bert."):-len(".weight")]
                lora_key = "lora_te1_{}".format(l_key.replace(".", "_"))
                key_map[lora_key] = k

    k = "clip_g.transformer.text_projection.weight"
    if k in sdk:
        key_map["lora_prior_te_text_projection"] = k  # cascade lora?
        # key_map["text_encoder.text_projection"] = k #TODO: check if other lora have the text_projection too
        key_map["lora_te2_text_projection"] = k  # OneTrainer SD3 lora

    k = "clip_l.transformer.text_projection.weight"
    if k in sdk:
        key_map["lora_te1_text_projection"] = k  # OneTrainer SD3 lora, not necessary but omits warning

    return key_map


def model_lora_keys_unet(model, key_map=None):
    if key_map is None:
        key_map = {}
    sd = model.state_dict()
    sdk = sd.keys()

    for k in sdk:
        if k.startswith("diffusion_model."):
            if k.endswith(".weight"):
                key_lora = k[len("diffusion_model."):-len(".weight")].replace(".", "_")
                key_map["lora_unet_{}".format(key_lora)] = k

                key_map["{}".format(k[:-len(".weight")])] = k  # generic lora format without any weird key names
            else:
                key_map["{}".format(k)] = k  # generic lora format for not .weight without any weird key names

    diffusers_keys = utils.unet_to_diffusers(model.model_config.unet_config)
    for k in diffusers_keys:
        if k.endswith(".weight"):
            unet_key = "diffusion_model.{}".format(diffusers_keys[k])
            key_lora = k[:-len(".weight")].replace(".", "_")
            key_map["lora_unet_{}".format(key_lora)] = unet_key
            key_map["lycoris_{}".format(key_lora)] = unet_key  # simpletuner lycoris format

            diffusers_lora_prefix = ["", "unet."]
            for p in diffusers_lora_prefix:
                diffusers_lora_key = "{}{}".format(p, k[:-len(".weight")].replace(".to_", ".processor.to_"))
                if diffusers_lora_key.endswith(".to_out.0"):
                    diffusers_lora_key = diffusers_lora_key[:-2]
                key_map[diffusers_lora_key] = unet_key

    if isinstance(model, model_base.StableCascade_C):
        for k in sdk:
            if k.startswith("diffusion_model."):
                if k.endswith(".weight"):
                    key_lora = k[len("diffusion_model."):-len(".weight")].replace(".", "_")
                    key_map["lora_prior_unet_{}".format(key_lora)] = k

    if isinstance(model, model_base.SD3):  # Diffusers lora SD3
        diffusers_keys = utils.mmdit_to_diffusers(model.model_config.unet_config, output_prefix="diffusion_model.")
        for k in diffusers_keys:
            if k.endswith(".weight"):
                to = diffusers_keys[k]
                key_lora = "transformer.{}".format(k[:-len(".weight")])  # regular diffusers sd3 lora format
                key_map[key_lora] = to

                key_lora = "base_model.model.{}".format(k[:-len(".weight")])  # format for flash-sd3 lora and others?
                key_map[key_lora] = to

                key_lora = "lora_transformer_{}".format(k[:-len(".weight")].replace(".", "_"))  # OneTrainer lora
                key_map[key_lora] = to

                key_lora = "lycoris_{}".format(k[:-len(".weight")].replace(".", "_"))  # simpletuner lycoris format
                key_map[key_lora] = to

    if isinstance(model, model_base.AuraFlow):  # Diffusers lora AuraFlow
        diffusers_keys = utils.auraflow_to_diffusers(model.model_config.unet_config, output_prefix="diffusion_model.")
        for k in diffusers_keys:
            if k.endswith(".weight"):
                to = diffusers_keys[k]
                key_lora = "transformer.{}".format(k[:-len(".weight")])  # simpletrainer and probably regular diffusers lora format
                key_map[key_lora] = to

    if isinstance(model, model_base.PixArt):
        diffusers_keys = utils.pixart_to_diffusers(model.model_config.unet_config, output_prefix="diffusion_model.")
        for k in diffusers_keys:
            if k.endswith(".weight"):
                to = diffusers_keys[k]
                key_lora = "transformer.{}".format(k[:-len(".weight")])  # default format
                key_map[key_lora] = to

                key_lora = "base_model.model.{}".format(k[:-len(".weight")])  # diffusers training script
                key_map[key_lora] = to

                key_lora = "unet.base_model.model.{}".format(k[:-len(".weight")])  # old reference peft script
                key_map[key_lora] = to

    if isinstance(model, model_base.HunyuanDiT):
        for k in sdk:
            if k.startswith("diffusion_model.") and k.endswith(".weight"):
                key_lora = k[len("diffusion_model."):-len(".weight")]
                key_map["base_model.model.{}".format(key_lora)] = k  # official hunyuan lora format

    if isinstance(model, model_base.Flux):  # Diffusers lora Flux
        diffusers_keys = utils.flux_to_diffusers(model.model_config.unet_config, output_prefix="diffusion_model.")
        for k in diffusers_keys:
            if k.endswith(".weight"):
                to = diffusers_keys[k]
                key_map["transformer.{}".format(k[:-len(".weight")])] = to  # simpletrainer and probably regular diffusers flux lora format
                key_map["lycoris_{}".format(k[:-len(".weight")].replace(".", "_"))] = to  # simpletrainer lycoris
                key_map["lora_transformer_{}".format(k[:-len(".weight")].replace(".", "_"))] = to  # onetrainer

    if isinstance(model, model_base.GenmoMochi):
        for k in sdk:
            if k.startswith("diffusion_model.") and k.endswith(".weight"):  # Official Mochi lora format
                key_lora = k[len("diffusion_model."):-len(".weight")]
                key_map["{}".format(key_lora)] = k

    if isinstance(model, model_base.HunyuanVideo):
        for k in sdk:
            if k.startswith("diffusion_model.") and k.endswith(".weight"):
                # diffusion-pipe lora format
                key_lora = k
                key_lora = key_lora.replace("_mod.lin.", "_mod.linear.").replace("_attn.qkv.", "_attn_qkv.").replace("_attn.proj.", "_attn_proj.")
                key_lora = key_lora.replace("mlp.0.", "mlp.fc1.").replace("mlp.2.", "mlp.fc2.")
                key_lora = key_lora.replace(".modulation.lin.", ".modulation.linear.")
                key_lora = key_lora[len("diffusion_model."):-len(".weight")]
                key_map["transformer.{}".format(key_lora)] = k
                key_map["diffusion_model.{}".format(key_lora)] = k  # Old loras

    if isinstance(model, comfy.model_base.HiDream):
        for k in sdk:
            if k.startswith("diffusion_model."):
                if k.endswith(".weight"):
                    key_lora = k[len("diffusion_model."):-len(".weight")]
                    key_map["lycoris_{}".format(key_lora.replace(".", "_"))] = k #SimpleTuner lycoris format
                    key_map["transformer.{}".format(key_lora)] = k #SimpleTuner regular format

    if isinstance(model, comfy.model_base.ACEStep):
        for k in sdk:
            if k.startswith("diffusion_model.") and k.endswith(".weight"): #Official ACE step lora format
                key_lora = k[len("diffusion_model."):-len(".weight")]
                key_map["{}".format(key_lora)] = k

    return key_map

<<<<<<< HEAD
def weight_decompose(dora_scale, weight, lora_diff, alpha, strength, intermediate_dtype, function):
    dora_scale = model_management.cast_to_device(dora_scale, weight.device, intermediate_dtype)
    lora_diff *= alpha
    weight_calc = weight + function(lora_diff).type(weight.dtype)
    weight_norm = (
        weight_calc.transpose(0, 1)
        .reshape(weight_calc.shape[1], -1)
        .norm(dim=1, keepdim=True)
        .reshape(weight_calc.shape[1], *[1] * (weight_calc.dim() - 1))
        .transpose(0, 1)
    )

    weight_calc *= (dora_scale / weight_norm).type(weight.dtype)
    if strength != 1.0:
        weight_calc -= weight
        weight += strength * (weight_calc)
    else:
        weight[:] = weight_calc
    return weight
=======
>>>>>>> c7b25784


def pad_tensor_to_shape(tensor: torch.Tensor, new_shape: list[int]) -> torch.Tensor:
    """
    Pad a tensor to a new shape with zeros.

    Args:
        tensor (torch.Tensor): The original tensor to be padded.
        new_shape (List[int]): The desired shape of the padded tensor.

    Returns:
        torch.Tensor: A new tensor padded with zeros to the specified shape.

    Note:
        If the new shape is smaller than the original tensor in any dimension,
        the original tensor will be truncated in that dimension.
    """
    if any([new_shape[i] < tensor.shape[i] for i in range(len(new_shape))]):
        raise ValueError("The new shape must be larger than the original tensor in all dimensions")

    if len(new_shape) != len(tensor.shape):
        raise ValueError("The new shape must have the same number of dimensions as the original tensor")

    # Create a new tensor filled with zeros
    padded_tensor = torch.zeros(new_shape, dtype=tensor.dtype, device=tensor.device)

    # Create slicing tuples for both tensors
    orig_slices = tuple(slice(0, dim) for dim in tensor.shape)
    new_slices = tuple(slice(0, dim) for dim in tensor.shape)

    # Copy the original tensor into the new tensor
    padded_tensor[new_slices] = tensor[orig_slices]

    return padded_tensor


def calculate_weight(patches: ModelPatchesDictValue, weight, key, intermediate_dtype=torch.float32, original_weights=None):
    for p in patches:
        strength = p[0]
        v = p[1]
        strength_model = p[2]
        offset: PatchOffset = p[3]
        function: PatchConversionFunction = p[4]
        if function is None:
            function = lambda a: a

        old_weight = None
        if offset is not None:
            old_weight = weight
            weight = weight.narrow(offset[0], offset[1], offset[2])

        if strength_model != 1.0:
            weight *= strength_model

        if isinstance(v, list):
            v = (calculate_weight(v[1:], v[0][1](model_management.cast_to_device(v[0][0], weight.device, intermediate_dtype, copy=True), inplace=True), key, intermediate_dtype=intermediate_dtype),)

<<<<<<< HEAD
        patch_type: PatchType = ""
=======
        if isinstance(v, weight_adapter.WeightAdapterBase):
            output = v.calculate_weight(weight, key, strength, strength_model, offset, function, intermediate_dtype, original_weights)
            if output is None:
                logging.warning("Calculate Weight Failed: {} {}".format(v.name, key))
            else:
                weight = output
                if old_weight is not None:
                    weight = old_weight
            continue

>>>>>>> c7b25784
        if len(v) == 1:
            patch_type = "diff"
        elif len(v) == 2:
            patch_type = v[0]
            v = v[1]

        if patch_type == "diff":
            diff: torch.Tensor = v[0]
            # An extra flag to pad the weight if the diff's shape is larger than the weight
            do_pad_weight = len(v) > 1 and v[1]['pad_weight']
            if do_pad_weight and diff.shape != weight.shape:
                logging.info("Pad weight {} from {} to shape: {}".format(key, weight.shape, diff.shape))
                weight = pad_tensor_to_shape(weight, diff.shape)

            if strength != 0.0:
                if diff.shape != weight.shape:
                    logging.warning("WARNING SHAPE MISMATCH {} WEIGHT NOT MERGED {} != {}".format(key, diff.shape, weight.shape))
                else:
                    weight += function(strength * model_management.cast_to_device(diff, weight.device, weight.dtype))
        elif patch_type == "set":
            weight.copy_(v[0])
        elif patch_type == "model_as_lora":
            target_weight: torch.Tensor = v[0]
<<<<<<< HEAD
            diff_weight = model_management.cast_to_device(target_weight, weight.device, intermediate_dtype) - \
                          model_management.cast_to_device(original_weights[key][0][0], weight.device, intermediate_dtype)
            weight += function(strength * model_management.cast_to_device(diff_weight, weight.device, weight.dtype))
        elif patch_type == "lora":  # lora/locon
            mat1 = model_management.cast_to_device(v[0], weight.device, intermediate_dtype)
            mat2 = model_management.cast_to_device(v[1], weight.device, intermediate_dtype)
            dora_scale = v[4]
            reshape = v[5]

            if reshape is not None:
                weight = pad_tensor_to_shape(weight, reshape)

            if v[2] is not None:
                alpha = v[2] / mat2.shape[0]
            else:
                alpha = 1.0

            if v[3] is not None:
                # locon mid weights, hopefully the math is fine because I didn't properly test it
                mat3 = model_management.cast_to_device(v[3], weight.device, intermediate_dtype)
                final_shape = [mat2.shape[1], mat2.shape[0], mat3.shape[2], mat3.shape[3]]
                mat2 = torch.mm(mat2.transpose(0, 1).flatten(start_dim=1), mat3.transpose(0, 1).flatten(start_dim=1)).reshape(final_shape).transpose(0, 1)
            try:
                lora_diff = torch.mm(mat1.flatten(start_dim=1), mat2.flatten(start_dim=1)).reshape(weight.shape)
                if dora_scale is not None:
                    weight = weight_decompose(dora_scale, weight, lora_diff, alpha, strength, intermediate_dtype, function)
                else:
                    weight += function(((strength * alpha) * lora_diff).type(weight.dtype))
            except Exception as e:
                logging.error("ERROR {} {} {}".format(patch_type, key, e))
        elif patch_type == "lokr":
            w1 = v[0]
            w2 = v[1]
            w1_a = v[3]
            w1_b = v[4]
            w2_a = v[5]
            w2_b = v[6]
            t2 = v[7]
            dora_scale = v[8]
            dim = None

            if w1 is None:
                dim = w1_b.shape[0]
                w1 = torch.mm(model_management.cast_to_device(w1_a, weight.device, intermediate_dtype),
                              model_management.cast_to_device(w1_b, weight.device, intermediate_dtype))
            else:
                w1 = model_management.cast_to_device(w1, weight.device, intermediate_dtype)

            if w2 is None:
                dim = w2_b.shape[0]
                if t2 is None:
                    w2 = torch.mm(model_management.cast_to_device(w2_a, weight.device, intermediate_dtype),
                                  model_management.cast_to_device(w2_b, weight.device, intermediate_dtype))
                else:
                    w2 = torch.einsum('i j k l, j r, i p -> p r k l',
                                      model_management.cast_to_device(t2, weight.device, intermediate_dtype),
                                      model_management.cast_to_device(w2_b, weight.device, intermediate_dtype),
                                      model_management.cast_to_device(w2_a, weight.device, intermediate_dtype))
            else:
                w2 = model_management.cast_to_device(w2, weight.device, intermediate_dtype)

            if len(w2.shape) == 4:
                w1 = w1.unsqueeze(2).unsqueeze(2)
            if v[2] is not None and dim is not None:
                alpha = v[2] / dim
            else:
                alpha = 1.0

            try:
                lora_diff = torch.kron(w1, w2).reshape(weight.shape)
                if dora_scale is not None:
                    weight = weight_decompose(dora_scale, weight, lora_diff, alpha, strength, intermediate_dtype, function)
                else:
                    weight += function(((strength * alpha) * lora_diff).type(weight.dtype))
            except Exception as e:
                logging.error("ERROR {} {} {}".format(patch_type, key, e))
        elif patch_type == "loha":
            w1a = v[0]
            w1b = v[1]
            if v[2] is not None:
                alpha = v[2] / w1b.shape[0]
            else:
                alpha = 1.0

            w2a = v[3]
            w2b = v[4]
            dora_scale = v[7]
            if v[5] is not None:  # cp decomposition
                t1 = v[5]
                t2 = v[6]
                m1 = torch.einsum('i j k l, j r, i p -> p r k l',
                                  model_management.cast_to_device(t1, weight.device, intermediate_dtype),
                                  model_management.cast_to_device(w1b, weight.device, intermediate_dtype),
                                  model_management.cast_to_device(w1a, weight.device, intermediate_dtype))

                m2 = torch.einsum('i j k l, j r, i p -> p r k l',
                                  model_management.cast_to_device(t2, weight.device, intermediate_dtype),
                                  model_management.cast_to_device(w2b, weight.device, intermediate_dtype),
                                  model_management.cast_to_device(w2a, weight.device, intermediate_dtype))
            else:
                m1 = torch.mm(model_management.cast_to_device(w1a, weight.device, intermediate_dtype),
                              model_management.cast_to_device(w1b, weight.device, intermediate_dtype))
                m2 = torch.mm(model_management.cast_to_device(w2a, weight.device, intermediate_dtype),
                              model_management.cast_to_device(w2b, weight.device, intermediate_dtype))

            try:
                lora_diff = (m1 * m2).reshape(weight.shape)
                if dora_scale is not None:
                    weight = weight_decompose(dora_scale, weight, lora_diff, alpha, strength, intermediate_dtype, function)
                else:
                    weight += function(((strength * alpha) * lora_diff).type(weight.dtype))
            except Exception as e:
                logging.error("ERROR {} {} {}".format(patch_type, key, e))
        elif patch_type == "glora":
            rank = 0
            dora_scale = v[5]

            old_glora = False
            if v[3].shape[1] == v[2].shape[0] == v[0].shape[0] == v[1].shape[1]:
                rank = v[0].shape[0]
                old_glora = True

            if v[3].shape[0] == v[2].shape[1] == v[0].shape[1] == v[1].shape[0]:
                if old_glora and v[1].shape[0] == weight.shape[0] and weight.shape[0] == weight.shape[1]:
                    pass
                else:
                    old_glora = False
                    rank = v[1].shape[0]

            a1 = model_management.cast_to_device(v[0].flatten(start_dim=1), weight.device, intermediate_dtype)
            a2 = model_management.cast_to_device(v[1].flatten(start_dim=1), weight.device, intermediate_dtype)
            b1 = model_management.cast_to_device(v[2].flatten(start_dim=1), weight.device, intermediate_dtype)
            b2 = model_management.cast_to_device(v[3].flatten(start_dim=1), weight.device, intermediate_dtype)

            if v[4] is not None:
                alpha = v[4] / rank
            else:
                alpha = 1.0

            try:
                if old_glora:
                    lora_diff = (torch.mm(b2, b1) + torch.mm(torch.mm(weight.flatten(start_dim=1).to(dtype=intermediate_dtype), a2), a1)).reshape(weight.shape)  # old lycoris glora
                else:
                    if weight.dim() > 2:
                        lora_diff = torch.einsum("o i ..., i j -> o j ...", torch.einsum("o i ..., i j -> o j ...", weight.to(dtype=intermediate_dtype), a1), a2).reshape(weight.shape)
                    else:
                        lora_diff = torch.mm(torch.mm(weight.to(dtype=intermediate_dtype), a1), a2).reshape(weight.shape)
                    lora_diff += torch.mm(b1, b2).reshape(weight.shape)

                if dora_scale is not None:
                    weight = weight_decompose(dora_scale, weight, lora_diff, alpha, strength, intermediate_dtype, function)
                else:
                    weight += function(((strength * alpha) * lora_diff).type(weight.dtype))
            except Exception as e:
                logging.error("ERROR {} {} {}".format(patch_type, key, e))
=======
            diff_weight = comfy.model_management.cast_to_device(target_weight, weight.device, intermediate_dtype) - \
                          comfy.model_management.cast_to_device(original_weights[key][0][0], weight.device, intermediate_dtype)
            weight += function(strength * comfy.model_management.cast_to_device(diff_weight, weight.device, weight.dtype))
>>>>>>> c7b25784
        else:
            logging.warning("patch type not recognized {} {}".format(patch_type, key))

        if old_weight is not None:
            weight = old_weight

    return weight<|MERGE_RESOLUTION|>--- conflicted
+++ resolved
@@ -16,14 +16,7 @@
     along with this program.  If not, see <https://www.gnu.org/licenses/>.
 """
 from __future__ import annotations
-<<<<<<< HEAD
-
-=======
-import comfy.utils
-import comfy.model_management
-import comfy.model_base
-import comfy.weight_adapter as weight_adapter
->>>>>>> c7b25784
+
 import logging
 
 import torch
@@ -32,6 +25,7 @@
 from . import model_management
 from . import utils
 from .lora_types import PatchDict, PatchOffset, PatchConversionFunction, PatchType, ModelPatchesDictValue
+from . import weight_adapter
 
 LORA_CLIP_MAP = {
     "mlp.fc1": "mlp_fc1",
@@ -59,142 +53,12 @@
             dora_scale = lora[dora_scale_name]
             loaded_keys.add(dora_scale_name)
 
-<<<<<<< HEAD
-        reshape_name = "{}.reshape_weight".format(x)
-        reshape = None
-        if reshape_name in lora.keys():
-            try:
-                reshape = lora[reshape_name].tolist()
-                loaded_keys.add(reshape_name)
-            except:
-                pass
-
-        regular_lora = "{}.lora_up.weight".format(x)
-        diffusers_lora = "{}_lora.up.weight".format(x)
-        diffusers2_lora = "{}.lora_B.weight".format(x)
-        diffusers3_lora = "{}.lora.up.weight".format(x)
-        mochi_lora = "{}.lora_B".format(x)
-        transformers_lora = "{}.lora_linear_layer.up.weight".format(x)
-        A_name = B_name = None
-
-        mid_name = None
-        if regular_lora in lora.keys():
-            A_name = regular_lora
-            B_name = "{}.lora_down.weight".format(x)
-            mid_name = "{}.lora_mid.weight".format(x)
-        elif diffusers_lora in lora.keys():
-            A_name = diffusers_lora
-            B_name = "{}_lora.down.weight".format(x)
-        elif diffusers2_lora in lora.keys():
-            A_name = diffusers2_lora
-            B_name = "{}.lora_A.weight".format(x)
-        elif diffusers3_lora in lora.keys():
-            A_name = diffusers3_lora
-            B_name = "{}.lora.down.weight".format(x)
-        elif mochi_lora in lora.keys():
-            A_name = mochi_lora
-            B_name = "{}.lora_A".format(x)
-        elif transformers_lora in lora.keys():
-            A_name = transformers_lora
-            B_name = "{}.lora_linear_layer.down.weight".format(x)
-
-        if A_name is not None:
-            mid = None
-            if mid_name is not None and mid_name in lora.keys():
-                mid = lora[mid_name]
-                loaded_keys.add(mid_name)
-            patch_dict[to_load[x]] = ("lora", (lora[A_name], lora[B_name], alpha, mid, dora_scale, reshape))
-            loaded_keys.add(A_name)
-            loaded_keys.add(B_name)
-
-        ######## loha
-        hada_w1_a_name = "{}.hada_w1_a".format(x)
-        hada_w1_b_name = "{}.hada_w1_b".format(x)
-        hada_w2_a_name = "{}.hada_w2_a".format(x)
-        hada_w2_b_name = "{}.hada_w2_b".format(x)
-        hada_t1_name = "{}.hada_t1".format(x)
-        hada_t2_name = "{}.hada_t2".format(x)
-        if hada_w1_a_name in lora.keys():
-            hada_t1 = None
-            hada_t2 = None
-            if hada_t1_name in lora.keys():
-                hada_t1 = lora[hada_t1_name]
-                hada_t2 = lora[hada_t2_name]
-                loaded_keys.add(hada_t1_name)
-                loaded_keys.add(hada_t2_name)
-
-            patch_dict[to_load[x]] = ("loha", (lora[hada_w1_a_name], lora[hada_w1_b_name], alpha, lora[hada_w2_a_name], lora[hada_w2_b_name], hada_t1, hada_t2, dora_scale))
-            loaded_keys.add(hada_w1_a_name)
-            loaded_keys.add(hada_w1_b_name)
-            loaded_keys.add(hada_w2_a_name)
-            loaded_keys.add(hada_w2_b_name)
-
-        ######## lokr
-        lokr_w1_name = "{}.lokr_w1".format(x)
-        lokr_w2_name = "{}.lokr_w2".format(x)
-        lokr_w1_a_name = "{}.lokr_w1_a".format(x)
-        lokr_w1_b_name = "{}.lokr_w1_b".format(x)
-        lokr_t2_name = "{}.lokr_t2".format(x)
-        lokr_w2_a_name = "{}.lokr_w2_a".format(x)
-        lokr_w2_b_name = "{}.lokr_w2_b".format(x)
-
-        lokr_w1 = None
-        if lokr_w1_name in lora.keys():
-            lokr_w1 = lora[lokr_w1_name]
-            loaded_keys.add(lokr_w1_name)
-
-        lokr_w2 = None
-        if lokr_w2_name in lora.keys():
-            lokr_w2 = lora[lokr_w2_name]
-            loaded_keys.add(lokr_w2_name)
-
-        lokr_w1_a = None
-        if lokr_w1_a_name in lora.keys():
-            lokr_w1_a = lora[lokr_w1_a_name]
-            loaded_keys.add(lokr_w1_a_name)
-
-        lokr_w1_b = None
-        if lokr_w1_b_name in lora.keys():
-            lokr_w1_b = lora[lokr_w1_b_name]
-            loaded_keys.add(lokr_w1_b_name)
-
-        lokr_w2_a = None
-        if lokr_w2_a_name in lora.keys():
-            lokr_w2_a = lora[lokr_w2_a_name]
-            loaded_keys.add(lokr_w2_a_name)
-
-        lokr_w2_b = None
-        if lokr_w2_b_name in lora.keys():
-            lokr_w2_b = lora[lokr_w2_b_name]
-            loaded_keys.add(lokr_w2_b_name)
-
-        lokr_t2 = None
-        if lokr_t2_name in lora.keys():
-            lokr_t2 = lora[lokr_t2_name]
-            loaded_keys.add(lokr_t2_name)
-
-        if (lokr_w1 is not None) or (lokr_w2 is not None) or (lokr_w1_a is not None) or (lokr_w2_a is not None):
-            patch_dict[to_load[x]] = ("lokr", (lokr_w1, lokr_w2, alpha, lokr_w1_a, lokr_w1_b, lokr_w2_a, lokr_w2_b, lokr_t2, dora_scale))
-
-        # glora
-        a1_name = "{}.a1.weight".format(x)
-        a2_name = "{}.a2.weight".format(x)
-        b1_name = "{}.b1.weight".format(x)
-        b2_name = "{}.b2.weight".format(x)
-        if a1_name in lora:
-            patch_dict[to_load[x]] = ("glora", (lora[a1_name], lora[a2_name], lora[b1_name], lora[b2_name], alpha, dora_scale))
-            loaded_keys.add(a1_name)
-            loaded_keys.add(a2_name)
-            loaded_keys.add(b1_name)
-            loaded_keys.add(b2_name)
-=======
         for adapter_cls in weight_adapter.adapters:
             adapter = adapter_cls.load(x, lora, alpha, dora_scale, loaded_keys)
             if adapter is not None:
                 patch_dict[to_load[x]] = adapter
                 loaded_keys.update(adapter.loaded_keys)
                 continue
->>>>>>> c7b25784
 
         w_norm_name = "{}.w_norm".format(x)
         b_norm_name = "{}.b_norm".format(x)
@@ -424,7 +288,7 @@
                 key_map["transformer.{}".format(key_lora)] = k
                 key_map["diffusion_model.{}".format(key_lora)] = k  # Old loras
 
-    if isinstance(model, comfy.model_base.HiDream):
+    if isinstance(model, model_base.HiDream):
         for k in sdk:
             if k.startswith("diffusion_model."):
                 if k.endswith(".weight"):
@@ -432,36 +296,13 @@
                     key_map["lycoris_{}".format(key_lora.replace(".", "_"))] = k #SimpleTuner lycoris format
                     key_map["transformer.{}".format(key_lora)] = k #SimpleTuner regular format
 
-    if isinstance(model, comfy.model_base.ACEStep):
+    if isinstance(model, model_base.ACEStep):
         for k in sdk:
             if k.startswith("diffusion_model.") and k.endswith(".weight"): #Official ACE step lora format
                 key_lora = k[len("diffusion_model."):-len(".weight")]
                 key_map["{}".format(key_lora)] = k
 
     return key_map
-
-<<<<<<< HEAD
-def weight_decompose(dora_scale, weight, lora_diff, alpha, strength, intermediate_dtype, function):
-    dora_scale = model_management.cast_to_device(dora_scale, weight.device, intermediate_dtype)
-    lora_diff *= alpha
-    weight_calc = weight + function(lora_diff).type(weight.dtype)
-    weight_norm = (
-        weight_calc.transpose(0, 1)
-        .reshape(weight_calc.shape[1], -1)
-        .norm(dim=1, keepdim=True)
-        .reshape(weight_calc.shape[1], *[1] * (weight_calc.dim() - 1))
-        .transpose(0, 1)
-    )
-
-    weight_calc *= (dora_scale / weight_norm).type(weight.dtype)
-    if strength != 1.0:
-        weight_calc -= weight
-        weight += strength * (weight_calc)
-    else:
-        weight[:] = weight_calc
-    return weight
-=======
->>>>>>> c7b25784
 
 
 def pad_tensor_to_shape(tensor: torch.Tensor, new_shape: list[int]) -> torch.Tensor:
@@ -519,9 +360,7 @@
         if isinstance(v, list):
             v = (calculate_weight(v[1:], v[0][1](model_management.cast_to_device(v[0][0], weight.device, intermediate_dtype, copy=True), inplace=True), key, intermediate_dtype=intermediate_dtype),)
 
-<<<<<<< HEAD
         patch_type: PatchType = ""
-=======
         if isinstance(v, weight_adapter.WeightAdapterBase):
             output = v.calculate_weight(weight, key, strength, strength_model, offset, function, intermediate_dtype, original_weights)
             if output is None:
@@ -532,7 +371,6 @@
                     weight = old_weight
             continue
 
->>>>>>> c7b25784
         if len(v) == 1:
             patch_type = "diff"
         elif len(v) == 2:
@@ -556,167 +394,9 @@
             weight.copy_(v[0])
         elif patch_type == "model_as_lora":
             target_weight: torch.Tensor = v[0]
-<<<<<<< HEAD
             diff_weight = model_management.cast_to_device(target_weight, weight.device, intermediate_dtype) - \
                           model_management.cast_to_device(original_weights[key][0][0], weight.device, intermediate_dtype)
             weight += function(strength * model_management.cast_to_device(diff_weight, weight.device, weight.dtype))
-        elif patch_type == "lora":  # lora/locon
-            mat1 = model_management.cast_to_device(v[0], weight.device, intermediate_dtype)
-            mat2 = model_management.cast_to_device(v[1], weight.device, intermediate_dtype)
-            dora_scale = v[4]
-            reshape = v[5]
-
-            if reshape is not None:
-                weight = pad_tensor_to_shape(weight, reshape)
-
-            if v[2] is not None:
-                alpha = v[2] / mat2.shape[0]
-            else:
-                alpha = 1.0
-
-            if v[3] is not None:
-                # locon mid weights, hopefully the math is fine because I didn't properly test it
-                mat3 = model_management.cast_to_device(v[3], weight.device, intermediate_dtype)
-                final_shape = [mat2.shape[1], mat2.shape[0], mat3.shape[2], mat3.shape[3]]
-                mat2 = torch.mm(mat2.transpose(0, 1).flatten(start_dim=1), mat3.transpose(0, 1).flatten(start_dim=1)).reshape(final_shape).transpose(0, 1)
-            try:
-                lora_diff = torch.mm(mat1.flatten(start_dim=1), mat2.flatten(start_dim=1)).reshape(weight.shape)
-                if dora_scale is not None:
-                    weight = weight_decompose(dora_scale, weight, lora_diff, alpha, strength, intermediate_dtype, function)
-                else:
-                    weight += function(((strength * alpha) * lora_diff).type(weight.dtype))
-            except Exception as e:
-                logging.error("ERROR {} {} {}".format(patch_type, key, e))
-        elif patch_type == "lokr":
-            w1 = v[0]
-            w2 = v[1]
-            w1_a = v[3]
-            w1_b = v[4]
-            w2_a = v[5]
-            w2_b = v[6]
-            t2 = v[7]
-            dora_scale = v[8]
-            dim = None
-
-            if w1 is None:
-                dim = w1_b.shape[0]
-                w1 = torch.mm(model_management.cast_to_device(w1_a, weight.device, intermediate_dtype),
-                              model_management.cast_to_device(w1_b, weight.device, intermediate_dtype))
-            else:
-                w1 = model_management.cast_to_device(w1, weight.device, intermediate_dtype)
-
-            if w2 is None:
-                dim = w2_b.shape[0]
-                if t2 is None:
-                    w2 = torch.mm(model_management.cast_to_device(w2_a, weight.device, intermediate_dtype),
-                                  model_management.cast_to_device(w2_b, weight.device, intermediate_dtype))
-                else:
-                    w2 = torch.einsum('i j k l, j r, i p -> p r k l',
-                                      model_management.cast_to_device(t2, weight.device, intermediate_dtype),
-                                      model_management.cast_to_device(w2_b, weight.device, intermediate_dtype),
-                                      model_management.cast_to_device(w2_a, weight.device, intermediate_dtype))
-            else:
-                w2 = model_management.cast_to_device(w2, weight.device, intermediate_dtype)
-
-            if len(w2.shape) == 4:
-                w1 = w1.unsqueeze(2).unsqueeze(2)
-            if v[2] is not None and dim is not None:
-                alpha = v[2] / dim
-            else:
-                alpha = 1.0
-
-            try:
-                lora_diff = torch.kron(w1, w2).reshape(weight.shape)
-                if dora_scale is not None:
-                    weight = weight_decompose(dora_scale, weight, lora_diff, alpha, strength, intermediate_dtype, function)
-                else:
-                    weight += function(((strength * alpha) * lora_diff).type(weight.dtype))
-            except Exception as e:
-                logging.error("ERROR {} {} {}".format(patch_type, key, e))
-        elif patch_type == "loha":
-            w1a = v[0]
-            w1b = v[1]
-            if v[2] is not None:
-                alpha = v[2] / w1b.shape[0]
-            else:
-                alpha = 1.0
-
-            w2a = v[3]
-            w2b = v[4]
-            dora_scale = v[7]
-            if v[5] is not None:  # cp decomposition
-                t1 = v[5]
-                t2 = v[6]
-                m1 = torch.einsum('i j k l, j r, i p -> p r k l',
-                                  model_management.cast_to_device(t1, weight.device, intermediate_dtype),
-                                  model_management.cast_to_device(w1b, weight.device, intermediate_dtype),
-                                  model_management.cast_to_device(w1a, weight.device, intermediate_dtype))
-
-                m2 = torch.einsum('i j k l, j r, i p -> p r k l',
-                                  model_management.cast_to_device(t2, weight.device, intermediate_dtype),
-                                  model_management.cast_to_device(w2b, weight.device, intermediate_dtype),
-                                  model_management.cast_to_device(w2a, weight.device, intermediate_dtype))
-            else:
-                m1 = torch.mm(model_management.cast_to_device(w1a, weight.device, intermediate_dtype),
-                              model_management.cast_to_device(w1b, weight.device, intermediate_dtype))
-                m2 = torch.mm(model_management.cast_to_device(w2a, weight.device, intermediate_dtype),
-                              model_management.cast_to_device(w2b, weight.device, intermediate_dtype))
-
-            try:
-                lora_diff = (m1 * m2).reshape(weight.shape)
-                if dora_scale is not None:
-                    weight = weight_decompose(dora_scale, weight, lora_diff, alpha, strength, intermediate_dtype, function)
-                else:
-                    weight += function(((strength * alpha) * lora_diff).type(weight.dtype))
-            except Exception as e:
-                logging.error("ERROR {} {} {}".format(patch_type, key, e))
-        elif patch_type == "glora":
-            rank = 0
-            dora_scale = v[5]
-
-            old_glora = False
-            if v[3].shape[1] == v[2].shape[0] == v[0].shape[0] == v[1].shape[1]:
-                rank = v[0].shape[0]
-                old_glora = True
-
-            if v[3].shape[0] == v[2].shape[1] == v[0].shape[1] == v[1].shape[0]:
-                if old_glora and v[1].shape[0] == weight.shape[0] and weight.shape[0] == weight.shape[1]:
-                    pass
-                else:
-                    old_glora = False
-                    rank = v[1].shape[0]
-
-            a1 = model_management.cast_to_device(v[0].flatten(start_dim=1), weight.device, intermediate_dtype)
-            a2 = model_management.cast_to_device(v[1].flatten(start_dim=1), weight.device, intermediate_dtype)
-            b1 = model_management.cast_to_device(v[2].flatten(start_dim=1), weight.device, intermediate_dtype)
-            b2 = model_management.cast_to_device(v[3].flatten(start_dim=1), weight.device, intermediate_dtype)
-
-            if v[4] is not None:
-                alpha = v[4] / rank
-            else:
-                alpha = 1.0
-
-            try:
-                if old_glora:
-                    lora_diff = (torch.mm(b2, b1) + torch.mm(torch.mm(weight.flatten(start_dim=1).to(dtype=intermediate_dtype), a2), a1)).reshape(weight.shape)  # old lycoris glora
-                else:
-                    if weight.dim() > 2:
-                        lora_diff = torch.einsum("o i ..., i j -> o j ...", torch.einsum("o i ..., i j -> o j ...", weight.to(dtype=intermediate_dtype), a1), a2).reshape(weight.shape)
-                    else:
-                        lora_diff = torch.mm(torch.mm(weight.to(dtype=intermediate_dtype), a1), a2).reshape(weight.shape)
-                    lora_diff += torch.mm(b1, b2).reshape(weight.shape)
-
-                if dora_scale is not None:
-                    weight = weight_decompose(dora_scale, weight, lora_diff, alpha, strength, intermediate_dtype, function)
-                else:
-                    weight += function(((strength * alpha) * lora_diff).type(weight.dtype))
-            except Exception as e:
-                logging.error("ERROR {} {} {}".format(patch_type, key, e))
-=======
-            diff_weight = comfy.model_management.cast_to_device(target_weight, weight.device, intermediate_dtype) - \
-                          comfy.model_management.cast_to_device(original_weights[key][0][0], weight.device, intermediate_dtype)
-            weight += function(strength * comfy.model_management.cast_to_device(diff_weight, weight.device, weight.dtype))
->>>>>>> c7b25784
         else:
             logging.warning("patch type not recognized {} {}".format(patch_type, key))
 
