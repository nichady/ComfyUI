--- conflicted
+++ resolved
@@ -15,19 +15,15 @@
     You should have received a copy of the GNU General Public License
     along with this program.  If not, see <https://www.gnu.org/licenses/>.
 """
-
-<<<<<<< HEAD
-=======
 from __future__ import annotations
-import comfy.utils
-import comfy.model_management
-import comfy.model_base
->>>>>>> ea3f39bd
+
 import logging
+
 import torch
-from . import utils
+
 from . import model_base
 from . import model_management
+from . import utils
 
 LORA_CLIP_MAP = {
     "mlp.fc1": "mlp_fc1",
@@ -78,7 +74,7 @@
             B_name = "{}.lora.down.weight".format(x)
         elif transformers_lora in lora.keys():
             A_name = transformers_lora
-            B_name ="{}.lora_linear_layer.down.weight".format(x)
+            B_name = "{}.lora_linear_layer.down.weight".format(x)
 
         if A_name is not None:
             mid = None
@@ -88,7 +84,6 @@
             patch_dict[to_load[x]] = ("lora", (lora[A_name], lora[B_name], alpha, mid, dora_scale))
             loaded_keys.add(A_name)
             loaded_keys.add(B_name)
-
 
         ######## loha
         hada_w1_a_name = "{}.hada_w1_a".format(x)
@@ -112,7 +107,6 @@
             loaded_keys.add(hada_w2_a_name)
             loaded_keys.add(hada_w2_b_name)
 
-
         ######## lokr
         lokr_w1_name = "{}.lokr_w1".format(x)
         lokr_w2_name = "{}.lokr_w2".format(x)
@@ -160,7 +154,7 @@
         if (lokr_w1 is not None) or (lokr_w2 is not None) or (lokr_w1_a is not None) or (lokr_w2_a is not None):
             patch_dict[to_load[x]] = ("lokr", (lokr_w1, lokr_w2, alpha, lokr_w1_a, lokr_w1_b, lokr_w2_a, lokr_w2_b, lokr_t2, dora_scale))
 
-        #glora
+        # glora
         a1_name = "{}.a1.weight".format(x)
         a2_name = "{}.a2.weight".format(x)
         b1_name = "{}.b1.weight".format(x)
@@ -202,12 +196,13 @@
 
     return patch_dict
 
+
 def model_lora_keys_clip(model, key_map={}):
     sdk = model.state_dict().keys()
 
     text_model_lora_key = "lora_te_text_model_encoder_layers_{}_{}"
     clip_l_present = False
-    for b in range(32): #TODO: clean up
+    for b in range(32):  # TODO: clean up
         for c in LORA_CLIP_MAP:
             k = "clip_h.transformer.text_model.encoder.layers.{}.{}.weight".format(b, c)
             if k in sdk:
@@ -215,57 +210,57 @@
                 key_map[lora_key] = k
                 lora_key = "lora_te1_text_model_encoder_layers_{}_{}".format(b, LORA_CLIP_MAP[c])
                 key_map[lora_key] = k
-                lora_key = "text_encoder.text_model.encoder.layers.{}.{}".format(b, c) #diffusers lora
+                lora_key = "text_encoder.text_model.encoder.layers.{}.{}".format(b, c)  # diffusers lora
                 key_map[lora_key] = k
 
             k = "clip_l.transformer.text_model.encoder.layers.{}.{}.weight".format(b, c)
             if k in sdk:
                 lora_key = text_model_lora_key.format(b, LORA_CLIP_MAP[c])
                 key_map[lora_key] = k
-                lora_key = "lora_te1_text_model_encoder_layers_{}_{}".format(b, LORA_CLIP_MAP[c]) #SDXL base
+                lora_key = "lora_te1_text_model_encoder_layers_{}_{}".format(b, LORA_CLIP_MAP[c])  # SDXL base
                 key_map[lora_key] = k
                 clip_l_present = True
-                lora_key = "text_encoder.text_model.encoder.layers.{}.{}".format(b, c) #diffusers lora
+                lora_key = "text_encoder.text_model.encoder.layers.{}.{}".format(b, c)  # diffusers lora
                 key_map[lora_key] = k
 
             k = "clip_g.transformer.text_model.encoder.layers.{}.{}.weight".format(b, c)
             if k in sdk:
                 if clip_l_present:
-                    lora_key = "lora_te2_text_model_encoder_layers_{}_{}".format(b, LORA_CLIP_MAP[c]) #SDXL base
+                    lora_key = "lora_te2_text_model_encoder_layers_{}_{}".format(b, LORA_CLIP_MAP[c])  # SDXL base
                     key_map[lora_key] = k
-                    lora_key = "text_encoder_2.text_model.encoder.layers.{}.{}".format(b, c) #diffusers lora
+                    lora_key = "text_encoder_2.text_model.encoder.layers.{}.{}".format(b, c)  # diffusers lora
                     key_map[lora_key] = k
                 else:
-                    lora_key = "lora_te_text_model_encoder_layers_{}_{}".format(b, LORA_CLIP_MAP[c]) #TODO: test if this is correct for SDXL-Refiner
+                    lora_key = "lora_te_text_model_encoder_layers_{}_{}".format(b, LORA_CLIP_MAP[c])  # TODO: test if this is correct for SDXL-Refiner
                     key_map[lora_key] = k
-                    lora_key = "text_encoder.text_model.encoder.layers.{}.{}".format(b, c) #diffusers lora
+                    lora_key = "text_encoder.text_model.encoder.layers.{}.{}".format(b, c)  # diffusers lora
                     key_map[lora_key] = k
-                    lora_key = "lora_prior_te_text_model_encoder_layers_{}_{}".format(b, LORA_CLIP_MAP[c]) #cascade lora: TODO put lora key prefix in the model config
+                    lora_key = "lora_prior_te_text_model_encoder_layers_{}_{}".format(b, LORA_CLIP_MAP[c])  # cascade lora: TODO put lora key prefix in the model config
                     key_map[lora_key] = k
 
     for k in sdk:
         if k.endswith(".weight"):
-            if k.startswith("t5xxl.transformer."):#OneTrainer SD3 lora
+            if k.startswith("t5xxl.transformer."):  # OneTrainer SD3 lora
                 l_key = k[len("t5xxl.transformer."):-len(".weight")]
                 lora_key = "lora_te3_{}".format(l_key.replace(".", "_"))
                 key_map[lora_key] = k
-            elif k.startswith("hydit_clip.transformer.bert."): #HunyuanDiT Lora
+            elif k.startswith("hydit_clip.transformer.bert."):  # HunyuanDiT Lora
                 l_key = k[len("hydit_clip.transformer.bert."):-len(".weight")]
                 lora_key = "lora_te1_{}".format(l_key.replace(".", "_"))
                 key_map[lora_key] = k
 
-
     k = "clip_g.transformer.text_projection.weight"
     if k in sdk:
-        key_map["lora_prior_te_text_projection"] = k #cascade lora?
+        key_map["lora_prior_te_text_projection"] = k  # cascade lora?
         # key_map["text_encoder.text_projection"] = k #TODO: check if other lora have the text_projection too
-        key_map["lora_te2_text_projection"] = k #OneTrainer SD3 lora
+        key_map["lora_te2_text_projection"] = k  # OneTrainer SD3 lora
 
     k = "clip_l.transformer.text_projection.weight"
     if k in sdk:
-        key_map["lora_te1_text_projection"] = k #OneTrainer SD3 lora, not necessary but omits warning
+        key_map["lora_te1_text_projection"] = k  # OneTrainer SD3 lora, not necessary but omits warning
 
     return key_map
+
 
 def model_lora_keys_unet(model, key_map={}):
     sd = model.state_dict()
@@ -275,8 +270,8 @@
         if k.startswith("diffusion_model.") and k.endswith(".weight"):
             key_lora = k[len("diffusion_model."):-len(".weight")].replace(".", "_")
             key_map["lora_unet_{}".format(key_lora)] = k
-            key_map["lora_prior_unet_{}".format(key_lora)] = k #cascade lora: TODO put lora key prefix in the model config
-            key_map["{}".format(k[:-len(".weight")])] = k #generic lora format without any weird key names
+            key_map["lora_prior_unet_{}".format(key_lora)] = k  # cascade lora: TODO put lora key prefix in the model config
+            key_map["{}".format(k[:-len(".weight")])] = k  # generic lora format without any weird key names
 
     diffusers_keys = utils.unet_to_diffusers(model.model_config.unet_config)
     for k in diffusers_keys:
@@ -292,41 +287,41 @@
                     diffusers_lora_key = diffusers_lora_key[:-2]
                 key_map[diffusers_lora_key] = unet_key
 
-    if isinstance(model, model_base.SD3): #Diffusers lora SD3
+    if isinstance(model, model_base.SD3):  # Diffusers lora SD3
         diffusers_keys = utils.mmdit_to_diffusers(model.model_config.unet_config, output_prefix="diffusion_model.")
         for k in diffusers_keys:
             if k.endswith(".weight"):
                 to = diffusers_keys[k]
-                key_lora = "transformer.{}".format(k[:-len(".weight")]) #regular diffusers sd3 lora format
+                key_lora = "transformer.{}".format(k[:-len(".weight")])  # regular diffusers sd3 lora format
                 key_map[key_lora] = to
 
-                key_lora = "base_model.model.{}".format(k[:-len(".weight")]) #format for flash-sd3 lora and others?
+                key_lora = "base_model.model.{}".format(k[:-len(".weight")])  # format for flash-sd3 lora and others?
                 key_map[key_lora] = to
 
-                key_lora = "lora_transformer_{}".format(k[:-len(".weight")].replace(".", "_")) #OneTrainer lora
+                key_lora = "lora_transformer_{}".format(k[:-len(".weight")].replace(".", "_"))  # OneTrainer lora
                 key_map[key_lora] = to
 
-    if isinstance(model, model_base.AuraFlow): #Diffusers lora AuraFlow
+    if isinstance(model, model_base.AuraFlow):  # Diffusers lora AuraFlow
         diffusers_keys = utils.auraflow_to_diffusers(model.model_config.unet_config, output_prefix="diffusion_model.")
         for k in diffusers_keys:
             if k.endswith(".weight"):
                 to = diffusers_keys[k]
-                key_lora = "transformer.{}".format(k[:-len(".weight")]) #simpletrainer and probably regular diffusers lora format
+                key_lora = "transformer.{}".format(k[:-len(".weight")])  # simpletrainer and probably regular diffusers lora format
                 key_map[key_lora] = to
 
     if isinstance(model, model_base.HunyuanDiT):
         for k in sdk:
             if k.startswith("diffusion_model.") and k.endswith(".weight"):
                 key_lora = k[len("diffusion_model."):-len(".weight")]
-                key_map["base_model.model.{}".format(key_lora)] = k #official hunyuan lora format
-
-    if isinstance(model, model_base.Flux): #Diffusers lora Flux
+                key_map["base_model.model.{}".format(key_lora)] = k  # official hunyuan lora format
+
+    if isinstance(model, model_base.Flux):  # Diffusers lora Flux
         diffusers_keys = utils.flux_to_diffusers(model.model_config.unet_config, output_prefix="diffusion_model.")
         for k in diffusers_keys:
             if k.endswith(".weight"):
                 to = diffusers_keys[k]
-                key_map["transformer.{}".format(k[:-len(".weight")])] = to #simpletrainer and probably regular diffusers flux lora format
-                key_map["lycoris_{}".format(k[:-len(".weight")].replace(".", "_"))] = to #simpletrainer lycoris
+                key_map["transformer.{}".format(k[:-len(".weight")])] = to  # simpletrainer and probably regular diffusers flux lora format
+                key_map["lycoris_{}".format(k[:-len(".weight")].replace(".", "_"))] = to  # simpletrainer lycoris
 
     return key_map
 
@@ -351,6 +346,7 @@
         weight[:] = weight_calc
     return weight
 
+
 def pad_tensor_to_shape(tensor: torch.Tensor, new_shape: list[int]) -> torch.Tensor:
     """
     Pad a tensor to a new shape with zeros.
@@ -383,6 +379,7 @@
     padded_tensor[new_slices] = tensor[orig_slices]
 
     return padded_tensor
+
 
 def calculate_weight(patches, weight, key, intermediate_dtype=torch.float32):
     for p in patches:
@@ -403,7 +400,7 @@
             weight *= strength_model
 
         if isinstance(v, list):
-            v = (calculate_weight(v[1:], v[0].clone(), key, intermediate_dtype=intermediate_dtype), )
+            v = (calculate_weight(v[1:], v[0].clone(), key, intermediate_dtype=intermediate_dtype),)
 
         patch_type = ""
         if len(v) == 1:
@@ -424,12 +421,8 @@
                 if diff.shape != weight.shape:
                     logging.warning("WARNING SHAPE MISMATCH {} WEIGHT NOT MERGED {} != {}".format(key, diff.shape, weight.shape))
                 else:
-<<<<<<< HEAD
-                    weight += function(strength * model_management.cast_to_device(w1, weight.device, weight.dtype))
-=======
-                    weight += function(strength * comfy.model_management.cast_to_device(diff, weight.device, weight.dtype))
->>>>>>> ea3f39bd
-        elif patch_type == "lora": #lora/locon
+                    weight += function(strength * model_management.cast_to_device(diff, weight.device, weight.dtype))
+        elif patch_type == "lora":  # lora/locon
             mat1 = model_management.cast_to_device(v[0], weight.device, intermediate_dtype)
             mat2 = model_management.cast_to_device(v[1], weight.device, intermediate_dtype)
             dora_scale = v[4]
@@ -439,7 +432,7 @@
                 alpha = 1.0
 
             if v[3] is not None:
-                #locon mid weights, hopefully the math is fine because I didn't properly test it
+                # locon mid weights, hopefully the math is fine because I didn't properly test it
                 mat3 = model_management.cast_to_device(v[3], weight.device, intermediate_dtype)
                 final_shape = [mat2.shape[1], mat2.shape[0], mat3.shape[2], mat3.shape[3]]
                 mat2 = torch.mm(mat2.transpose(0, 1).flatten(start_dim=1), mat3.transpose(0, 1).flatten(start_dim=1)).reshape(final_shape).transpose(0, 1)
@@ -465,7 +458,7 @@
             if w1 is None:
                 dim = w1_b.shape[0]
                 w1 = torch.mm(model_management.cast_to_device(w1_a, weight.device, intermediate_dtype),
-                                model_management.cast_to_device(w1_b, weight.device, intermediate_dtype))
+                              model_management.cast_to_device(w1_b, weight.device, intermediate_dtype))
             else:
                 w1 = model_management.cast_to_device(w1, weight.device, intermediate_dtype)
 
@@ -473,12 +466,12 @@
                 dim = w2_b.shape[0]
                 if t2 is None:
                     w2 = torch.mm(model_management.cast_to_device(w2_a, weight.device, intermediate_dtype),
-                                    model_management.cast_to_device(w2_b, weight.device, intermediate_dtype))
+                                  model_management.cast_to_device(w2_b, weight.device, intermediate_dtype))
                 else:
                     w2 = torch.einsum('i j k l, j r, i p -> p r k l',
-                                        model_management.cast_to_device(t2, weight.device, intermediate_dtype),
-                                        model_management.cast_to_device(w2_b, weight.device, intermediate_dtype),
-                                        model_management.cast_to_device(w2_a, weight.device, intermediate_dtype))
+                                      model_management.cast_to_device(t2, weight.device, intermediate_dtype),
+                                      model_management.cast_to_device(w2_b, weight.device, intermediate_dtype),
+                                      model_management.cast_to_device(w2_a, weight.device, intermediate_dtype))
             else:
                 w2 = model_management.cast_to_device(w2, weight.device, intermediate_dtype)
 
@@ -508,23 +501,23 @@
             w2a = v[3]
             w2b = v[4]
             dora_scale = v[7]
-            if v[5] is not None: #cp decomposition
+            if v[5] is not None:  # cp decomposition
                 t1 = v[5]
                 t2 = v[6]
                 m1 = torch.einsum('i j k l, j r, i p -> p r k l',
-                                    model_management.cast_to_device(t1, weight.device, intermediate_dtype),
-                                    model_management.cast_to_device(w1b, weight.device, intermediate_dtype),
-                                    model_management.cast_to_device(w1a, weight.device, intermediate_dtype))
+                                  model_management.cast_to_device(t1, weight.device, intermediate_dtype),
+                                  model_management.cast_to_device(w1b, weight.device, intermediate_dtype),
+                                  model_management.cast_to_device(w1a, weight.device, intermediate_dtype))
 
                 m2 = torch.einsum('i j k l, j r, i p -> p r k l',
-                                    model_management.cast_to_device(t2, weight.device, intermediate_dtype),
-                                    model_management.cast_to_device(w2b, weight.device, intermediate_dtype),
-                                    model_management.cast_to_device(w2a, weight.device, intermediate_dtype))
+                                  model_management.cast_to_device(t2, weight.device, intermediate_dtype),
+                                  model_management.cast_to_device(w2b, weight.device, intermediate_dtype),
+                                  model_management.cast_to_device(w2a, weight.device, intermediate_dtype))
             else:
                 m1 = torch.mm(model_management.cast_to_device(w1a, weight.device, intermediate_dtype),
-                                model_management.cast_to_device(w1b, weight.device, intermediate_dtype))
+                              model_management.cast_to_device(w1b, weight.device, intermediate_dtype))
                 m2 = torch.mm(model_management.cast_to_device(w2a, weight.device, intermediate_dtype),
-                                model_management.cast_to_device(w2b, weight.device, intermediate_dtype))
+                              model_management.cast_to_device(w2b, weight.device, intermediate_dtype))
 
             try:
                 lora_diff = (m1 * m2).reshape(weight.shape)
