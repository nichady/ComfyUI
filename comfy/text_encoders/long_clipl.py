<<<<<<< HEAD
from comfy import sd1_clip

from ..component_model.files import get_path_as_dict


class LongClipTokenizer_(sd1_clip.SDTokenizer):
    def __init__(self, embedding_directory=None, tokenizer_data=None):
        if tokenizer_data is None:
            tokenizer_data = {}
        super().__init__(max_length=248, embedding_directory=embedding_directory, tokenizer_data=tokenizer_data)


class LongClipModel_(sd1_clip.SDClipModel):
    def __init__(self, *args, **kwargs):
        kwargs = kwargs or {}
        textmodel_json_config = kwargs.get("textmodel_json_config", None)
        textmodel_json_config = get_path_as_dict(textmodel_json_config, "long_clipl.json", package=__package__)
        super().__init__(*args, textmodel_json_config=textmodel_json_config, **kwargs)


class LongClipTokenizer(sd1_clip.SD1Tokenizer):
    def __init__(self, embedding_directory=None, tokenizer_data=None):
        if tokenizer_data is None:
            tokenizer_data = {}
        super().__init__(embedding_directory=embedding_directory, tokenizer_data=tokenizer_data, tokenizer=LongClipTokenizer_)


class LongClipModel(sd1_clip.SD1ClipModel):
    def __init__(self, device="cpu", dtype=None, model_options=None, **kwargs):
        if model_options is None:
            model_options = {}
        super().__init__(device=device, dtype=dtype, model_options=model_options, clip_model=LongClipModel_, **kwargs)
=======

>>>>>>> ce22f687


def model_options_long_clip(sd, tokenizer_data, model_options):
    w = sd.get("clip_l.text_model.embeddings.position_embedding.weight", None)
    if w is None:
        w = sd.get("clip_g.text_model.embeddings.position_embedding.weight", None)
    else:
        model_name = "clip_g"

    if w is None:
        w = sd.get("text_model.embeddings.position_embedding.weight", None)
        if w is not None:
            if "text_model.encoder.layers.30.mlp.fc1.weight" in sd:
                model_name = "clip_g"
            elif "text_model.encoder.layers.1.mlp.fc1.weight" in sd:
                model_name = "clip_l"
    else:
        model_name = "clip_l"

    if w is not None:
        tokenizer_data = tokenizer_data.copy()
        model_options = model_options.copy()
        model_config = model_options.get("model_config", {})
        model_config["max_position_embeddings"] = w.shape[0]
        model_options["{}_model_config".format(model_name)] = model_config
        tokenizer_data["{}_max_length".format(model_name)] = w.shape[0]
    return tokenizer_data, model_options<|MERGE_RESOLUTION|>--- conflicted
+++ resolved
@@ -1,42 +1,5 @@
-<<<<<<< HEAD
-from comfy import sd1_clip
-
-from ..component_model.files import get_path_as_dict
-
-
-class LongClipTokenizer_(sd1_clip.SDTokenizer):
-    def __init__(self, embedding_directory=None, tokenizer_data=None):
-        if tokenizer_data is None:
-            tokenizer_data = {}
-        super().__init__(max_length=248, embedding_directory=embedding_directory, tokenizer_data=tokenizer_data)
-
-
-class LongClipModel_(sd1_clip.SDClipModel):
-    def __init__(self, *args, **kwargs):
-        kwargs = kwargs or {}
-        textmodel_json_config = kwargs.get("textmodel_json_config", None)
-        textmodel_json_config = get_path_as_dict(textmodel_json_config, "long_clipl.json", package=__package__)
-        super().__init__(*args, textmodel_json_config=textmodel_json_config, **kwargs)
-
-
-class LongClipTokenizer(sd1_clip.SD1Tokenizer):
-    def __init__(self, embedding_directory=None, tokenizer_data=None):
-        if tokenizer_data is None:
-            tokenizer_data = {}
-        super().__init__(embedding_directory=embedding_directory, tokenizer_data=tokenizer_data, tokenizer=LongClipTokenizer_)
-
-
-class LongClipModel(sd1_clip.SD1ClipModel):
-    def __init__(self, device="cpu", dtype=None, model_options=None, **kwargs):
-        if model_options is None:
-            model_options = {}
-        super().__init__(device=device, dtype=dtype, model_options=model_options, clip_model=LongClipModel_, **kwargs)
-=======
-
->>>>>>> ce22f687
-
-
-def model_options_long_clip(sd, tokenizer_data, model_options):
+def model_options_long_clip(sd, tokenizer_data, model_options) -> tuple[dict, dict]:
+    model_name = ""
     w = sd.get("clip_l.text_model.embeddings.position_embedding.weight", None)
     if w is None:
         w = sd.get("clip_g.text_model.embeddings.position_embedding.weight", None)
