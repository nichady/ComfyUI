import torch
<<<<<<< HEAD
from transformers import LlamaTokenizerFast

from .llama import Llama2
from .. import sd1_clip
from ..component_model import files
from ..model_management import pick_weight_dtype
=======
import os
import numbers
>>>>>>> 0124be4d


def llama_detect(state_dict, prefix=""):
    out = {}
    t5_key = "{}model.norm.weight".format(prefix)
    if t5_key in state_dict:
        out["dtype_llama"] = state_dict[t5_key].dtype

    scaled_fp8_key = "{}scaled_fp8".format(prefix)
    if scaled_fp8_key in state_dict:
        out["llama_scaled_fp8"] = state_dict[scaled_fp8_key].dtype

    return out


class LLAMA3Tokenizer(sd1_clip.SDTokenizer):
<<<<<<< HEAD
    def __init__(self, embedding_directory=None, tokenizer_data=None, min_length=256):
        if tokenizer_data is None:
            tokenizer_data = {}
        tokenizer_path = files.get_package_as_path("comfy.text_encoders.llama_tokenizer")
        super().__init__(tokenizer_path, embedding_directory=embedding_directory, pad_with_end=False, embedding_size=4096, embedding_key='llama', tokenizer_class=LlamaTokenizerFast, has_start_token=True, has_end_token=False, pad_to_max_length=False, max_length=99999999, pad_token=128258, end_token=128009, min_length=min_length)
=======
    def __init__(self, embedding_directory=None, tokenizer_data={}, min_length=256):
        tokenizer_path = os.path.join(os.path.dirname(os.path.realpath(__file__)), "llama_tokenizer")
        super().__init__(tokenizer_path, embedding_directory=embedding_directory, pad_with_end=False, embedding_size=4096, embedding_key='llama', tokenizer_class=LlamaTokenizerFast, has_start_token=True, has_end_token=False, pad_to_max_length=False, max_length=99999999, pad_token=128258, min_length=min_length)
>>>>>>> 0124be4d


class LLAMAModel(sd1_clip.SDClipModel):
    def __init__(self, device="cpu", layer="hidden", layer_idx=-3, dtype=None, attention_mask=True, model_options=None):
        if model_options is None:
            model_options = {}
        llama_scaled_fp8 = model_options.get("llama_scaled_fp8", None)
        if llama_scaled_fp8 is not None:
            model_options = model_options.copy()
            model_options["scaled_fp8"] = llama_scaled_fp8

        super().__init__(device=device, layer=layer, layer_idx=layer_idx, textmodel_json_config={}, dtype=dtype, special_tokens={"start": 128000, "pad": 128258}, layer_norm_hidden_state=False, model_class=Llama2, enable_attention_masks=attention_mask, return_attention_masks=attention_mask, model_options=model_options)


class HunyuanVideoTokenizer:
    def __init__(self, embedding_directory=None, tokenizer_data=None):
        if tokenizer_data is None:
            tokenizer_data = {}
        clip_l_tokenizer_class = tokenizer_data.get("clip_l_tokenizer_class", sd1_clip.SDTokenizer)
        self.clip_l = clip_l_tokenizer_class(embedding_directory=embedding_directory)
        self.llama_template = """<|start_header_id|>system<|end_header_id|>\n\nDescribe the video by detailing the following aspects: 1. The main content and theme of the video.2. The color, shape, size, texture, quantity, text, and spatial relationships of the objects.3. Actions, events, behaviors temporal relationships, physical movement changes of the objects.4. background environment, light, style and atmosphere.5. camera angles, movements, and transitions used in the video:<|eot_id|><|start_header_id|>user<|end_header_id|>\n\n{}<|eot_id|>"""  # 95 tokens
        self.llama = LLAMA3Tokenizer(embedding_directory=embedding_directory, min_length=1)

<<<<<<< HEAD
    def tokenize_with_weights(self, text: str, return_word_ids=False, llama_template=None, **kwargs):
=======
    def tokenize_with_weights(self, text, return_word_ids=False, llama_template=None, image_embeds=None, **kwargs):
>>>>>>> 0124be4d
        out = {}
        out["l"] = self.clip_l.tokenize_with_weights(text, return_word_ids)

        if llama_template is None:
            llama_text = self.llama_template.format(text)
        else:
            llama_text = llama_template.format(text)
        llama_text_tokens = self.llama.tokenize_with_weights(llama_text, return_word_ids)
        embed_count = 0
        for r in llama_text_tokens:
            for i in range(len(r)):
                if r[i][0] == 128257:
                    if image_embeds is not None and embed_count < image_embeds.shape[0]:
                        r[i] = ({"type": "embedding", "data": image_embeds[embed_count], "original_type": "image"},) + r[i][1:]
                        embed_count += 1
        out["llama"] = llama_text_tokens
        return out

    def untokenize(self, token_weight_pair):
        return self.clip_l.untokenize(token_weight_pair)

    def state_dict(self):
        return {}


class HunyuanVideoClipModel(torch.nn.Module):
    def __init__(self, dtype_llama=None, device="cpu", dtype=None, model_options=None):
        super().__init__()
        if model_options is None:
            model_options = {}
        dtype_llama = pick_weight_dtype(dtype_llama, dtype, device)
        clip_l_class = model_options.get("clip_l_class", sd1_clip.SDClipModel)
        self.clip_l = clip_l_class(device=device, dtype=dtype, return_projected_pooled=False, model_options=model_options)
        self.llama = LLAMAModel(device=device, dtype=dtype_llama, model_options=model_options)
        self.dtypes = {dtype, dtype_llama}

    def set_clip_options(self, options):
        self.clip_l.set_clip_options(options)
        self.llama.set_clip_options(options)

    def reset_clip_options(self):
        self.clip_l.reset_clip_options()
        self.llama.reset_clip_options()

    def encode_token_weights(self, token_weight_pairs):
        token_weight_pairs_l = token_weight_pairs["l"]
        token_weight_pairs_llama = token_weight_pairs["llama"]

        llama_out, llama_pooled, llama_extra_out = self.llama.encode_token_weights(token_weight_pairs_llama)

        template_end = 0
        image_start = None
        image_end = None
        extra_sizes = 0
        user_end = 9999999999999

        tok_pairs = token_weight_pairs_llama[0]
        for i, v in enumerate(tok_pairs):
            elem = v[0]
            if not torch.is_tensor(elem):
                if isinstance(elem, numbers.Integral):
                    if elem == 128006:
                        if tok_pairs[i + 1][0] == 882:
                            if tok_pairs[i + 2][0] == 128007:
                                template_end = i + 2
                                user_end = -1
                    if elem == 128009 and user_end == -1:
                        user_end = i + 1
                else:
                    if elem.get("original_type") == "image":
                        elem_size = elem.get("data").shape[0]
                        if image_start is None:
                            image_start = i + extra_sizes
                            image_end = i + elem_size + extra_sizes
                        extra_sizes += elem_size - 1

        if llama_out.shape[1] > (template_end + 2):
            if tok_pairs[template_end + 1][0] == 271:
                template_end += 2
        llama_output = llama_out[:, template_end + extra_sizes:user_end + extra_sizes]
        llama_extra_out["attention_mask"] = llama_extra_out["attention_mask"][:, template_end + extra_sizes:user_end + extra_sizes]
        if llama_extra_out["attention_mask"].sum() == torch.numel(llama_extra_out["attention_mask"]):
            llama_extra_out.pop("attention_mask")  # attention mask is useless if no masked elements

        if image_start is not None:
            image_output = llama_out[:, image_start: image_end]
            llama_output = torch.cat([image_output[:, ::2], llama_output], dim=1)

        l_out, l_pooled = self.clip_l.encode_token_weights(token_weight_pairs_l)
        return llama_output, l_pooled, llama_extra_out

    def load_sd(self, sd):
        if "text_model.encoder.layers.1.mlp.fc1.weight" in sd:
            return self.clip_l.load_sd(sd)
        else:
            return self.llama.load_sd(sd)


def hunyuan_video_clip(dtype_llama=None, llama_scaled_fp8=None):
    class HunyuanVideoClipModel_(HunyuanVideoClipModel):
        def __init__(self, device="cpu", dtype=None, model_options=None):
            if model_options is None:
                model_options = {}
            if llama_scaled_fp8 is not None and "llama_scaled_fp8" not in model_options:
                model_options = model_options.copy()
                model_options["llama_scaled_fp8"] = llama_scaled_fp8
            super().__init__(dtype_llama=dtype_llama, device=device, dtype=dtype, model_options=model_options)

    return HunyuanVideoClipModel_<|MERGE_RESOLUTION|>--- conflicted
+++ resolved
@@ -1,15 +1,11 @@
 import torch
-<<<<<<< HEAD
+import numbers
 from transformers import LlamaTokenizerFast
 
 from .llama import Llama2
 from .. import sd1_clip
 from ..component_model import files
 from ..model_management import pick_weight_dtype
-=======
-import os
-import numbers
->>>>>>> 0124be4d
 
 
 def llama_detect(state_dict, prefix=""):
@@ -26,17 +22,11 @@
 
 
 class LLAMA3Tokenizer(sd1_clip.SDTokenizer):
-<<<<<<< HEAD
     def __init__(self, embedding_directory=None, tokenizer_data=None, min_length=256):
         if tokenizer_data is None:
             tokenizer_data = {}
         tokenizer_path = files.get_package_as_path("comfy.text_encoders.llama_tokenizer")
-        super().__init__(tokenizer_path, embedding_directory=embedding_directory, pad_with_end=False, embedding_size=4096, embedding_key='llama', tokenizer_class=LlamaTokenizerFast, has_start_token=True, has_end_token=False, pad_to_max_length=False, max_length=99999999, pad_token=128258, end_token=128009, min_length=min_length)
-=======
-    def __init__(self, embedding_directory=None, tokenizer_data={}, min_length=256):
-        tokenizer_path = os.path.join(os.path.dirname(os.path.realpath(__file__)), "llama_tokenizer")
         super().__init__(tokenizer_path, embedding_directory=embedding_directory, pad_with_end=False, embedding_size=4096, embedding_key='llama', tokenizer_class=LlamaTokenizerFast, has_start_token=True, has_end_token=False, pad_to_max_length=False, max_length=99999999, pad_token=128258, min_length=min_length)
->>>>>>> 0124be4d
 
 
 class LLAMAModel(sd1_clip.SDClipModel):
@@ -60,11 +50,7 @@
         self.llama_template = """<|start_header_id|>system<|end_header_id|>\n\nDescribe the video by detailing the following aspects: 1. The main content and theme of the video.2. The color, shape, size, texture, quantity, text, and spatial relationships of the objects.3. Actions, events, behaviors temporal relationships, physical movement changes of the objects.4. background environment, light, style and atmosphere.5. camera angles, movements, and transitions used in the video:<|eot_id|><|start_header_id|>user<|end_header_id|>\n\n{}<|eot_id|>"""  # 95 tokens
         self.llama = LLAMA3Tokenizer(embedding_directory=embedding_directory, min_length=1)
 
-<<<<<<< HEAD
-    def tokenize_with_weights(self, text: str, return_word_ids=False, llama_template=None, **kwargs):
-=======
     def tokenize_with_weights(self, text, return_word_ids=False, llama_template=None, image_embeds=None, **kwargs):
->>>>>>> 0124be4d
         out = {}
         out["l"] = self.clip_l.tokenize_with_weights(text, return_word_ids)
 
