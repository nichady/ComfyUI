--- conflicted
+++ resolved
@@ -49,11 +49,7 @@
         self.llama_template = """<|start_header_id|>system<|end_header_id|>\n\nDescribe the video by detailing the following aspects: 1. The main content and theme of the video.2. The color, shape, size, texture, quantity, text, and spatial relationships of the objects.3. Actions, events, behaviors temporal relationships, physical movement changes of the objects.4. background environment, light, style and atmosphere.5. camera angles, movements, and transitions used in the video:<|eot_id|><|start_header_id|>user<|end_header_id|>\n\n"""  # 95 tokens
         self.llama = LLAMA3Tokenizer(embedding_directory=embedding_directory, min_length=1)
 
-<<<<<<< HEAD
-    def tokenize_with_weights(self, text: str, return_word_ids=False):
-=======
-    def tokenize_with_weights(self, text:str, return_word_ids=False, llama_template=None, **kwargs):
->>>>>>> 5d84607b
+    def tokenize_with_weights(self, text: str, return_word_ids=False, llama_template=None, **kwargs):
         out = {}
         out["l"] = self.clip_l.tokenize_with_weights(text, return_word_ids)
 
