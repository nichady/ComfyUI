import copy

import torch
from transformers import T5TokenizerFast

from .t5 import T5
from .. import sd1_clip, model_management
from ..component_model import files


class T5XXLModel(sd1_clip.SDClipModel):
    def __init__(self, device="cpu", layer="last", layer_idx=None, dtype=None, model_options=None, textmodel_json_config=None):
        if model_options is None:
            model_options = dict()
        textmodel_json_config = files.get_path_as_dict(textmodel_json_config, "t5_config_xxl.json", package=__package__)
        super().__init__(device=device, layer=layer, layer_idx=layer_idx, textmodel_json_config=textmodel_json_config, dtype=dtype, special_tokens={"end": 1, "pad": 0}, model_class=T5)


class T5XXLTokenizer(sd1_clip.SDTokenizer):
<<<<<<< HEAD
    def __init__(self, embedding_directory=None, tokenizer_data=None):
        if tokenizer_data is None:
            tokenizer_data = dict()
        tokenizer_path = files.get_package_as_path("comfy.text_encoders.t5_tokenizer")
        super().__init__(tokenizer_path, pad_with_end=False, embedding_size=4096, embedding_key='t5xxl', tokenizer_class=T5TokenizerFast, has_start_token=False, pad_to_max_length=False, max_length=99999999, min_length=256)
=======
    def __init__(self, embedding_directory=None, tokenizer_data={}):
        tokenizer_path = os.path.join(os.path.dirname(os.path.realpath(__file__)), "t5_tokenizer")
        super().__init__(tokenizer_path, embedding_directory=embedding_directory, pad_with_end=False, embedding_size=4096, embedding_key='t5xxl', tokenizer_class=T5TokenizerFast, has_start_token=False, pad_to_max_length=False, max_length=99999999, min_length=256)
>>>>>>> 191a0d56


class FluxTokenizer:
    def __init__(self, embedding_directory=None, tokenizer_data=None):
        if tokenizer_data is None:
            tokenizer_data = dict()
        clip_l_tokenizer_class = tokenizer_data.get("clip_l_tokenizer_class", sd1_clip.SDTokenizer)
        self.clip_l = clip_l_tokenizer_class(embedding_directory=embedding_directory)
        self.t5xxl = T5XXLTokenizer(embedding_directory=embedding_directory)

    def tokenize_with_weights(self, text: str, return_word_ids=False):
        out = {
            "l": self.clip_l.tokenize_with_weights(text, return_word_ids),
            "t5xxl": self.t5xxl.tokenize_with_weights(text, return_word_ids)
        }
        return out

    def untokenize(self, token_weight_pair):
        return self.clip_l.untokenize(token_weight_pair)

    def state_dict(self):
        return {}

    def clone(self):
        return copy.copy(self)


class FluxClipModel(torch.nn.Module):
    def __init__(self, dtype_t5=None, device="cpu", dtype=None, model_options=None):
        super().__init__()
        if model_options is None:
            model_options = {}
        dtype_t5 = model_management.pick_weight_dtype(dtype_t5, dtype, device)
        clip_l_class = model_options.get("clip_l_class", sd1_clip.SDClipModel)
        self.clip_l = clip_l_class(device=device, dtype=dtype, return_projected_pooled=False, model_options=model_options)
        self.t5xxl = T5XXLModel(device=device, dtype=dtype_t5, model_options=model_options)
        self.dtypes = {dtype, dtype_t5}

    def set_clip_options(self, options):
        self.clip_l.set_clip_options(options)
        self.t5xxl.set_clip_options(options)

    def reset_clip_options(self):
        self.clip_l.reset_clip_options()
        self.t5xxl.reset_clip_options()

    def encode_token_weights(self, token_weight_pairs):
        token_weight_pairs_l = token_weight_pairs["l"]
        token_weight_pairs_t5 = token_weight_pairs["t5xxl"]

        t5_out, t5_pooled = self.t5xxl.encode_token_weights(token_weight_pairs_t5)
        l_out, l_pooled = self.clip_l.encode_token_weights(token_weight_pairs_l)
        return t5_out, l_pooled

    def load_sd(self, sd):
        if "text_model.encoder.layers.1.mlp.fc1.weight" in sd:
            return self.clip_l.load_sd(sd)
        else:
            return self.t5xxl.load_sd(sd)


def flux_clip(dtype_t5=None):
    class FluxClipModel_(FluxClipModel):
        def __init__(self, device="cpu", dtype=None, model_options=None):
            if model_options is None:
                model_options = {}
            super().__init__(dtype_t5=dtype_t5, device=device, dtype=dtype, model_options=model_options)

    return FluxClipModel_<|MERGE_RESOLUTION|>--- conflicted
+++ resolved
@@ -17,17 +17,11 @@
 
 
 class T5XXLTokenizer(sd1_clip.SDTokenizer):
-<<<<<<< HEAD
     def __init__(self, embedding_directory=None, tokenizer_data=None):
         if tokenizer_data is None:
             tokenizer_data = dict()
         tokenizer_path = files.get_package_as_path("comfy.text_encoders.t5_tokenizer")
-        super().__init__(tokenizer_path, pad_with_end=False, embedding_size=4096, embedding_key='t5xxl', tokenizer_class=T5TokenizerFast, has_start_token=False, pad_to_max_length=False, max_length=99999999, min_length=256)
-=======
-    def __init__(self, embedding_directory=None, tokenizer_data={}):
-        tokenizer_path = os.path.join(os.path.dirname(os.path.realpath(__file__)), "t5_tokenizer")
         super().__init__(tokenizer_path, embedding_directory=embedding_directory, pad_with_end=False, embedding_size=4096, embedding_key='t5xxl', tokenizer_class=T5TokenizerFast, has_start_token=False, pad_to_max_length=False, max_length=99999999, min_length=256)
->>>>>>> 191a0d56
 
 
 class FluxTokenizer:
