import torch

from . import diffusers_convert
from . import latent_formats
from . import model_base
from . import sd1_clip
from . import sdxl_clip
<<<<<<< HEAD
=======
import comfy.text_encoders.sd2_clip
import comfy.text_encoders.sd3_clip
import comfy.text_encoders.sa_t5
import comfy.text_encoders.aura_t5
import comfy.text_encoders.pixart_t5
import comfy.text_encoders.hydit
import comfy.text_encoders.flux
import comfy.text_encoders.genmo
import comfy.text_encoders.lt
import comfy.text_encoders.hunyuan_video
import comfy.text_encoders.cosmos

>>>>>>> 31831e6e
from . import supported_models_base
from . import utils
from .text_encoders import aura_t5
from .text_encoders import flux
from .text_encoders import genmo
from .text_encoders import hunyuan_video
from .text_encoders import hydit
from .text_encoders import lt
from .text_encoders import pixart_t5
from .text_encoders import sa_t5
from .text_encoders import sd2_clip
from .text_encoders import sd3_clip


class SD15(supported_models_base.BASE):
    unet_config = {
        "context_dim": 768,
        "model_channels": 320,
        "use_linear_in_transformer": False,
        "adm_in_channels": None,
        "use_temporal_attention": False,
    }

    unet_extra_config = {
        "num_heads": 8,
        "num_head_channels": -1,
    }

    latent_format = latent_formats.SD15
    memory_usage_factor = 1.0

    def process_clip_state_dict(self, state_dict):
        k = list(state_dict.keys())
        for x in k:
            if x.startswith("cond_stage_model.transformer.") and not x.startswith("cond_stage_model.transformer.text_model."):
                y = x.replace("cond_stage_model.transformer.", "cond_stage_model.transformer.text_model.")
                state_dict[y] = state_dict.pop(x)

        if 'cond_stage_model.transformer.text_model.embeddings.position_ids' in state_dict:
            ids = state_dict['cond_stage_model.transformer.text_model.embeddings.position_ids']
            if ids.dtype == torch.float32:
                state_dict['cond_stage_model.transformer.text_model.embeddings.position_ids'] = ids.round()

        replace_prefix = {}
        replace_prefix["cond_stage_model."] = "clip_l."
        state_dict = utils.state_dict_prefix_replace(state_dict, replace_prefix, filter_keys=True)
        return state_dict

    def process_clip_state_dict_for_saving(self, state_dict):
        pop_keys = ["clip_l.transformer.text_projection.weight", "clip_l.logit_scale"]
        for p in pop_keys:
            if p in state_dict:
                state_dict.pop(p)

        replace_prefix = {"clip_l.": "cond_stage_model."}
        return utils.state_dict_prefix_replace(state_dict, replace_prefix)

    def clip_target(self, state_dict={}):
        return supported_models_base.ClipTarget(sd1_clip.SD1Tokenizer, sd1_clip.SD1ClipModel)


class SD20(supported_models_base.BASE):
    unet_config = {
        "context_dim": 1024,
        "model_channels": 320,
        "use_linear_in_transformer": True,
        "adm_in_channels": None,
        "use_temporal_attention": False,
    }

    unet_extra_config = {
        "num_heads": -1,
        "num_head_channels": 64,
        "attn_precision": torch.float32,
    }

    latent_format = latent_formats.SD15
    memory_usage_factor = 1.0

    def model_type(self, state_dict, prefix=""):
        if self.unet_config["in_channels"] == 4:  # SD2.0 inpainting models are not v prediction
            k = "{}output_blocks.11.1.transformer_blocks.0.norm1.bias".format(prefix)
            out = state_dict.get(k, None)
            if out is not None and torch.std(out, unbiased=False) > 0.09:  # not sure how well this will actually work. I guess we will find out.
                return model_base.ModelType.V_PREDICTION
        return model_base.ModelType.EPS

    def process_clip_state_dict(self, state_dict):
        replace_prefix = {}
        replace_prefix["conditioner.embedders.0.model."] = "clip_h."  # SD2 in sgm format
        replace_prefix["cond_stage_model.model."] = "clip_h."
        state_dict = utils.state_dict_prefix_replace(state_dict, replace_prefix, filter_keys=True)
        state_dict = utils.clip_text_transformers_convert(state_dict, "clip_h.", "clip_h.transformer.")
        return state_dict

    def process_clip_state_dict_for_saving(self, state_dict):
        replace_prefix = {}
        replace_prefix["clip_h"] = "cond_stage_model.model"
        state_dict = utils.state_dict_prefix_replace(state_dict, replace_prefix)
        state_dict = diffusers_convert.convert_text_enc_state_dict_v20(state_dict)
        return state_dict

    def clip_target(self, state_dict={}):
        return supported_models_base.ClipTarget(sd2_clip.SD2Tokenizer, sd2_clip.SD2ClipModel)


class SD21UnclipL(SD20):
    unet_config = {
        "context_dim": 1024,
        "model_channels": 320,
        "use_linear_in_transformer": True,
        "adm_in_channels": 1536,
        "use_temporal_attention": False,
    }

    clip_vision_prefix = "embedder.model.visual."
    noise_aug_config = {"noise_schedule_config": {"timesteps": 1000, "beta_schedule": "squaredcos_cap_v2"}, "timestep_dim": 768}


class SD21UnclipH(SD20):
    unet_config = {
        "context_dim": 1024,
        "model_channels": 320,
        "use_linear_in_transformer": True,
        "adm_in_channels": 2048,
        "use_temporal_attention": False,
    }

    clip_vision_prefix = "embedder.model.visual."
    noise_aug_config = {"noise_schedule_config": {"timesteps": 1000, "beta_schedule": "squaredcos_cap_v2"}, "timestep_dim": 1024}


class SDXLRefiner(supported_models_base.BASE):
    unet_config = {
        "model_channels": 384,
        "use_linear_in_transformer": True,
        "context_dim": 1280,
        "adm_in_channels": 2560,
        "transformer_depth": [0, 0, 4, 4, 4, 4, 0, 0],
        "use_temporal_attention": False,
    }

    latent_format = latent_formats.SDXL
    memory_usage_factor = 1.0

    def get_model(self, state_dict, prefix="", device=None):
        return model_base.SDXLRefiner(self, device=device)

    def process_clip_state_dict(self, state_dict):
        keys_to_replace = {}
        replace_prefix = {}
        replace_prefix["conditioner.embedders.0.model."] = "clip_g."
        state_dict = utils.state_dict_prefix_replace(state_dict, replace_prefix, filter_keys=True)

        state_dict = utils.clip_text_transformers_convert(state_dict, "clip_g.", "clip_g.transformer.")
        state_dict = utils.state_dict_key_replace(state_dict, keys_to_replace)
        return state_dict

    def process_clip_state_dict_for_saving(self, state_dict):
        replace_prefix = {}
        state_dict_g = diffusers_convert.convert_text_enc_state_dict_v20(state_dict, "clip_g")
        if "clip_g.transformer.text_model.embeddings.position_ids" in state_dict_g:
            state_dict_g.pop("clip_g.transformer.text_model.embeddings.position_ids")
        replace_prefix["clip_g"] = "conditioner.embedders.0.model"
        state_dict_g = utils.state_dict_prefix_replace(state_dict_g, replace_prefix)
        return state_dict_g

    def clip_target(self, state_dict={}):
        return supported_models_base.ClipTarget(sdxl_clip.SDXLTokenizer, sdxl_clip.SDXLRefinerClipModel)


class SDXL(supported_models_base.BASE):
    unet_config = {
        "model_channels": 320,
        "use_linear_in_transformer": True,
        "transformer_depth": [0, 0, 2, 2, 10, 10],
        "context_dim": 2048,
        "adm_in_channels": 2816,
        "use_temporal_attention": False,
    }

    latent_format = latent_formats.SDXL

    memory_usage_factor = 0.8

    def model_type(self, state_dict, prefix=""):
        if 'edm_mean' in state_dict and 'edm_std' in state_dict:  # Playground V2.5
            self.latent_format = latent_formats.SDXL_Playground_2_5()
            self.sampling_settings["sigma_data"] = 0.5
            self.sampling_settings["sigma_max"] = 80.0
            self.sampling_settings["sigma_min"] = 0.002
            return model_base.ModelType.EDM
        elif "edm_vpred.sigma_max" in state_dict:
            self.sampling_settings["sigma_max"] = float(state_dict["edm_vpred.sigma_max"].item())
            if "edm_vpred.sigma_min" in state_dict:
                self.sampling_settings["sigma_min"] = float(state_dict["edm_vpred.sigma_min"].item())
            return model_base.ModelType.V_PREDICTION_EDM
        elif "v_pred" in state_dict:
            if "ztsnr" in state_dict:  # Some zsnr anime checkpoints
                self.sampling_settings["zsnr"] = True
            return model_base.ModelType.V_PREDICTION
        else:
            return model_base.ModelType.EPS

    def get_model(self, state_dict, prefix="", device=None):
        out = model_base.SDXL(self, model_type=self.model_type(state_dict, prefix), device=device)
        if self.inpaint_model():
            out.set_inpaint()
        return out

    def process_clip_state_dict(self, state_dict):
        keys_to_replace = {}
        replace_prefix = {}

        replace_prefix["conditioner.embedders.0.transformer.text_model"] = "clip_l.transformer.text_model"
        replace_prefix["conditioner.embedders.1.model."] = "clip_g."
        state_dict = utils.state_dict_prefix_replace(state_dict, replace_prefix, filter_keys=True)

        state_dict = utils.state_dict_key_replace(state_dict, keys_to_replace)
        state_dict = utils.clip_text_transformers_convert(state_dict, "clip_g.", "clip_g.transformer.")
        return state_dict

    def process_clip_state_dict_for_saving(self, state_dict):
        replace_prefix = {}
        state_dict_g = diffusers_convert.convert_text_enc_state_dict_v20(state_dict, "clip_g")
        for k in state_dict:
            if k.startswith("clip_l"):
                state_dict_g[k] = state_dict[k]

        state_dict_g["clip_l.transformer.text_model.embeddings.position_ids"] = torch.arange(77).expand((1, -1))
        pop_keys = ["clip_l.transformer.text_projection.weight", "clip_l.logit_scale"]
        for p in pop_keys:
            if p in state_dict_g:
                state_dict_g.pop(p)

        replace_prefix["clip_g"] = "conditioner.embedders.1.model"
        replace_prefix["clip_l"] = "conditioner.embedders.0"
        state_dict_g = utils.state_dict_prefix_replace(state_dict_g, replace_prefix)
        return state_dict_g

    def clip_target(self, state_dict={}):
        return supported_models_base.ClipTarget(sdxl_clip.SDXLTokenizer, sdxl_clip.SDXLClipModel)


class SSD1B(SDXL):
    unet_config = {
        "model_channels": 320,
        "use_linear_in_transformer": True,
        "transformer_depth": [0, 0, 2, 2, 4, 4],
        "context_dim": 2048,
        "adm_in_channels": 2816,
        "use_temporal_attention": False,
    }


class Segmind_Vega(SDXL):
    unet_config = {
        "model_channels": 320,
        "use_linear_in_transformer": True,
        "transformer_depth": [0, 0, 1, 1, 2, 2],
        "context_dim": 2048,
        "adm_in_channels": 2816,
        "use_temporal_attention": False,
    }


class KOALA_700M(SDXL):
    unet_config = {
        "model_channels": 320,
        "use_linear_in_transformer": True,
        "transformer_depth": [0, 2, 5],
        "context_dim": 2048,
        "adm_in_channels": 2816,
        "use_temporal_attention": False,
    }


class KOALA_1B(SDXL):
    unet_config = {
        "model_channels": 320,
        "use_linear_in_transformer": True,
        "transformer_depth": [0, 2, 6],
        "context_dim": 2048,
        "adm_in_channels": 2816,
        "use_temporal_attention": False,
    }


class SVD_img2vid(supported_models_base.BASE):
    unet_config = {
        "model_channels": 320,
        "in_channels": 8,
        "use_linear_in_transformer": True,
        "transformer_depth": [1, 1, 1, 1, 1, 1, 0, 0],
        "context_dim": 1024,
        "adm_in_channels": 768,
        "use_temporal_attention": True,
        "use_temporal_resblock": True
    }

    unet_extra_config = {
        "num_heads": -1,
        "num_head_channels": 64,
        "attn_precision": torch.float32,
    }

    clip_vision_prefix = "conditioner.embedders.0.open_clip.model.visual."

    latent_format = latent_formats.SD15

    sampling_settings = {"sigma_max": 700.0, "sigma_min": 0.002}

    def get_model(self, state_dict, prefix="", device=None):
        out = model_base.SVD_img2vid(self, device=device)
        return out

    def clip_target(self, state_dict={}):
        return None


class SV3D_u(SVD_img2vid):
    unet_config = {
        "model_channels": 320,
        "in_channels": 8,
        "use_linear_in_transformer": True,
        "transformer_depth": [1, 1, 1, 1, 1, 1, 0, 0],
        "context_dim": 1024,
        "adm_in_channels": 256,
        "use_temporal_attention": True,
        "use_temporal_resblock": True
    }

    vae_key_prefix = ["conditioner.embedders.1.encoder."]

    def get_model(self, state_dict, prefix="", device=None):
        out = model_base.SV3D_u(self, device=device)
        return out


class SV3D_p(SV3D_u):
    unet_config = {
        "model_channels": 320,
        "in_channels": 8,
        "use_linear_in_transformer": True,
        "transformer_depth": [1, 1, 1, 1, 1, 1, 0, 0],
        "context_dim": 1024,
        "adm_in_channels": 1280,
        "use_temporal_attention": True,
        "use_temporal_resblock": True
    }

    def get_model(self, state_dict, prefix="", device=None):
        out = model_base.SV3D_p(self, device=device)
        return out


class Stable_Zero123(supported_models_base.BASE):
    unet_config = {
        "context_dim": 768,
        "model_channels": 320,
        "use_linear_in_transformer": False,
        "adm_in_channels": None,
        "use_temporal_attention": False,
        "in_channels": 8,
    }

    unet_extra_config = {
        "num_heads": 8,
        "num_head_channels": -1,
    }

    required_keys = {
        "cc_projection.weight": None,
        "cc_projection.bias": None,
    }

    clip_vision_prefix = "cond_stage_model.model.visual."

    latent_format = latent_formats.SD15

    def get_model(self, state_dict, prefix="", device=None):
        out = model_base.Stable_Zero123(self, device=device, cc_projection_weight=state_dict["cc_projection.weight"], cc_projection_bias=state_dict["cc_projection.bias"])
        return out

    def clip_target(self, state_dict={}):
        return None


class SD_X4Upscaler(SD20):
    unet_config = {
        "context_dim": 1024,
        "model_channels": 256,
        'in_channels': 7,
        "use_linear_in_transformer": True,
        "adm_in_channels": None,
        "use_temporal_attention": False,
    }

    unet_extra_config = {
        "disable_self_attentions": [True, True, True, False],
        "num_classes": 1000,
        "num_heads": 8,
        "num_head_channels": -1,
    }

    latent_format = latent_formats.SD_X4

    sampling_settings = {
        "linear_start": 0.0001,
        "linear_end": 0.02,
    }

    def get_model(self, state_dict, prefix="", device=None):
        out = model_base.SD_X4Upscaler(self, device=device)
        return out


class Stable_Cascade_C(supported_models_base.BASE):
    unet_config = {
        "stable_cascade_stage": 'c',
    }

    unet_extra_config = {}

    latent_format = latent_formats.SC_Prior
    supported_inference_dtypes = [torch.bfloat16, torch.float32]

    sampling_settings = {
        "shift": 2.0,
    }

    vae_key_prefix = ["vae."]
    text_encoder_key_prefix = ["text_encoder."]
    clip_vision_prefix = "clip_l_vision."

    def process_unet_state_dict(self, state_dict):
        key_list = list(state_dict.keys())
        for y in ["weight", "bias"]:
            suffix = "in_proj_{}".format(y)
            keys = filter(lambda a: a.endswith(suffix), key_list)
            for k_from in keys:
                weights = state_dict.pop(k_from)
                prefix = k_from[:-(len(suffix) + 1)]
                shape_from = weights.shape[0] // 3
                for x in range(3):
                    p = ["to_q", "to_k", "to_v"]
                    k_to = "{}.{}.{}".format(prefix, p[x], y)
                    state_dict[k_to] = weights[shape_from * x:shape_from * (x + 1)]
        return state_dict

    def process_clip_state_dict(self, state_dict):
        state_dict = utils.state_dict_prefix_replace(state_dict, {k: "" for k in self.text_encoder_key_prefix}, filter_keys=True)
        if "clip_g.text_projection" in state_dict:
            state_dict["clip_g.transformer.text_projection.weight"] = state_dict.pop("clip_g.text_projection").transpose(0, 1)
        return state_dict

    def get_model(self, state_dict, prefix="", device=None):
        out = model_base.StableCascade_C(self, device=device)
        return out

    def clip_target(self, state_dict={}):
        return supported_models_base.ClipTarget(sdxl_clip.StableCascadeTokenizer, sdxl_clip.StableCascadeClipModel)


class Stable_Cascade_B(Stable_Cascade_C):
    unet_config = {
        "stable_cascade_stage": 'b',
    }

    unet_extra_config = {}

    latent_format = latent_formats.SC_B
    supported_inference_dtypes = [torch.float16, torch.bfloat16, torch.float32]

    sampling_settings = {
        "shift": 1.0,
    }

    clip_vision_prefix = None

    def get_model(self, state_dict, prefix="", device=None):
        out = model_base.StableCascade_B(self, device=device)
        return out


class SD15_instructpix2pix(SD15):
    unet_config = {
        "context_dim": 768,
        "model_channels": 320,
        "use_linear_in_transformer": False,
        "adm_in_channels": None,
        "use_temporal_attention": False,
        "in_channels": 8,
    }

    def get_model(self, state_dict, prefix="", device=None):
        return model_base.SD15_instructpix2pix(self, device=device)


class SDXL_instructpix2pix(SDXL):
    unet_config = {
        "model_channels": 320,
        "use_linear_in_transformer": True,
        "transformer_depth": [0, 0, 2, 2, 10, 10],
        "context_dim": 2048,
        "adm_in_channels": 2816,
        "use_temporal_attention": False,
        "in_channels": 8,
    }

    def get_model(self, state_dict, prefix="", device=None):
        return model_base.SDXL_instructpix2pix(self, model_type=self.model_type(state_dict, prefix), device=device)


class SD3(supported_models_base.BASE):
    unet_config = {
        "in_channels": 16,
        "pos_embed_scaling_factor": None,
    }

    sampling_settings = {
        "shift": 3.0,
    }

    unet_extra_config = {}
    latent_format = latent_formats.SD3

    memory_usage_factor = 1.2

    text_encoder_key_prefix = ["text_encoders."]

    def get_model(self, state_dict, prefix="", device=None):
        out = model_base.SD3(self, device=device)
        return out

    def clip_target(self, state_dict={}):
        clip_l = False
        clip_g = False
        t5 = False
        pref = self.text_encoder_key_prefix[0]
        if "{}clip_l.transformer.text_model.final_layer_norm.weight".format(pref) in state_dict:
            clip_l = True
        if "{}clip_g.transformer.text_model.final_layer_norm.weight".format(pref) in state_dict:
            clip_g = True
        t5_detect = sd3_clip.t5_xxl_detect(state_dict, "{}t5xxl.transformer.".format(pref))
        if "dtype_t5" in t5_detect:
            t5 = True

        return supported_models_base.ClipTarget(sd3_clip.SD3Tokenizer, sd3_clip.sd3_clip(clip_l=clip_l, clip_g=clip_g, t5=t5, **t5_detect))


class StableAudio(supported_models_base.BASE):
    unet_config = {
        "audio_model": "dit1.0",
    }

    sampling_settings = {"sigma_max": 500.0, "sigma_min": 0.03}

    unet_extra_config = {}
    latent_format = latent_formats.StableAudio1

    text_encoder_key_prefix = ["text_encoders."]
    vae_key_prefix = ["pretransform.model."]

    def get_model(self, state_dict, prefix="", device=None):
        seconds_start_sd = utils.state_dict_prefix_replace(state_dict, {"conditioner.conditioners.seconds_start.": ""}, filter_keys=True)
        seconds_total_sd = utils.state_dict_prefix_replace(state_dict, {"conditioner.conditioners.seconds_total.": ""}, filter_keys=True)
        return model_base.StableAudio1(self, seconds_start_embedder_weights=seconds_start_sd, seconds_total_embedder_weights=seconds_total_sd, device=device)

    def process_unet_state_dict(self, state_dict):
        for k in list(state_dict.keys()):
            if k.endswith(".cross_attend_norm.beta") or k.endswith(".ff_norm.beta") or k.endswith(".pre_norm.beta"):  # These weights are all zero
                state_dict.pop(k)
        return state_dict

    def process_unet_state_dict_for_saving(self, state_dict):
        replace_prefix = {"": "model.model."}
        return utils.state_dict_prefix_replace(state_dict, replace_prefix)

    def clip_target(self, state_dict={}):
        return supported_models_base.ClipTarget(sa_t5.SAT5Tokenizer, sa_t5.SAT5Model)


class AuraFlow(supported_models_base.BASE):
    unet_config = {
        "cond_seq_dim": 2048,
    }

    sampling_settings = {
        "multiplier": 1.0,
        "shift": 1.73,
    }

    unet_extra_config = {}
    latent_format = latent_formats.SDXL

    vae_key_prefix = ["vae."]
    text_encoder_key_prefix = ["text_encoders."]

    def get_model(self, state_dict, prefix="", device=None):
        out = model_base.AuraFlow(self, device=device)
        return out

    def clip_target(self, state_dict={}):
        return supported_models_base.ClipTarget(aura_t5.AuraT5Tokenizer, aura_t5.AuraT5Model)


class PixArtAlpha(supported_models_base.BASE):
    unet_config = {
        "image_model": "pixart_alpha",
    }

    sampling_settings = {
        "beta_schedule": "sqrt_linear",
        "linear_start": 0.0001,
        "linear_end": 0.02,
        "timesteps": 1000,
    }

    unet_extra_config = {}
    latent_format = latent_formats.SD15

    memory_usage_factor = 0.5

    vae_key_prefix = ["vae."]
    text_encoder_key_prefix = ["text_encoders."]

    def get_model(self, state_dict, prefix="", device=None):
        out = model_base.PixArt(self, device=device)
        return out.eval()

    def clip_target(self, state_dict=None):
        if state_dict is None:
            state_dict = {}
        return supported_models_base.ClipTarget(pixart_t5.PixArtTokenizer, pixart_t5.PixArtT5XXL)


class PixArtSigma(PixArtAlpha):
    unet_config = {
        "image_model": "pixart_sigma",
    }
    latent_format = latent_formats.SDXL


class HunyuanDiT(supported_models_base.BASE):
    unet_config = {
        "image_model": "hydit",
    }

    unet_extra_config = {
        "attn_precision": torch.float32,
    }

    sampling_settings = {
        "linear_start": 0.00085,
        "linear_end": 0.018,
    }

    latent_format = latent_formats.SDXL

    memory_usage_factor = 1.3

    vae_key_prefix = ["vae."]
    text_encoder_key_prefix = ["text_encoders."]

    def get_model(self, state_dict, prefix="", device=None):
        out = model_base.HunyuanDiT(self, device=device)
        return out

    def clip_target(self, state_dict={}):
        return supported_models_base.ClipTarget(hydit.HyditTokenizer, hydit.HyditModel)


class HunyuanDiT1(HunyuanDiT):
    unet_config = {
        "image_model": "hydit1",
    }

    unet_extra_config = {}

    sampling_settings = {
        "linear_start": 0.00085,
        "linear_end": 0.03,
    }


class Flux(supported_models_base.BASE):
    unet_config = {
        "image_model": "flux",
        "guidance_embed": True,
    }

    sampling_settings = {
    }

    unet_extra_config = {}
    latent_format = latent_formats.Flux

    memory_usage_factor = 2.4

    supported_inference_dtypes = [torch.bfloat16, torch.float16, torch.float32]

    vae_key_prefix = ["vae."]
    text_encoder_key_prefix = ["text_encoders."]

    def get_model(self, state_dict, prefix="", device=None):
        out = model_base.Flux(self, device=device)
        return out

    def clip_target(self, state_dict={}):
        pref = self.text_encoder_key_prefix[0]
        t5_detect = sd3_clip.t5_xxl_detect(state_dict, "{}t5xxl.transformer.".format(pref))
        return supported_models_base.ClipTarget(flux.FluxTokenizer, flux.flux_clip(**t5_detect))


class FluxInpaint(Flux):
    unet_config = {
        "image_model": "flux",
        "guidance_embed": True,
        "in_channels": 96,
    }

    supported_inference_dtypes = [torch.bfloat16, torch.float32]


class FluxSchnell(Flux):
    unet_config = {
        "image_model": "flux",
        "guidance_embed": False,
    }

    sampling_settings = {
        "multiplier": 1.0,
        "shift": 1.0,
    }

    def get_model(self, state_dict, prefix="", device=None):
        out = model_base.Flux(self, model_type=model_base.ModelType.FLOW, device=device)
        return out


class GenmoMochi(supported_models_base.BASE):
    unet_config = {
        "image_model": "mochi_preview",
    }

    sampling_settings = {
        "multiplier": 1.0,
        "shift": 6.0,
    }

    unet_extra_config = {}
    latent_format = latent_formats.Mochi

    memory_usage_factor = 2.0  # TODO

    supported_inference_dtypes = [torch.bfloat16, torch.float32]

    vae_key_prefix = ["vae."]
    text_encoder_key_prefix = ["text_encoders."]

    def get_model(self, state_dict, prefix="", device=None):
        out = model_base.GenmoMochi(self, device=device)
        return out

    def clip_target(self, state_dict=None):
        if state_dict is None:
            state_dict = {}
        pref = self.text_encoder_key_prefix[0]
        t5_detect = sd3_clip.t5_xxl_detect(state_dict, "{}t5xxl.transformer.".format(pref))
        return supported_models_base.ClipTarget(genmo.MochiT5Tokenizer, genmo.mochi_te(**t5_detect))


class LTXV(supported_models_base.BASE):
    unet_config = {
        "image_model": "ltxv",
    }

    sampling_settings = {
        "shift": 2.37,
    }

    unet_extra_config = {}
    latent_format = latent_formats.LTXV

    memory_usage_factor = 2.7

    supported_inference_dtypes = [torch.bfloat16, torch.float32]

    vae_key_prefix = ["vae."]
    text_encoder_key_prefix = ["text_encoders."]

    def get_model(self, state_dict, prefix="", device=None):
        out = model_base.LTXV(self, device=device)
        return out

    def clip_target(self, state_dict={}):
        pref = self.text_encoder_key_prefix[0]
        t5_detect = sd3_clip.t5_xxl_detect(state_dict, "{}t5xxl.transformer.".format(pref))
        return supported_models_base.ClipTarget(lt.LTXVT5Tokenizer, lt.ltxv_te(**t5_detect))


class HunyuanVideo(supported_models_base.BASE):
    unet_config = {
        "image_model": "hunyuan_video",
    }

    sampling_settings = {
        "shift": 7.0,
    }

    unet_extra_config = {}
    latent_format = latent_formats.HunyuanVideo

<<<<<<< HEAD
    memory_usage_factor = 2.0  # TODO
=======
    memory_usage_factor = 1.8 #TODO
>>>>>>> 31831e6e

    supported_inference_dtypes = [torch.bfloat16, torch.float32]

    vae_key_prefix = ["vae."]
    text_encoder_key_prefix = ["text_encoders."]

    def get_model(self, state_dict, prefix="", device=None):
        out = model_base.HunyuanVideo(self, device=device)
        return out

    def process_unet_state_dict(self, state_dict):
        out_sd = {}
        for k in list(state_dict.keys()):
            key_out = k
            key_out = key_out.replace("txt_in.t_embedder.mlp.0.", "txt_in.t_embedder.in_layer.").replace("txt_in.t_embedder.mlp.2.", "txt_in.t_embedder.out_layer.")
            key_out = key_out.replace("txt_in.c_embedder.linear_1.", "txt_in.c_embedder.in_layer.").replace("txt_in.c_embedder.linear_2.", "txt_in.c_embedder.out_layer.")
            key_out = key_out.replace("_mod.linear.", "_mod.lin.").replace("_attn_qkv.", "_attn.qkv.")
            key_out = key_out.replace("mlp.fc1.", "mlp.0.").replace("mlp.fc2.", "mlp.2.")
            key_out = key_out.replace("_attn_q_norm.weight", "_attn.norm.query_norm.scale").replace("_attn_k_norm.weight", "_attn.norm.key_norm.scale")
            key_out = key_out.replace(".q_norm.weight", ".norm.query_norm.scale").replace(".k_norm.weight", ".norm.key_norm.scale")
            key_out = key_out.replace("_attn_proj.", "_attn.proj.")
            key_out = key_out.replace(".modulation.linear.", ".modulation.lin.")
            key_out = key_out.replace("_in.mlp.2.", "_in.out_layer.").replace("_in.mlp.0.", "_in.in_layer.")
            out_sd[key_out] = state_dict[k]
        return out_sd

    def process_unet_state_dict_for_saving(self, state_dict):
        replace_prefix = {"": "model.model."}
        return utils.state_dict_prefix_replace(state_dict, replace_prefix)

    def clip_target(self, state_dict=None):
        if state_dict is None:
            state_dict = {}
        pref = self.text_encoder_key_prefix[0]
        hunyuan_detect = hunyuan_video.llama_detect(state_dict, "{}llama.transformer.".format(pref))
        return supported_models_base.ClipTarget(hunyuan_video.HunyuanVideoTokenizer, hunyuan_video.hunyuan_video_clip(**hunyuan_detect))


class CosmosT2V(supported_models_base.BASE):
    unet_config = {
        "image_model": "cosmos",
        "in_channels": 16,
    }

    sampling_settings = {
        "sigma_data": 0.5,
        "sigma_max": 80.0,
        "sigma_min": 0.002,
    }

    unet_extra_config = {}
    latent_format = latent_formats.Cosmos1CV8x8x8

    memory_usage_factor = 1.6 #TODO

    supported_inference_dtypes = [torch.bfloat16, torch.float16, torch.float32] #TODO

    vae_key_prefix = ["vae."]
    text_encoder_key_prefix = ["text_encoders."]

    def get_model(self, state_dict, prefix="", device=None):
        out = model_base.CosmosVideo(self, device=device)
        return out

    def clip_target(self, state_dict={}):
        pref = self.text_encoder_key_prefix[0]
        t5_detect = comfy.text_encoders.sd3_clip.t5_xxl_detect(state_dict, "{}t5xxl.transformer.".format(pref))
        return supported_models_base.ClipTarget(comfy.text_encoders.cosmos.CosmosT5Tokenizer, comfy.text_encoders.cosmos.te(**t5_detect))

class CosmosI2V(CosmosT2V):
    unet_config = {
        "image_model": "cosmos",
        "in_channels": 17,
    }

    def get_model(self, state_dict, prefix="", device=None):
        out = model_base.CosmosVideo(self, image_to_video=True, device=device)
        return out

models = [Stable_Zero123, SD15_instructpix2pix, SD15, SD20, SD21UnclipL, SD21UnclipH, SDXL_instructpix2pix, SDXLRefiner, SDXL, SSD1B, KOALA_700M, KOALA_1B, Segmind_Vega, SD_X4Upscaler, Stable_Cascade_C, Stable_Cascade_B, SV3D_u, SV3D_p, SD3, StableAudio, AuraFlow, PixArtAlpha, PixArtSigma, HunyuanDiT, HunyuanDiT1, FluxInpaint, Flux, FluxSchnell, GenmoMochi, LTXV, HunyuanVideo, CosmosT2V, CosmosI2V]

models += [SVD_img2vid]<|MERGE_RESOLUTION|>--- conflicted
+++ resolved
@@ -5,24 +5,10 @@
 from . import model_base
 from . import sd1_clip
 from . import sdxl_clip
-<<<<<<< HEAD
-=======
-import comfy.text_encoders.sd2_clip
-import comfy.text_encoders.sd3_clip
-import comfy.text_encoders.sa_t5
-import comfy.text_encoders.aura_t5
-import comfy.text_encoders.pixart_t5
-import comfy.text_encoders.hydit
-import comfy.text_encoders.flux
-import comfy.text_encoders.genmo
-import comfy.text_encoders.lt
-import comfy.text_encoders.hunyuan_video
-import comfy.text_encoders.cosmos
-
->>>>>>> 31831e6e
 from . import supported_models_base
 from . import utils
 from .text_encoders import aura_t5
+from .text_encoders import cosmos
 from .text_encoders import flux
 from .text_encoders import genmo
 from .text_encoders import hunyuan_video
@@ -834,11 +820,7 @@
     unet_extra_config = {}
     latent_format = latent_formats.HunyuanVideo
 
-<<<<<<< HEAD
-    memory_usage_factor = 2.0  # TODO
-=======
-    memory_usage_factor = 1.8 #TODO
->>>>>>> 31831e6e
+    memory_usage_factor = 1.8  # TODO
 
     supported_inference_dtypes = [torch.bfloat16, torch.float32]
 
@@ -892,9 +874,9 @@
     unet_extra_config = {}
     latent_format = latent_formats.Cosmos1CV8x8x8
 
-    memory_usage_factor = 1.6 #TODO
-
-    supported_inference_dtypes = [torch.bfloat16, torch.float16, torch.float32] #TODO
+    memory_usage_factor = 1.6  # TODO
+
+    supported_inference_dtypes = [torch.bfloat16, torch.float16, torch.float32]  # TODO
 
     vae_key_prefix = ["vae."]
     text_encoder_key_prefix = ["text_encoders."]
@@ -905,8 +887,9 @@
 
     def clip_target(self, state_dict={}):
         pref = self.text_encoder_key_prefix[0]
-        t5_detect = comfy.text_encoders.sd3_clip.t5_xxl_detect(state_dict, "{}t5xxl.transformer.".format(pref))
-        return supported_models_base.ClipTarget(comfy.text_encoders.cosmos.CosmosT5Tokenizer, comfy.text_encoders.cosmos.te(**t5_detect))
+        t5_detect = sd3_clip.t5_xxl_detect(state_dict, "{}t5xxl.transformer.".format(pref))
+        return supported_models_base.ClipTarget(cosmos.CosmosT5Tokenizer, cosmos.te(**t5_detect))
+
 
 class CosmosI2V(CosmosT2V):
     unet_config = {
@@ -918,6 +901,7 @@
         out = model_base.CosmosVideo(self, image_to_video=True, device=device)
         return out
 
+
 models = [Stable_Zero123, SD15_instructpix2pix, SD15, SD20, SD21UnclipL, SD21UnclipH, SDXL_instructpix2pix, SDXLRefiner, SDXL, SSD1B, KOALA_700M, KOALA_1B, Segmind_Vega, SD_X4Upscaler, Stable_Cascade_C, Stable_Cascade_B, SV3D_u, SV3D_p, SD3, StableAudio, AuraFlow, PixArtAlpha, PixArtSigma, HunyuanDiT, HunyuanDiT1, FluxInpaint, Flux, FluxSchnell, GenmoMochi, LTXV, HunyuanVideo, CosmosT2V, CosmosI2V]
 
 models += [SVD_img2vid]