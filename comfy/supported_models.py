--- conflicted
+++ resolved
@@ -5,25 +5,6 @@
 from . import model_base
 from . import sd1_clip
 from . import sdxl_clip
-<<<<<<< HEAD
-=======
-import comfy.text_encoders.sd2_clip
-import comfy.text_encoders.sd3_clip
-import comfy.text_encoders.sa_t5
-import comfy.text_encoders.aura_t5
-import comfy.text_encoders.pixart_t5
-import comfy.text_encoders.hydit
-import comfy.text_encoders.flux
-import comfy.text_encoders.genmo
-import comfy.text_encoders.lt
-import comfy.text_encoders.hunyuan_video
-import comfy.text_encoders.cosmos
-import comfy.text_encoders.lumina2
-import comfy.text_encoders.wan
-import comfy.text_encoders.ace
-import comfy.text_encoders.omnigen2
-
->>>>>>> bd951a71
 from . import supported_models_base
 from . import utils
 from .text_encoders import ace
@@ -40,6 +21,7 @@
 from .text_encoders import sd2_clip
 from .text_encoders import sd3_clip
 from .text_encoders import wan
+from .text_encoders import omnigen2
 
 
 class SD15(supported_models_base.BASE):
@@ -1305,7 +1287,7 @@
         "shift": 2.6,
     }
 
-    memory_usage_factor = 1.65 #TODO
+    memory_usage_factor = 1.65  # TODO
 
     unet_extra_config = {}
     latent_format = latent_formats.Flux
@@ -1317,7 +1299,7 @@
 
     def __init__(self, unet_config):
         super().__init__(unet_config)
-        if comfy.model_management.extended_fp16_support():
+        if model_management.extended_fp16_support():
             self.supported_inference_dtypes = [torch.float16] + self.supported_inference_dtypes
 
     def get_model(self, state_dict, prefix="", device=None):
@@ -1326,8 +1308,8 @@
 
     def clip_target(self, state_dict={}):
         pref = self.text_encoder_key_prefix[0]
-        hunyuan_detect = comfy.text_encoders.hunyuan_video.llama_detect(state_dict, "{}qwen25_3b.transformer.".format(pref))
-        return supported_models_base.ClipTarget(comfy.text_encoders.omnigen2.LuminaTokenizer, comfy.text_encoders.omnigen2.te(**hunyuan_detect))
+        hunyuan_detect = hunyuan_video.llama_detect(state_dict, "{}qwen25_3b.transformer.".format(pref))
+        return supported_models_base.ClipTarget(omnigen2.LuminaTokenizer, omnigen2.te(**hunyuan_detect))
 
 
 models = [LotusD, Stable_Zero123, SD15_instructpix2pix, SD15, SD20, SD21UnclipL, SD21UnclipH, SDXL_instructpix2pix, SDXLRefiner, SDXL, SSD1B, KOALA_700M, KOALA_1B, Segmind_Vega, SD_X4Upscaler, Stable_Cascade_C, Stable_Cascade_B, SV3D_u, SV3D_p, SD3, StableAudio, AuraFlow, PixArtAlpha, PixArtSigma, HunyuanDiT, HunyuanDiT1, FluxInpaint, Flux, FluxSchnell, GenmoMochi, LTXV, HunyuanVideoSkyreelsI2V, HunyuanVideoI2V, HunyuanVideo, CosmosT2V, CosmosI2V, CosmosT2IPredict2, CosmosI2VPredict2, Lumina2, WAN21_T2V, WAN21_I2V, WAN21_FunControl2V, WAN21_Vace, WAN21_Camera, Hunyuan3Dv2mini, Hunyuan3Dv2, HiDream, Chroma, ACEStep, Omnigen2]
