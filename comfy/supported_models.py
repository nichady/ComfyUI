--- conflicted
+++ resolved
@@ -5,22 +5,6 @@
 from . import model_base
 from . import sd1_clip
 from . import sdxl_clip
-<<<<<<< HEAD
-=======
-import comfy.text_encoders.sd2_clip
-import comfy.text_encoders.sd3_clip
-import comfy.text_encoders.sa_t5
-import comfy.text_encoders.aura_t5
-import comfy.text_encoders.pixart_t5
-import comfy.text_encoders.hydit
-import comfy.text_encoders.flux
-import comfy.text_encoders.genmo
-import comfy.text_encoders.lt
-import comfy.text_encoders.hunyuan_video
-import comfy.text_encoders.cosmos
-import comfy.text_encoders.lumina2
-
->>>>>>> 96d891cb
 from . import supported_models_base
 from . import utils
 from .text_encoders import aura_t5
@@ -30,6 +14,7 @@
 from .text_encoders import hunyuan_video
 from .text_encoders import hydit
 from .text_encoders import lt
+from .text_encoders import lumina2
 from .text_encoders import pixart_t5
 from .text_encoders import sa_t5
 from .text_encoders import sd2_clip
@@ -79,7 +64,9 @@
         replace_prefix = {"clip_l.": "cond_stage_model."}
         return utils.state_dict_prefix_replace(state_dict, replace_prefix)
 
-    def clip_target(self, state_dict={}):
+    def clip_target(self, state_dict=None):
+        if state_dict is None:
+            state_dict = {}
         return supported_models_base.ClipTarget(sd1_clip.SD1Tokenizer, sd1_clip.SD1ClipModel)
 
 
@@ -124,7 +111,9 @@
         state_dict = diffusers_convert.convert_text_enc_state_dict_v20(state_dict)
         return state_dict
 
-    def clip_target(self, state_dict={}):
+    def clip_target(self, state_dict=None):
+        if state_dict is None:
+            state_dict = {}
         return supported_models_base.ClipTarget(sd2_clip.SD2Tokenizer, sd2_clip.SD2ClipModel)
 
 
@@ -189,7 +178,9 @@
         state_dict_g = utils.state_dict_prefix_replace(state_dict_g, replace_prefix)
         return state_dict_g
 
-    def clip_target(self, state_dict={}):
+    def clip_target(self, state_dict=None):
+        if state_dict is None:
+            state_dict = {}
         return supported_models_base.ClipTarget(sdxl_clip.SDXLTokenizer, sdxl_clip.SDXLRefinerClipModel)
 
 
@@ -262,7 +253,9 @@
         state_dict_g = utils.state_dict_prefix_replace(state_dict_g, replace_prefix)
         return state_dict_g
 
-    def clip_target(self, state_dict={}):
+    def clip_target(self, state_dict=None):
+        if state_dict is None:
+            state_dict = {}
         return supported_models_base.ClipTarget(sdxl_clip.SDXLTokenizer, sdxl_clip.SDXLClipModel)
 
 
@@ -338,7 +331,9 @@
         out = model_base.SVD_img2vid(self, device=device)
         return out
 
-    def clip_target(self, state_dict={}):
+    def clip_target(self, state_dict=None):
+        if state_dict is None:
+            state_dict = {}
         return None
 
 
@@ -406,7 +401,9 @@
         out = model_base.Stable_Zero123(self, device=device, cc_projection_weight=state_dict["cc_projection.weight"], cc_projection_bias=state_dict["cc_projection.bias"])
         return out
 
-    def clip_target(self, state_dict={}):
+    def clip_target(self, state_dict=None):
+        if state_dict is None:
+            state_dict = {}
         return None
 
 
@@ -482,7 +479,9 @@
         out = model_base.StableCascade_C(self, device=device)
         return out
 
-    def clip_target(self, state_dict={}):
+    def clip_target(self, state_dict=None):
+        if state_dict is None:
+            state_dict = {}
         return supported_models_base.ClipTarget(sdxl_clip.StableCascadeTokenizer, sdxl_clip.StableCascadeClipModel)
 
 
@@ -557,7 +556,9 @@
         out = model_base.SD3(self, device=device)
         return out
 
-    def clip_target(self, state_dict={}):
+    def clip_target(self, state_dict=None):
+        if state_dict is None:
+            state_dict = {}
         clip_l = False
         clip_g = False
         t5 = False
@@ -601,7 +602,9 @@
         replace_prefix = {"": "model.model."}
         return utils.state_dict_prefix_replace(state_dict, replace_prefix)
 
-    def clip_target(self, state_dict={}):
+    def clip_target(self, state_dict=None):
+        if state_dict is None:
+            state_dict = {}
         return supported_models_base.ClipTarget(sa_t5.SAT5Tokenizer, sa_t5.SAT5Model)
 
 
@@ -625,7 +628,9 @@
         out = model_base.AuraFlow(self, device=device)
         return out
 
-    def clip_target(self, state_dict={}):
+    def clip_target(self, state_dict=None):
+        if state_dict is None:
+            state_dict = {}
         return supported_models_base.ClipTarget(aura_t5.AuraT5Tokenizer, aura_t5.AuraT5Model)
 
 
@@ -691,7 +696,9 @@
         out = model_base.HunyuanDiT(self, device=device)
         return out
 
-    def clip_target(self, state_dict={}):
+    def clip_target(self, state_dict=None):
+        if state_dict is None:
+            state_dict = {}
         return supported_models_base.ClipTarget(hydit.HyditTokenizer, hydit.HyditModel)
 
 
@@ -731,7 +738,9 @@
         out = model_base.Flux(self, device=device)
         return out
 
-    def clip_target(self, state_dict={}):
+    def clip_target(self, state_dict=None):
+        if state_dict is None:
+            state_dict = {}
         pref = self.text_encoder_key_prefix[0]
         t5_detect = sd3_clip.t5_xxl_detect(state_dict, "{}t5xxl.transformer.".format(pref))
         return supported_models_base.ClipTarget(flux.FluxTokenizer, flux.flux_clip(**t5_detect))
@@ -818,7 +827,9 @@
         out = model_base.LTXV(self, device=device)
         return out
 
-    def clip_target(self, state_dict={}):
+    def clip_target(self, state_dict=None):
+        if state_dict is None:
+            state_dict = {}
         pref = self.text_encoder_key_prefix[0]
         t5_detect = sd3_clip.t5_xxl_detect(state_dict, "{}t5xxl.transformer.".format(pref))
         return supported_models_base.ClipTarget(lt.LTXVT5Tokenizer, lt.ltxv_te(**t5_detect))
@@ -901,7 +912,9 @@
         out = model_base.CosmosVideo(self, device=device)
         return out
 
-    def clip_target(self, state_dict={}):
+    def clip_target(self, state_dict=None):
+        if state_dict is None:
+            state_dict = {}
         pref = self.text_encoder_key_prefix[0]
         t5_detect = sd3_clip.t5_xxl_detect(state_dict, "{}t5xxl.transformer.".format(pref))
         return supported_models_base.ClipTarget(cosmos.CosmosT5Tokenizer, cosmos.te(**t5_detect))
@@ -917,10 +930,7 @@
         out = model_base.CosmosVideo(self, image_to_video=True, device=device)
         return out
 
-<<<<<<< HEAD
-
-models = [Stable_Zero123, SD15_instructpix2pix, SD15, SD20, SD21UnclipL, SD21UnclipH, SDXL_instructpix2pix, SDXLRefiner, SDXL, SSD1B, KOALA_700M, KOALA_1B, Segmind_Vega, SD_X4Upscaler, Stable_Cascade_C, Stable_Cascade_B, SV3D_u, SV3D_p, SD3, StableAudio, AuraFlow, PixArtAlpha, PixArtSigma, HunyuanDiT, HunyuanDiT1, FluxInpaint, Flux, FluxSchnell, GenmoMochi, LTXV, HunyuanVideo, CosmosT2V, CosmosI2V]
-=======
+
 class Lumina2(supported_models_base.BASE):
     unet_config = {
         "image_model": "lumina2",
@@ -945,12 +955,14 @@
         out = model_base.Lumina2(self, device=device)
         return out
 
-    def clip_target(self, state_dict={}):
+    def clip_target(self, state_dict=None):
+        if state_dict is None:
+            state_dict = {}
         pref = self.text_encoder_key_prefix[0]
-        hunyuan_detect = comfy.text_encoders.hunyuan_video.llama_detect(state_dict, "{}gemma2_2b.transformer.".format(pref))
-        return supported_models_base.ClipTarget(comfy.text_encoders.lumina2.LuminaTokenizer, comfy.text_encoders.lumina2.te(**hunyuan_detect))
+        hunyuan_detect = hunyuan_video.llama_detect(state_dict, "{}gemma2_2b.transformer.".format(pref))
+        return supported_models_base.ClipTarget(lumina2.LuminaTokenizer, lumina2.te(**hunyuan_detect))
+
 
 models = [Stable_Zero123, SD15_instructpix2pix, SD15, SD20, SD21UnclipL, SD21UnclipH, SDXL_instructpix2pix, SDXLRefiner, SDXL, SSD1B, KOALA_700M, KOALA_1B, Segmind_Vega, SD_X4Upscaler, Stable_Cascade_C, Stable_Cascade_B, SV3D_u, SV3D_p, SD3, StableAudio, AuraFlow, PixArtAlpha, PixArtSigma, HunyuanDiT, HunyuanDiT1, FluxInpaint, Flux, FluxSchnell, GenmoMochi, LTXV, HunyuanVideo, CosmosT2V, CosmosI2V, Lumina2]
->>>>>>> 96d891cb
 
 models += [SVD_img2vid]