--- conflicted
+++ resolved
@@ -6,12 +6,8 @@
 from .ldm.models.diffusion.ddim import DDIMSampler
 from .ldm.modules.diffusionmodules.util import make_ddim_timesteps
 import math
-<<<<<<< HEAD
 from . import model_base
-=======
-from comfy import model_base
-import comfy.utils
->>>>>>> ae3e4e9a
+from . import utils
 
 def lcm(a, b): #TODO: eventually replace by math.lcm (added in python3.9)
     return abs(a*b) // math.gcd(a, b)
@@ -543,7 +539,7 @@
 
         if adm_out is not None:
             x[1] = x[1].copy()
-            x[1]["adm_encoded"] = comfy.utils.repeat_to_batch_size(adm_out, batch_size).to(device)
+            x[1]["adm_encoded"] = utils.repeat_to_batch_size(adm_out, batch_size).to(device)
 
     return conds
 
