--- conflicted
+++ resolved
@@ -5,16 +5,12 @@
 from . import model_management
 import math
 import logging
-<<<<<<< HEAD
-from . import sampler_helpers
-
-from .sampler_names import SCHEDULER_NAMES, SAMPLER_NAMES
-
-=======
-import comfy.sampler_helpers
 import scipy
 import numpy
->>>>>>> c75b5060
+from . import sampler_helpers
+
+from .sampler_names import SCHEDULER_NAMES, SAMPLER_NAMES
+
 
 def get_area_and_mult(conds, x_in, timestep_in):
     dims = tuple(x_in.shape[2:])
@@ -736,15 +732,10 @@
     return cfg_guider.sample(noise, latent_image, sampler, sigmas, denoise_mask, callback, disable_pbar, seed)
 
 
-<<<<<<< HEAD
-=======
-SCHEDULER_NAMES = ["normal", "karras", "exponential", "sgm_uniform", "simple", "ddim_uniform", "beta"]
-SAMPLER_NAMES = KSAMPLER_NAMES + ["ddim", "uni_pc", "uni_pc_bh2"]
->>>>>>> c75b5060
 
 def calculate_sigmas(model_sampling, scheduler_name, steps):
     sigmas = None
-    
+
     if scheduler_name == "karras":
         sigmas = k_diffusion_sampling.get_sigmas_karras(n=steps, sigma_min=float(model_sampling.sigma_min), sigma_max=float(model_sampling.sigma_max))
     elif scheduler_name == "exponential":
@@ -757,14 +748,10 @@
         sigmas = ddim_scheduler(model_sampling, steps)
     elif scheduler_name == "sgm_uniform":
         sigmas = normal_scheduler(model_sampling, steps, sgm=True)
-<<<<<<< HEAD
-    
-    if sigmas is None:
-=======
     elif scheduler_name == "beta":
         sigmas = beta_scheduler(model_sampling, steps)
-    else:
->>>>>>> c75b5060
+
+    if sigmas is None:
         logging.error("error invalid scheduler {}".format(scheduler_name))
 
     return sigmas
