import uuid

from .controlnet import ControlBase
from . import conds
from . import model_management
from . import patcher_extension
from . import utils
from .hooks import EnumHookType, EnumWeightTarget, HookGroup, Hook
from .model_base import BaseModel
from .model_patcher import ModelPatcher


def prepare_mask(noise_mask, shape, device):
    return utils.reshape_mask(noise_mask, shape).to(device)


def get_models_from_cond(cond, model_type):
    models = []
    for c in cond:
        if model_type in c:
            if isinstance(c[model_type], list):
                models += c[model_type]
            else:
                models += [c[model_type]]
    return models

<<<<<<< HEAD

def get_hooks_from_cond(cond, hooks_dict: dict[EnumHookType, dict[Hook, None]]):
=======
def get_hooks_from_cond(cond, full_hooks: comfy.hooks.HookGroup):
>>>>>>> 31831e6e
    # get hooks from conds, and collect cnets so they can be checked for extra_hooks
    cnets: list[ControlBase] = []
    for c in cond:
        if 'hooks' in c:
            for hook in c['hooks'].hooks:
<<<<<<< HEAD
                hook: Hook
                with_type = hooks_dict.setdefault(hook.hook_type, {})
                with_type[hook] = None
=======
                full_hooks.add(hook)
>>>>>>> 31831e6e
        if 'control' in c:
            cnets.append(c['control'])

    def get_extra_hooks_from_cnet(cnet: ControlBase, _list: list):
        if cnet.extra_hooks is not None:
            _list.append(cnet.extra_hooks)
        if cnet.previous_controlnet is None:
            return _list
        return get_extra_hooks_from_cnet(cnet.previous_controlnet, _list)

    hooks_list = []
    cnets = set(cnets)
    for base_cnet in cnets:
        get_extra_hooks_from_cnet(base_cnet, hooks_list)
    extra_hooks = HookGroup.combine_all_hooks(hooks_list)
    if extra_hooks is not None:
        for hook in extra_hooks.hooks:
            full_hooks.add(hook)

    return full_hooks


def convert_cond(cond):
    out = []
    for c in cond:
        temp = c[1].copy()
        model_conds = temp.get("model_conds", {})
        if c[0] is not None:
            model_conds["c_crossattn"] = conds.CONDCrossAttn(c[0])  # TODO: remove
            temp["cross_attn"] = c[0]
        temp["model_conds"] = model_conds
        temp["uuid"] = uuid.uuid4()
        out.append(temp)
    return out


def get_additional_models(conds, dtype):
    """loads additional models in conditioning"""
    cnets: list[ControlBase] = []
    gligen = []
    add_models = []
<<<<<<< HEAD
    hooks: dict[EnumHookType, dict[Hook, None]] = {}
=======
>>>>>>> 31831e6e

    for k in conds:
        cnets += get_models_from_cond(conds[k], "control")
        gligen += get_models_from_cond(conds[k], "gligen")
        add_models += get_models_from_cond(conds[k], "additional_models")

    control_nets = set(cnets)

    inference_memory = 0
    control_models = []
    for m in control_nets:
        control_models += m.get_models()
        inference_memory += m.inference_memory_requirements(dtype)

    gligen = [x[1] for x in gligen]
<<<<<<< HEAD
    hook_models = [x.model for x in hooks.get(EnumHookType.AddModels, {}).keys()]
    models = control_models + gligen + add_models + hook_models

    return models, inference_memory

=======
    models = control_models + gligen + add_models

    return models, inference_memory

def get_additional_models_from_model_options(model_options: dict[str]=None):
    """loads additional models from registered AddModels hooks"""
    models = []
    if model_options is not None and "registered_hooks" in model_options:
        registered: comfy.hooks.HookGroup = model_options["registered_hooks"]
        for hook in registered.get_type(comfy.hooks.EnumHookType.AdditionalModels):
            hook: comfy.hooks.AdditionalModelsHook
            models.extend(hook.models)
    return models
>>>>>>> 31831e6e

def cleanup_additional_models(models):
    """cleanup additional models that were loaded"""
    for m in models:
        if hasattr(m, 'cleanup'):
            m.cleanup()


def prepare_sampling(model: ModelPatcher, noise_shape, conds, model_options=None):
    real_model: BaseModel = None
    models, inference_memory = get_additional_models(conds, model.model_dtype())
    models += get_additional_models_from_model_options(model_options)
    models += model.get_nested_additional_models()  # TODO: does this require inference_memory update?
    memory_required = model.memory_required([noise_shape[0] * 2] + list(noise_shape[1:])) + inference_memory
    minimum_memory_required = model.memory_required([noise_shape[0]] + list(noise_shape[1:])) + inference_memory
    model_management.load_models_gpu([model] + models, memory_required=memory_required, minimum_memory_required=minimum_memory_required)
    real_model = model.model

    return real_model, conds, models


def cleanup_models(conds, models):
    cleanup_additional_models(models)

    control_cleanup = []
    for k in conds:
        control_cleanup += get_models_from_cond(conds[k], "control")

    cleanup_additional_models(set(control_cleanup))


def prepare_model_patcher(model: 'ModelPatcher', conds, model_options: dict):
    '''
    Registers hooks from conds.
    '''
    # check for hooks in conds - if not registered, see if can be applied
    hooks = comfy.hooks.HookGroup()
    for k in conds:
        get_hooks_from_cond(conds[k], hooks)
    # add wrappers and callbacks from ModelPatcher to transformer_options
<<<<<<< HEAD
    model_options["transformer_options"]["wrappers"] = patcher_extension.copy_nested_dicts(model.wrappers)
    model_options["transformer_options"]["callbacks"] = patcher_extension.copy_nested_dicts(model.callbacks)
    # register hooks on model/model_options
    model.register_all_hook_patches(hooks, EnumWeightTarget.Model, model_options)
=======
    model_options["transformer_options"]["wrappers"] = comfy.patcher_extension.copy_nested_dicts(model.wrappers)
    model_options["transformer_options"]["callbacks"] = comfy.patcher_extension.copy_nested_dicts(model.callbacks)
    # begin registering hooks
    registered = comfy.hooks.HookGroup()
    target_dict = comfy.hooks.create_target_dict(comfy.hooks.EnumWeightTarget.Model)
    # handle all TransformerOptionsHooks
    for hook in hooks.get_type(comfy.hooks.EnumHookType.TransformerOptions):
        hook: comfy.hooks.TransformerOptionsHook
        hook.add_hook_patches(model, model_options, target_dict, registered)
    # handle all AddModelsHooks
    for hook in hooks.get_type(comfy.hooks.EnumHookType.AdditionalModels):
        hook: comfy.hooks.AdditionalModelsHook
        hook.add_hook_patches(model, model_options, target_dict, registered)
    # handle all WeightHooks by registering on ModelPatcher
    model.register_all_hook_patches(hooks, target_dict, model_options, registered)
    # add registered_hooks onto model_options for further reference
    if len(registered) > 0:
        model_options["registered_hooks"] = registered
    # merge original wrappers and callbacks with hooked wrappers and callbacks
    to_load_options: dict[str] = model_options.setdefault("to_load_options", {})
    for wc_name in ["wrappers", "callbacks"]:
        comfy.patcher_extension.merge_nested_dicts(to_load_options.setdefault(wc_name, {}), model_options["transformer_options"][wc_name],
                                                    copy_dict1=False)
    return to_load_options
>>>>>>> 31831e6e
<|MERGE_RESOLUTION|>--- conflicted
+++ resolved
@@ -1,13 +1,15 @@
 import uuid
 
-from .controlnet import ControlBase
 from . import conds
 from . import model_management
 from . import patcher_extension
 from . import utils
-from .hooks import EnumHookType, EnumWeightTarget, HookGroup, Hook
+from .controlnet import ControlBase
+from .hooks import EnumHookType, EnumWeightTarget, HookGroup, AdditionalModelsHook, create_target_dict, \
+    TransformerOptionsHook
 from .model_base import BaseModel
 from .model_patcher import ModelPatcher
+from .patcher_extension import merge_nested_dicts
 
 
 def prepare_mask(noise_mask, shape, device):
@@ -24,24 +26,14 @@
                 models += [c[model_type]]
     return models
 
-<<<<<<< HEAD
 
-def get_hooks_from_cond(cond, hooks_dict: dict[EnumHookType, dict[Hook, None]]):
-=======
-def get_hooks_from_cond(cond, full_hooks: comfy.hooks.HookGroup):
->>>>>>> 31831e6e
+def get_hooks_from_cond(cond, full_hooks: HookGroup):
     # get hooks from conds, and collect cnets so they can be checked for extra_hooks
     cnets: list[ControlBase] = []
     for c in cond:
         if 'hooks' in c:
             for hook in c['hooks'].hooks:
-<<<<<<< HEAD
-                hook: Hook
-                with_type = hooks_dict.setdefault(hook.hook_type, {})
-                with_type[hook] = None
-=======
                 full_hooks.add(hook)
->>>>>>> 31831e6e
         if 'control' in c:
             cnets.append(c['control'])
 
@@ -53,8 +45,8 @@
         return get_extra_hooks_from_cnet(cnet.previous_controlnet, _list)
 
     hooks_list = []
-    cnets = set(cnets)
-    for base_cnet in cnets:
+    cnets_s = set(cnets)
+    for base_cnet in cnets_s:
         get_extra_hooks_from_cnet(base_cnet, hooks_list)
     extra_hooks = HookGroup.combine_all_hooks(hooks_list)
     if extra_hooks is not None:
@@ -83,10 +75,6 @@
     cnets: list[ControlBase] = []
     gligen = []
     add_models = []
-<<<<<<< HEAD
-    hooks: dict[EnumHookType, dict[Hook, None]] = {}
-=======
->>>>>>> 31831e6e
 
     for k in conds:
         cnets += get_models_from_cond(conds[k], "control")
@@ -102,27 +90,21 @@
         inference_memory += m.inference_memory_requirements(dtype)
 
     gligen = [x[1] for x in gligen]
-<<<<<<< HEAD
-    hook_models = [x.model for x in hooks.get(EnumHookType.AddModels, {}).keys()]
-    models = control_models + gligen + add_models + hook_models
-
-    return models, inference_memory
-
-=======
     models = control_models + gligen + add_models
 
     return models, inference_memory
 
-def get_additional_models_from_model_options(model_options: dict[str]=None):
+
+def get_additional_models_from_model_options(model_options: dict[str] = None):
     """loads additional models from registered AddModels hooks"""
     models = []
     if model_options is not None and "registered_hooks" in model_options:
-        registered: comfy.hooks.HookGroup = model_options["registered_hooks"]
-        for hook in registered.get_type(comfy.hooks.EnumHookType.AdditionalModels):
-            hook: comfy.hooks.AdditionalModelsHook
+        registered: HookGroup = model_options["registered_hooks"]
+        for hook in registered.get_type(EnumHookType.AdditionalModels):
+            hook: AdditionalModelsHook
             models.extend(hook.models)
     return models
->>>>>>> 31831e6e
+
 
 def cleanup_additional_models(models):
     """cleanup additional models that were loaded"""
@@ -159,28 +141,22 @@
     Registers hooks from conds.
     '''
     # check for hooks in conds - if not registered, see if can be applied
-    hooks = comfy.hooks.HookGroup()
+    hooks = HookGroup()
     for k in conds:
         get_hooks_from_cond(conds[k], hooks)
     # add wrappers and callbacks from ModelPatcher to transformer_options
-<<<<<<< HEAD
     model_options["transformer_options"]["wrappers"] = patcher_extension.copy_nested_dicts(model.wrappers)
     model_options["transformer_options"]["callbacks"] = patcher_extension.copy_nested_dicts(model.callbacks)
-    # register hooks on model/model_options
-    model.register_all_hook_patches(hooks, EnumWeightTarget.Model, model_options)
-=======
-    model_options["transformer_options"]["wrappers"] = comfy.patcher_extension.copy_nested_dicts(model.wrappers)
-    model_options["transformer_options"]["callbacks"] = comfy.patcher_extension.copy_nested_dicts(model.callbacks)
     # begin registering hooks
-    registered = comfy.hooks.HookGroup()
-    target_dict = comfy.hooks.create_target_dict(comfy.hooks.EnumWeightTarget.Model)
+    registered = HookGroup()
+    target_dict = create_target_dict(EnumWeightTarget.Model)
     # handle all TransformerOptionsHooks
-    for hook in hooks.get_type(comfy.hooks.EnumHookType.TransformerOptions):
-        hook: comfy.hooks.TransformerOptionsHook
+    for hook in hooks.get_type(EnumHookType.TransformerOptions):
+        hook: TransformerOptionsHook
         hook.add_hook_patches(model, model_options, target_dict, registered)
     # handle all AddModelsHooks
-    for hook in hooks.get_type(comfy.hooks.EnumHookType.AdditionalModels):
-        hook: comfy.hooks.AdditionalModelsHook
+    for hook in hooks.get_type(EnumHookType.AdditionalModels):
+        hook: AdditionalModelsHook
         hook.add_hook_patches(model, model_options, target_dict, registered)
     # handle all WeightHooks by registering on ModelPatcher
     model.register_all_hook_patches(hooks, target_dict, model_options, registered)
@@ -190,7 +166,6 @@
     # merge original wrappers and callbacks with hooked wrappers and callbacks
     to_load_options: dict[str] = model_options.setdefault("to_load_options", {})
     for wc_name in ["wrappers", "callbacks"]:
-        comfy.patcher_extension.merge_nested_dicts(to_load_options.setdefault(wc_name, {}), model_options["transformer_options"][wc_name],
-                                                    copy_dict1=False)
-    return to_load_options
->>>>>>> 31831e6e
+        merge_nested_dicts(to_load_options.setdefault(wc_name, {}), model_options["transformer_options"][wc_name],
+                           copy_dict1=False)
+    return to_load_options