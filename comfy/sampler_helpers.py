--- conflicted
+++ resolved
@@ -1,5 +1,9 @@
+from __future__ import annotations
+
+import math
+
+import collections
 import uuid
-<<<<<<< HEAD
 
 from . import model_management
 from . import patcher_extension
@@ -11,20 +15,6 @@
 from .model_patcher import ModelPatcher
 from .patcher_extension import merge_nested_dicts
 
-=======
-import math
-import collections
-import comfy.model_management
-import comfy.conds
-import comfy.utils
-import comfy.hooks
-import comfy.patcher_extension
-from typing import TYPE_CHECKING
-if TYPE_CHECKING:
-    from comfy.model_patcher import ModelPatcher
-    from comfy.model_base import BaseModel
-    from comfy.controlnet import ControlBase
->>>>>>> c7b25784
 
 def prepare_mask(noise_mask, shape, device):
     return utils.reshape_mask(noise_mask, shape).to(device)
@@ -125,6 +115,7 @@
         if hasattr(m, 'cleanup'):
             m.cleanup()
 
+
 def estimate_memory(model, noise_shape, conds):
     cond_shapes = collections.defaultdict(list)
     cond_shapes_min = {}
@@ -141,6 +132,7 @@
     minimum_memory_required = model.model.memory_required([noise_shape[0]] + list(noise_shape[1:]), cond_shapes=cond_shapes_min)
     return memory_required, minimum_memory_required
 
+
 def prepare_sampling(model: ModelPatcher, noise_shape, conds, model_options=None):
     executor = patcher_extension.WrapperExecutor.new_executor(
         _prepare_sampling,
@@ -148,19 +140,14 @@
     )
     return executor.execute(model, noise_shape, conds, model_options=model_options)
 
+
 def _prepare_sampling(model: ModelPatcher, noise_shape, conds, model_options=None):
     real_model: BaseModel = None
     models, inference_memory = get_additional_models(conds, model.model_dtype())
     models += get_additional_models_from_model_options(model_options)
     models += model.get_nested_additional_models()  # TODO: does this require inference_memory update?
-<<<<<<< HEAD
-    memory_required = model.memory_required([noise_shape[0] * 2] + list(noise_shape[1:])) + inference_memory
-    minimum_memory_required = model.memory_required([noise_shape[0]] + list(noise_shape[1:])) + inference_memory
-    model_management.load_models_gpu([model] + models, memory_required=memory_required, minimum_memory_required=minimum_memory_required)
-=======
     memory_required, minimum_memory_required = estimate_memory(model, noise_shape, conds)
-    comfy.model_management.load_models_gpu([model] + models, memory_required=memory_required + inference_memory, minimum_memory_required=minimum_memory_required + inference_memory)
->>>>>>> c7b25784
+    model_management.load_models_gpu([model] + models, memory_required=memory_required + inference_memory, minimum_memory_required=minimum_memory_required + inference_memory)
     real_model = model.model
 
     return real_model, conds, models
