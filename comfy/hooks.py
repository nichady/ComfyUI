--- conflicted
+++ resolved
@@ -4,10 +4,9 @@
 import itertools
 import logging
 import math
-from typing import Callable, Any, TYPE_CHECKING
+from typing import Callable, TYPE_CHECKING
 
 import numpy as np
-<<<<<<< HEAD
 import torch
 
 from .lora import model_lora_keys_unet, model_lora_keys_clip, load_lora
@@ -17,10 +16,6 @@
 from .patcher_extension import merge_nested_dicts
 
 logger = logging.getLogger(__name__)
-=======
-import itertools
-import logging
->>>>>>> 57f330ca
 
 if TYPE_CHECKING:
     from .model_patcher import ModelPatcher, PatcherInjection
@@ -306,7 +301,7 @@
         return d
 
     def get_hooks_for_clip_schedule(self):
-        scheduled_hooks: dict[WeightHook, list[tuple[tuple[float, float], HookKeyframe]]] = {}
+        scheduled_hooks: dict[Hook, list[tuple[tuple[float, float], HookKeyframe]]] = {}
         for hook in self.hooks:
             # only care about WeightHooks, for now
             if hook.hook_type == EnumHookType.Weight:
@@ -359,7 +354,7 @@
             hook.reset()
 
     @staticmethod
-    def combine_all_hooks(hooks_list: list['HookGroup'], require_count=0) -> 'HookGroup':
+    def combine_all_hooks(hooks_list: list['HookGroup'], require_count=0) -> 'HookGroup' | None:
         actual: list[HookGroup] = []
         for group in hooks_list:
             if group is not None:
@@ -372,7 +367,7 @@
         # if only 1 hook, just return itself without cloning
         elif len(actual) == 1:
             return actual[0]
-        final_hook: HookGroup = None
+        final_hook: HookGroup | None = None
         for hook in actual:
             if final_hook is None:
                 final_hook = hook.clone()
@@ -399,7 +394,7 @@
 class HookKeyframeGroup:
     def __init__(self):
         self.keyframes: list[HookKeyframe] = []
-        self._current_keyframe: HookKeyframe = None
+        self._current_keyframe: HookKeyframe | None = None
         self._current_used_steps = 0
         self._current_index = 0
         self._current_strength = None
@@ -606,11 +601,7 @@
     k1 = set(k1)
     for x in loaded:
         if (x not in k) and (x not in k1):
-<<<<<<< HEAD
             logger.warning(f"NOT LOADED {x}")
-=======
-            logging.warning(f"NOT LOADED {x}")
->>>>>>> 57f330ca
     return (new_modelpatcher, new_clip, hook_group)
 
 
@@ -635,7 +626,9 @@
         c_dict[hooks_key] = cache[hooks_tuple]
 
 
-def conditioning_set_values_with_hooks(conditioning, values={}, append_hooks=True):
+def conditioning_set_values_with_hooks(conditioning, values: dict[str, HookGroup] = None, append_hooks=True):
+    if values is None:
+        values = {}
     c = []
     hooks_combine_cache: dict[tuple[HookGroup, HookGroup], HookGroup] = {}
     for t in conditioning:
