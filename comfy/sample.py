import torch
<<<<<<< HEAD
from . import model_management
from . import samplers
from . import utils
from . import conds
import math
=======
import comfy.model_management
import comfy.samplers
import comfy.utils
>>>>>>> 30abc324
import numpy as np
import logging

def prepare_noise(latent_image, seed, noise_inds=None):
    """
    creates random noise given a latent image and a seed.
    optional arg skip can be used to skip and discard x number of noise generations for a given seed
    """
    generator = torch.manual_seed(seed)
    if noise_inds is None:
        return torch.randn(latent_image.size(), dtype=latent_image.dtype, layout=latent_image.layout, generator=generator, device="cpu")
    
    unique_inds, inverse = np.unique(noise_inds, return_inverse=True)
    noises = []
    for i in range(unique_inds[-1]+1):
        noise = torch.randn([1] + list(latent_image.size())[1:], dtype=latent_image.dtype, layout=latent_image.layout, generator=generator, device="cpu")
        if i in unique_inds:
            noises.append(noise)
    noises = [noises[i] for i in inverse]
    noises = torch.cat(noises, axis=0)
    return noises

<<<<<<< HEAD
def prepare_mask(noise_mask, shape, device):
    """ensures noise mask is of proper dimensions"""
    noise_mask = torch.nn.functional.interpolate(noise_mask.reshape((-1, 1, noise_mask.shape[-2], noise_mask.shape[-1])), size=(shape[2], shape[3]), mode="bilinear")
    noise_mask = torch.cat([noise_mask] * shape[1], dim=1)
    noise_mask = utils.repeat_to_batch_size(noise_mask, shape[0])
    noise_mask = noise_mask.to(device)
    return noise_mask

def get_models_from_cond(cond, model_type):
    models = []
    for c in cond:
        if model_type in c:
            models += [c[model_type]]
    return models

def convert_cond(cond):
    out = []
    for c in cond:
        temp = c[1].copy()
        model_conds = temp.get("model_conds", {})
        if c[0] is not None:
            model_conds["c_crossattn"] = conds.CONDCrossAttn(c[0]) #TODO: remove
            temp["cross_attn"] = c[0]
        temp["model_conds"] = model_conds
        out.append(temp)
    return out

def get_additional_models(positive, negative, dtype):
    """loads additional models in positive and negative conditioning"""
    control_nets = set(get_models_from_cond(positive, "control") + get_models_from_cond(negative, "control"))

    inference_memory = 0
    control_models = []
    for m in control_nets:
        control_models += m.get_models()
        inference_memory += m.inference_memory_requirements(dtype)

    gligen = get_models_from_cond(positive, "gligen") + get_models_from_cond(negative, "gligen")
    gligen = [x[1] for x in gligen]
    models = control_models + gligen
    return models, inference_memory

def cleanup_additional_models(models):
    """cleanup additional models that were loaded"""
    for m in models:
        if hasattr(m, 'cleanup'):
            m.cleanup()

def prepare_sampling(model, noise_shape, positive, negative, noise_mask):
    device = model.load_device
    positive = convert_cond(positive)
    negative = convert_cond(negative)

    if noise_mask is not None:
        noise_mask = prepare_mask(noise_mask, noise_shape, device)

    real_model = None
    models, inference_memory = get_additional_models(positive, negative, model.model_dtype())
    model_management.load_models_gpu([model] + models, model.memory_required([noise_shape[0] * 2] + list(noise_shape[1:])) + inference_memory)
    real_model = model.model

    return real_model, positive, negative, noise_mask, models
=======
def prepare_sampling(model, noise_shape, positive, negative, noise_mask):
    logging.warning("Warning: comfy.sample.prepare_sampling isn't used anymore and can be removed")
    return model, positive, negative, noise_mask, []
>>>>>>> 30abc324

def cleanup_additional_models(models):
    logging.warning("Warning: comfy.sample.cleanup_additional_models isn't used anymore and can be removed")

def sample(model, noise, steps, cfg, sampler_name, scheduler, positive, negative, latent_image, denoise=1.0, disable_noise=False, start_step=None, last_step=None, force_full_denoise=False, noise_mask=None, sigmas=None, callback=None, disable_pbar=False, seed=None):
    sampler = comfy.samplers.KSampler(model, steps=steps, device=model.load_device, sampler=sampler_name, scheduler=scheduler, denoise=denoise, model_options=model.model_options)

<<<<<<< HEAD
    sampler = samplers.KSampler(real_model, steps=steps, device=model.load_device, sampler=sampler_name, scheduler=scheduler, denoise=denoise, model_options=model.model_options)

    samples = sampler.sample(noise, positive_copy, negative_copy, cfg=cfg, latent_image=latent_image, start_step=start_step, last_step=last_step, force_full_denoise=force_full_denoise, denoise_mask=noise_mask, sigmas=sigmas, callback=callback, disable_pbar=disable_pbar, seed=seed)
    samples = samples.to(model_management.intermediate_device())

    cleanup_additional_models(models)
    cleanup_additional_models(set(get_models_from_cond(positive_copy, "control") + get_models_from_cond(negative_copy, "control")))
    return samples

def sample_custom(model, noise, cfg, sampler, sigmas, positive, negative, latent_image, noise_mask=None, callback=None, disable_pbar=False, seed=None):
    real_model, positive_copy, negative_copy, noise_mask, models = prepare_sampling(model, noise.shape, positive, negative, noise_mask)
    noise = noise.to(model.load_device)
    latent_image = latent_image.to(model.load_device)
    sigmas = sigmas.to(model.load_device)

    samples = samplers.sample(real_model, noise, positive_copy, negative_copy, cfg, model.load_device, sampler, sigmas, model_options=model.model_options, latent_image=latent_image, denoise_mask=noise_mask, callback=callback, disable_pbar=disable_pbar, seed=seed)
    samples = samples.to(model_management.intermediate_device())
    cleanup_additional_models(models)
    cleanup_additional_models(set(get_models_from_cond(positive_copy, "control") + get_models_from_cond(negative_copy, "control")))
    return samples
=======
    samples = sampler.sample(noise, positive, negative, cfg=cfg, latent_image=latent_image, start_step=start_step, last_step=last_step, force_full_denoise=force_full_denoise, denoise_mask=noise_mask, sigmas=sigmas, callback=callback, disable_pbar=disable_pbar, seed=seed)
    samples = samples.to(comfy.model_management.intermediate_device())
    return samples

def sample_custom(model, noise, cfg, sampler, sigmas, positive, negative, latent_image, noise_mask=None, callback=None, disable_pbar=False, seed=None):
    samples = comfy.samplers.sample(model, noise, positive, negative, cfg, model.load_device, sampler, sigmas, model_options=model.model_options, latent_image=latent_image, denoise_mask=noise_mask, callback=callback, disable_pbar=disable_pbar, seed=seed)
    samples = samples.to(comfy.model_management.intermediate_device())
    return samples
>>>>>>> 30abc324
<|MERGE_RESOLUTION|>--- conflicted
+++ resolved
@@ -1,15 +1,9 @@
 import torch
-<<<<<<< HEAD
 from . import model_management
 from . import samplers
 from . import utils
 from . import conds
 import math
-=======
-import comfy.model_management
-import comfy.samplers
-import comfy.utils
->>>>>>> 30abc324
 import numpy as np
 import logging
 
@@ -32,109 +26,21 @@
     noises = torch.cat(noises, axis=0)
     return noises
 
-<<<<<<< HEAD
-def prepare_mask(noise_mask, shape, device):
-    """ensures noise mask is of proper dimensions"""
-    noise_mask = torch.nn.functional.interpolate(noise_mask.reshape((-1, 1, noise_mask.shape[-2], noise_mask.shape[-1])), size=(shape[2], shape[3]), mode="bilinear")
-    noise_mask = torch.cat([noise_mask] * shape[1], dim=1)
-    noise_mask = utils.repeat_to_batch_size(noise_mask, shape[0])
-    noise_mask = noise_mask.to(device)
-    return noise_mask
-
-def get_models_from_cond(cond, model_type):
-    models = []
-    for c in cond:
-        if model_type in c:
-            models += [c[model_type]]
-    return models
-
-def convert_cond(cond):
-    out = []
-    for c in cond:
-        temp = c[1].copy()
-        model_conds = temp.get("model_conds", {})
-        if c[0] is not None:
-            model_conds["c_crossattn"] = conds.CONDCrossAttn(c[0]) #TODO: remove
-            temp["cross_attn"] = c[0]
-        temp["model_conds"] = model_conds
-        out.append(temp)
-    return out
-
-def get_additional_models(positive, negative, dtype):
-    """loads additional models in positive and negative conditioning"""
-    control_nets = set(get_models_from_cond(positive, "control") + get_models_from_cond(negative, "control"))
-
-    inference_memory = 0
-    control_models = []
-    for m in control_nets:
-        control_models += m.get_models()
-        inference_memory += m.inference_memory_requirements(dtype)
-
-    gligen = get_models_from_cond(positive, "gligen") + get_models_from_cond(negative, "gligen")
-    gligen = [x[1] for x in gligen]
-    models = control_models + gligen
-    return models, inference_memory
-
-def cleanup_additional_models(models):
-    """cleanup additional models that were loaded"""
-    for m in models:
-        if hasattr(m, 'cleanup'):
-            m.cleanup()
-
-def prepare_sampling(model, noise_shape, positive, negative, noise_mask):
-    device = model.load_device
-    positive = convert_cond(positive)
-    negative = convert_cond(negative)
-
-    if noise_mask is not None:
-        noise_mask = prepare_mask(noise_mask, noise_shape, device)
-
-    real_model = None
-    models, inference_memory = get_additional_models(positive, negative, model.model_dtype())
-    model_management.load_models_gpu([model] + models, model.memory_required([noise_shape[0] * 2] + list(noise_shape[1:])) + inference_memory)
-    real_model = model.model
-
-    return real_model, positive, negative, noise_mask, models
-=======
 def prepare_sampling(model, noise_shape, positive, negative, noise_mask):
     logging.warning("Warning: comfy.sample.prepare_sampling isn't used anymore and can be removed")
     return model, positive, negative, noise_mask, []
->>>>>>> 30abc324
 
 def cleanup_additional_models(models):
     logging.warning("Warning: comfy.sample.cleanup_additional_models isn't used anymore and can be removed")
 
 def sample(model, noise, steps, cfg, sampler_name, scheduler, positive, negative, latent_image, denoise=1.0, disable_noise=False, start_step=None, last_step=None, force_full_denoise=False, noise_mask=None, sigmas=None, callback=None, disable_pbar=False, seed=None):
-    sampler = comfy.samplers.KSampler(model, steps=steps, device=model.load_device, sampler=sampler_name, scheduler=scheduler, denoise=denoise, model_options=model.model_options)
+    sampler = samplers.KSampler(model, steps=steps, device=model.load_device, sampler=sampler_name, scheduler=scheduler, denoise=denoise, model_options=model.model_options)
 
-<<<<<<< HEAD
-    sampler = samplers.KSampler(real_model, steps=steps, device=model.load_device, sampler=sampler_name, scheduler=scheduler, denoise=denoise, model_options=model.model_options)
-
-    samples = sampler.sample(noise, positive_copy, negative_copy, cfg=cfg, latent_image=latent_image, start_step=start_step, last_step=last_step, force_full_denoise=force_full_denoise, denoise_mask=noise_mask, sigmas=sigmas, callback=callback, disable_pbar=disable_pbar, seed=seed)
+    samples = sampler.sample(noise, positive, negative, cfg=cfg, latent_image=latent_image, start_step=start_step, last_step=last_step, force_full_denoise=force_full_denoise, denoise_mask=noise_mask, sigmas=sigmas, callback=callback, disable_pbar=disable_pbar, seed=seed)
     samples = samples.to(model_management.intermediate_device())
-
-    cleanup_additional_models(models)
-    cleanup_additional_models(set(get_models_from_cond(positive_copy, "control") + get_models_from_cond(negative_copy, "control")))
     return samples
 
 def sample_custom(model, noise, cfg, sampler, sigmas, positive, negative, latent_image, noise_mask=None, callback=None, disable_pbar=False, seed=None):
-    real_model, positive_copy, negative_copy, noise_mask, models = prepare_sampling(model, noise.shape, positive, negative, noise_mask)
-    noise = noise.to(model.load_device)
-    latent_image = latent_image.to(model.load_device)
-    sigmas = sigmas.to(model.load_device)
-
-    samples = samplers.sample(real_model, noise, positive_copy, negative_copy, cfg, model.load_device, sampler, sigmas, model_options=model.model_options, latent_image=latent_image, denoise_mask=noise_mask, callback=callback, disable_pbar=disable_pbar, seed=seed)
+    samples = samplers.sample(model, noise, positive, negative, cfg, model.load_device, sampler, sigmas, model_options=model.model_options, latent_image=latent_image, denoise_mask=noise_mask, callback=callback, disable_pbar=disable_pbar, seed=seed)
     samples = samples.to(model_management.intermediate_device())
-    cleanup_additional_models(models)
-    cleanup_additional_models(set(get_models_from_cond(positive_copy, "control") + get_models_from_cond(negative_copy, "control")))
-    return samples
-=======
-    samples = sampler.sample(noise, positive, negative, cfg=cfg, latent_image=latent_image, start_step=start_step, last_step=last_step, force_full_denoise=force_full_denoise, denoise_mask=noise_mask, sigmas=sigmas, callback=callback, disable_pbar=disable_pbar, seed=seed)
-    samples = samples.to(comfy.model_management.intermediate_device())
-    return samples
-
-def sample_custom(model, noise, cfg, sampler, sigmas, positive, negative, latent_image, noise_mask=None, callback=None, disable_pbar=False, seed=None):
-    samples = comfy.samplers.sample(model, noise, positive, negative, cfg, model.load_device, sampler, sigmas, model_options=model.model_options, latent_image=latent_image, denoise_mask=noise_mask, callback=callback, disable_pbar=disable_pbar, seed=seed)
-    samples = samples.to(comfy.model_management.intermediate_device())
-    return samples
->>>>>>> 30abc324
+    return samples