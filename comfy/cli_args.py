from __future__ import annotations

import logging
import os
import sys
from importlib.metadata import entry_points
from types import ModuleType
from typing import Optional, List

import configargparse as argparse
from watchdog.observers import Observer

from . import __version__
from . import options
from .cli_args_types import LatentPreviewMethod, Configuration, ConfigurationExtender, ConfigChangeHandler, EnumAction, \
    EnhancedConfigArgParser

# todo: move this
DEFAULT_VERSION_STRING = "comfyanonymous/ComfyUI@latest"

<<<<<<< HEAD

def _create_parser() -> EnhancedConfigArgParser:
    parser = EnhancedConfigArgParser(default_config_files=['config.yaml', 'config.json'],
                                     auto_env_var_prefix='COMFYUI_',
                                     args_for_setting_config_path=["-c", "--config"],
                                     add_env_var_help=True, add_config_file_help=True, add_help=True,
                                     args_for_writing_out_config_file=["--write-out-config-file"])

    parser.add_argument('-w', "--cwd", type=str, default=None,
                        help="Specify the working directory. If not set, this is the current working directory. models/, input/, output/ and other directories will be located here by default.")
    parser.add_argument('-H', "--listen", type=str, default="127.0.0.1", metavar="IP", nargs="?", const="0.0.0.0",
                        help="Specify the IP address to listen on (default: 127.0.0.1). If --listen is provided without an argument, it defaults to 0.0.0.0. (listens on all)")
    parser.add_argument("--port", type=int, default=8188, help="Set the listen port.")
    parser.add_argument("--enable-cors-header", type=str, default=None, metavar="ORIGIN", nargs="?", const="*",
                        help="Enable CORS (Cross-Origin Resource Sharing) with optional origin or allow all with default '*'.")
    parser.add_argument("--max-upload-size", type=float, default=100, help="Set the maximum upload size in MB.")
    parser.add_argument("--extra-model-paths-config", type=str, default=None, metavar="PATH", nargs='+',
                        action='append', help="Load one or more extra_model_paths.yaml files.")
    parser.add_argument("--output-directory", type=str, default=None, help="Set the ComfyUI output directory.")
    parser.add_argument("--temp-directory", type=str, default=None,
                        help="Set the ComfyUI temp directory (default is in the ComfyUI directory).")
    parser.add_argument("--input-directory", type=str, default=None, help="Set the ComfyUI input directory.")
    parser.add_argument("--auto-launch", action="store_true",
                        help="Automatically launch ComfyUI in the default browser.")
    parser.add_argument("--disable-auto-launch", action="store_true", help="Disable auto launching the browser.")
    parser.add_argument("--cuda-device", type=int, default=None, metavar="DEVICE_ID",
                        help="Set the id of the cuda device this instance will use.")
    cm_group = parser.add_mutually_exclusive_group()
    cm_group.add_argument("--cuda-malloc", action="store_true",
                          help="Enable cudaMallocAsync (enabled by default for torch 2.0 and up).")
    cm_group.add_argument("--disable-cuda-malloc", action="store_true", help="Disable cudaMallocAsync.")

    fp_group = parser.add_mutually_exclusive_group()
    fp_group.add_argument("--force-fp32", action="store_true",
                          help="Force fp32 (If this makes your GPU work better please report it).")
    fp_group.add_argument("--force-fp16", action="store_true", help="Force fp16.")
    fp_group.add_argument("--force-bf16", action="store_true", help="Force bf16.")

    fpunet_group = parser.add_mutually_exclusive_group()
    fpunet_group.add_argument("--bf16-unet", action="store_true",
                              help="Run the UNET in bf16. This should only be used for testing stuff.")
    fpunet_group.add_argument("--fp16-unet", action="store_true", help="Store unet weights in fp16.")
    fpunet_group.add_argument("--fp8_e4m3fn-unet", action="store_true", help="Store unet weights in fp8_e4m3fn.")
    fpunet_group.add_argument("--fp8_e5m2-unet", action="store_true", help="Store unet weights in fp8_e5m2.")

    fpvae_group = parser.add_mutually_exclusive_group()
    fpvae_group.add_argument("--fp16-vae", action="store_true", help="Run the VAE in fp16, might cause black images.")
    fpvae_group.add_argument("--fp32-vae", action="store_true", help="Run the VAE in full precision fp32.")
    fpvae_group.add_argument("--bf16-vae", action="store_true", help="Run the VAE in bf16.")

    parser.add_argument("--cpu-vae", action="store_true", help="Run the VAE on the CPU.")

    fpte_group = parser.add_mutually_exclusive_group()
    fpte_group.add_argument("--fp8_e4m3fn-text-enc", action="store_true",
                            help="Store text encoder weights in fp8 (e4m3fn variant).")
    fpte_group.add_argument("--fp8_e5m2-text-enc", action="store_true",
                            help="Store text encoder weights in fp8 (e5m2 variant).")
    fpte_group.add_argument("--fp16-text-enc", action="store_true", help="Store text encoder weights in fp16.")
    fpte_group.add_argument("--fp32-text-enc", action="store_true", help="Store text encoder weights in fp32.")

    parser.add_argument("--directml", type=int, nargs="?", metavar="DIRECTML_DEVICE", const=-1,
                        help="Use torch-directml.")

    parser.add_argument("--disable-ipex-optimize", action="store_true",
                        help="Disables ipex.optimize when loading models with Intel GPUs.")

    parser.add_argument("--preview-method", type=LatentPreviewMethod, default=LatentPreviewMethod.Auto,
                        help="Default preview method for sampler nodes.", action=EnumAction)

    parser.add_argument("--preview-size", type=int, default=512, help="Sets the maximum preview size for sampler nodes.")
    cache_group = parser.add_mutually_exclusive_group()
    cache_group.add_argument("--cache-lru", type=int, default=0, help="Use LRU caching with a maximum of N node results cached. May use more RAM/VRAM.")
    attn_group = parser.add_mutually_exclusive_group()
    attn_group.add_argument("--use-split-cross-attention", action="store_true",
                            help="Use the split cross attention optimization. Ignored when xformers is used.")
    attn_group.add_argument("--use-quad-cross-attention", action="store_true",
                            help="Use the sub-quadratic cross attention optimization . Ignored when xformers is used.")
    attn_group.add_argument("--use-pytorch-cross-attention", action="store_true",
                            help="Use the new pytorch 2.0 cross attention function.")

    parser.add_argument("--disable-xformers", action="store_true", help="Disable xformers.")

    upcast = parser.add_mutually_exclusive_group()
    upcast.add_argument("--force-upcast-attention", action="store_true", help="Force enable attention upcasting, please report if it fixes black images.")
    upcast.add_argument("--dont-upcast-attention", action="store_true", help="Disable all upcasting of attention. Should be unnecessary except for debugging.")
    vram_group = parser.add_mutually_exclusive_group()
    vram_group.add_argument("--gpu-only", action="store_true",
                            help="Store and run everything (text encoders/CLIP models, etc... on the GPU).")
    vram_group.add_argument("--highvram", action="store_true",
                            help="By default models will be unloaded to CPU memory after being used. This option keeps them in GPU memory.")
    vram_group.add_argument("--normalvram", action="store_true",
                            help="Used to force normal vram use if lowvram gets automatically enabled.")
    vram_group.add_argument("--lowvram", action="store_true", help="Split the unet in parts to use less vram.")
    vram_group.add_argument("--novram", action="store_true", help="When lowvram isn't enough.")
    vram_group.add_argument("--cpu", action="store_true", help="To use the CPU for everything (slow).")

    parser.add_argument("--reserve-vram", type=float, default=None, help="Set the amount of vram in GB you want to reserve for use by your OS/other software. By default some amount is reserved depending on your OS.")
    parser.add_argument("--default-hashing-function", type=str, choices=['md5', 'sha1', 'sha256', 'sha512'], default='sha256', help="Allows you to choose the hash function to use for duplicate filename / contents comparison. Default is sha256.")
    parser.add_argument("--disable-smart-memory", action="store_true",
                        help="Force ComfyUI to agressively offload to regular ram instead of keeping models in vram when it can.")
    parser.add_argument("--deterministic", action="store_true",
                        help="Make pytorch use slower deterministic algorithms when it can. Note that this might not make images deterministic in all cases.")
    parser.add_argument("--fast", action="store_true", help="Enable some untested and potentially quality deteriorating optimizations.")

    parser.add_argument("--dont-print-server", action="store_true", help="Don't print server output.")
    parser.add_argument("--quick-test-for-ci", action="store_true", help="Quick test for CI. Raises an error if nodes cannot be imported,")
    parser.add_argument("--windows-standalone-build", default=hasattr(sys, 'frozen') and getattr(sys, 'frozen'),
                        action="store_true",
                        help="Windows standalone build: Enable convenient things that most people using the standalone windows build will probably enjoy (like auto opening the page on startup).")

    parser.add_argument("--disable-metadata", action="store_true", help="Disable saving prompt metadata in files.")
    parser.add_argument("--disable-all-custom-nodes", action="store_true", help="Disable loading all custom nodes.")

    parser.add_argument("--multi-user", action="store_true", help="Enables per-user storage.")
    parser.add_argument("--create-directories", action="store_true",
                        help="Creates the default models/, input/, output/ and temp/ directories, then exits.")

    parser.add_argument("--plausible-analytics-base-url", required=False,
                        help="Enables server-side analytics events sent to the provided URL.")
    parser.add_argument("--plausible-analytics-domain", required=False,
                        help="Specifies the domain name for analytics events.")
    parser.add_argument("--analytics-use-identity-provider", action="store_true",
                        help="Uses platform identifiers for unique visitor analytics.")
    parser.add_argument("--distributed-queue-connection-uri", type=str, default=None,
                        help="EXAMPLE: \"amqp://guest:guest@127.0.0.1\" - Servers and clients will connect to this AMPQ URL to form a distributed queue and exchange prompt execution requests and progress updates.")
    parser.add_argument(
        '--distributed-queue-worker',
        required=False,
        action="store_true",
        help='Workers will pull requests off the AMQP URL.'
    )
    parser.add_argument(
        '--distributed-queue-frontend',
        required=False,
        action="store_true",
        help='Frontends will start the web UI and connect to the provided AMQP URL to submit prompts.'
    )
    parser.add_argument("--distributed-queue-name", type=str, default="comfyui",
                        help="This name will be used by the frontends and workers to exchange prompt requests and replies. Progress updates will be prefixed by the queue name, followed by a '.', then the user ID")
    parser.add_argument("--external-address", required=False,
                        help="Specifies a base URL for external addresses reported by the API, such as for image paths.")
    parser.add_argument("--verbose", action="store_true", help="Enables more debug prints.")
    parser.add_argument("--disable-known-models", action="store_true", help="Disables automatic downloads of known models and prevents them from appearing in the UI.")
    parser.add_argument("--max-queue-size", type=int, default=65536, help="The API will reject prompt requests if the queue's size exceeds this value.")
    # tracing
    parser.add_argument("--otel-service-name", type=str, default="comfyui", env_var="OTEL_SERVICE_NAME", help="The name of the service or application that is generating telemetry data.")
    parser.add_argument("--otel-service-version", type=str, default=__version__, env_var="OTEL_SERVICE_VERSION", help="The version of the service or application that is generating telemetry data.")
    parser.add_argument("--otel-exporter-otlp-endpoint", type=str, default=None, env_var="OTEL_EXPORTER_OTLP_ENDPOINT", help="A base endpoint URL for any signal type, with an optionally-specified port number. Helpful for when you're sending more than one signal to the same endpoint and want one environment variable to control the endpoint.")
    parser.add_argument("--force-channels-last", action="store_true", help="Force channels last format when inferencing the models.")
    parser.add_argument("--force-hf-local-dir-mode", action="store_true", help="Download repos from huggingface.co to the models/huggingface directory with the \"local_dir\" argument instead of models/huggingface_cache with the \"cache_dir\" argument, recreating the traditional file structure.")

    parser.add_argument(
        "--front-end-version",
        type=str,
        default=DEFAULT_VERSION_STRING,
        help="""
        Specifies the version of the frontend to be used. This command needs internet connectivity to query and
        download available frontend implementations from GitHub releases.
    
        The version string should be in the format of:
        [repoOwner]/[repoName]@[version]
        where version is one of: "latest" or a valid version number (e.g. "1.0.0")
        """,
    )

    def is_valid_directory(path: Optional[str]) -> Optional[str]:
        """Validate if the given path is a directory."""
        if path is None:
            return None

        if not os.path.isdir(path):
            raise argparse.ArgumentTypeError(f"{path} is not a valid directory.")
        return path

    parser.add_argument(
        "--front-end-root",
        type=is_valid_directory,
        default=None,
        help="The local filesystem path to the directory where the frontend is located. Overrides --front-end-version.",
    )

    parser.add_argument(
        "--executor-factory",
        type=str,
        default="ThreadPoolExecutor",
        help="When running ComfyUI as a distributed worker, this specifies the kind of executor that should be used to run the actual ComfyUI workflow worker. A ThreadPoolExecutor is the default. A ProcessPoolExecutor results in better memory management, since the process will be closed and large, contiguous blocks of CUDA memory can be freed."
    )

    parser.add_argument(
        "--openai-api-key",
        required=False,
        type=str,
        help="Configures the OpenAI API Key for the OpenAI nodes",
        env_var="OPENAI_API_KEY",
        default=None
    )

    # now give plugins a chance to add configuration
    for entry_point in entry_points().select(group='comfyui.custom_config'):
        try:
            plugin_callable: ConfigurationExtender | ModuleType = entry_point.load()
            if isinstance(plugin_callable, ModuleType):
                # todo: find the configuration extender in the module
                raise ValueError("unexpected or unsupported plugin configuration type")
            else:
                parser_result = plugin_callable(parser)
                if parser_result is not None:
                    parser = parser_result
        except Exception as exc:
            logging.error("Failed to load custom config plugin", exc_info=exc)

    return parser


def _parse_args(parser: Optional[argparse.ArgumentParser] = None, args_parsing: bool = False) -> Configuration:
    if parser is None:
        parser = _create_parser()

    if args_parsing:
        args, _, config_files = parser.parse_known_args_with_config_files()
    else:
        args, _, config_files = parser.parse_known_args_with_config_files([])

    if args.windows_standalone_build:
        args.auto_launch = True

    if args.disable_auto_launch:
        args.auto_launch = False

    logging_level = logging.INFO
    if args.verbose:
        logging_level = logging.DEBUG

    logging.basicConfig(format="%(message)s", level=logging_level)
    configuration_obj = Configuration(**vars(args))
    configuration_obj.config_files = config_files
    assert all(isinstance(config_file, str) for config_file in config_files)
    # we always have to set up a watcher, even when there are no existing files
    if len(config_files) > 0:
        _setup_config_file_watcher(configuration_obj, parser, config_files)
    return configuration_obj


def _setup_config_file_watcher(config: Configuration, parser: EnhancedConfigArgParser, config_files: List[str]):
    def update_config():
        new_args, _, _ = parser.parse_known_args()
        new_config = vars(new_args)
        config.update(new_config)

    handler = ConfigChangeHandler(config_files, update_config)
    observer = Observer()

    for config_file in config_files:
        config_dir = os.path.dirname(config_file) or '.'
        observer.schedule(handler, path=config_dir, recursive=False)

    observer.start()

    # Ensure the observer is stopped when the program exits
    import atexit
    atexit.register(observer.stop)
    atexit.register(observer.join)


def default_configuration() -> Configuration:
    return _parse_args(_create_parser())


args = _parse_args(args_parsing=options.args_parsing)
=======
parser.add_argument(
    "--front-end-version",
    type=str,
    default=DEFAULT_VERSION_STRING,
    help="""
    Specifies the version of the frontend to be used. This command needs internet connectivity to query and
    download available frontend implementations from GitHub releases.

    The version string should be in the format of:
    [repoOwner]/[repoName]@[version]
    where version is one of: "latest" or a valid version number (e.g. "1.0.0")
    """,
)

def is_valid_directory(path: Optional[str]) -> Optional[str]:
    """Validate if the given path is a directory."""
    if path is None:
        return None

    if not os.path.isdir(path):
        raise argparse.ArgumentTypeError(f"{path} is not a valid directory.")
    return path

parser.add_argument(
    "--front-end-root",
    type=is_valid_directory,
    default=None,
    help="The local filesystem path to the directory where the frontend is located. Overrides --front-end-version.",
)

parser.add_argument("--user-directory", type=is_valid_directory, default=None, help="Set the ComfyUI user directory with an absolute path.")

if comfy.options.args_parsing:
    args = parser.parse_args()
else:
    args = parser.parse_args([])

if args.windows_standalone_build:
    args.auto_launch = True

if args.disable_auto_launch:
    args.auto_launch = False
>>>>>>> cf80d286
<|MERGE_RESOLUTION|>--- conflicted
+++ resolved
@@ -18,7 +18,6 @@
 # todo: move this
 DEFAULT_VERSION_STRING = "comfyanonymous/ComfyUI@latest"
 
-<<<<<<< HEAD
 
 def _create_parser() -> EnhancedConfigArgParser:
     parser = EnhancedConfigArgParser(default_config_files=['config.yaml', 'config.json'],
@@ -216,6 +215,8 @@
         default=None
     )
 
+    parser.add_argument("--user-directory", type=is_valid_directory, default=None, help="Set the ComfyUI user directory with an absolute path.")
+
     # now give plugins a chance to add configuration
     for entry_point in entry_points().select(group='comfyui.custom_config'):
         try:
@@ -287,48 +288,4 @@
     return _parse_args(_create_parser())
 
 
-args = _parse_args(args_parsing=options.args_parsing)
-=======
-parser.add_argument(
-    "--front-end-version",
-    type=str,
-    default=DEFAULT_VERSION_STRING,
-    help="""
-    Specifies the version of the frontend to be used. This command needs internet connectivity to query and
-    download available frontend implementations from GitHub releases.
-
-    The version string should be in the format of:
-    [repoOwner]/[repoName]@[version]
-    where version is one of: "latest" or a valid version number (e.g. "1.0.0")
-    """,
-)
-
-def is_valid_directory(path: Optional[str]) -> Optional[str]:
-    """Validate if the given path is a directory."""
-    if path is None:
-        return None
-
-    if not os.path.isdir(path):
-        raise argparse.ArgumentTypeError(f"{path} is not a valid directory.")
-    return path
-
-parser.add_argument(
-    "--front-end-root",
-    type=is_valid_directory,
-    default=None,
-    help="The local filesystem path to the directory where the frontend is located. Overrides --front-end-version.",
-)
-
-parser.add_argument("--user-directory", type=is_valid_directory, default=None, help="Set the ComfyUI user directory with an absolute path.")
-
-if comfy.options.args_parsing:
-    args = parser.parse_args()
-else:
-    args = parser.parse_args([])
-
-if args.windows_standalone_build:
-    args.auto_launch = True
-
-if args.disable_auto_launch:
-    args.auto_launch = False
->>>>>>> cf80d286
+args = _parse_args(args_parsing=options.args_parsing)