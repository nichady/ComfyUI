--- conflicted
+++ resolved
@@ -1,67 +1,11 @@
 from __future__ import annotations
 
-<<<<<<< HEAD
 import logging
 import os
 import sys
 from importlib.metadata import entry_points
 from types import ModuleType
 from typing import Optional, List
-=======
-parser.add_argument("--force-channels-last", action="store_true", help="Force channels last format when inferencing the models.")
-
-parser.add_argument("--directml", type=int, nargs="?", metavar="DIRECTML_DEVICE", const=-1, help="Use torch-directml.")
-
-parser.add_argument("--disable-ipex-optimize", action="store_true", help="Disables ipex.optimize when loading models with Intel GPUs.")
-
-class LatentPreviewMethod(enum.Enum):
-    NoPreviews = "none"
-    Auto = "auto"
-    Latent2RGB = "latent2rgb"
-    TAESD = "taesd"
-
-parser.add_argument("--preview-method", type=LatentPreviewMethod, default=LatentPreviewMethod.NoPreviews, help="Default preview method for sampler nodes.", action=EnumAction)
-
-cache_group = parser.add_mutually_exclusive_group()
-cache_group.add_argument("--cache-classic", action="store_true", help="Use the old style (aggressive) caching.")
-cache_group.add_argument("--cache-lru", type=int, default=0, help="Use LRU caching with a maximum of N node results cached. May use more RAM/VRAM.")
-
-attn_group = parser.add_mutually_exclusive_group()
-attn_group.add_argument("--use-split-cross-attention", action="store_true", help="Use the split cross attention optimization. Ignored when xformers is used.")
-attn_group.add_argument("--use-quad-cross-attention", action="store_true", help="Use the sub-quadratic cross attention optimization . Ignored when xformers is used.")
-attn_group.add_argument("--use-pytorch-cross-attention", action="store_true", help="Use the new pytorch 2.0 cross attention function.")
-
-parser.add_argument("--disable-xformers", action="store_true", help="Disable xformers.")
-
-upcast = parser.add_mutually_exclusive_group()
-upcast.add_argument("--force-upcast-attention", action="store_true", help="Force enable attention upcasting, please report if it fixes black images.")
-upcast.add_argument("--dont-upcast-attention", action="store_true", help="Disable all upcasting of attention. Should be unnecessary except for debugging.")
-
-
-vram_group = parser.add_mutually_exclusive_group()
-vram_group.add_argument("--gpu-only", action="store_true", help="Store and run everything (text encoders/CLIP models, etc... on the GPU).")
-vram_group.add_argument("--highvram", action="store_true", help="By default models will be unloaded to CPU memory after being used. This option keeps them in GPU memory.")
-vram_group.add_argument("--normalvram", action="store_true", help="Used to force normal vram use if lowvram gets automatically enabled.")
-vram_group.add_argument("--lowvram", action="store_true", help="Split the unet in parts to use less vram.")
-vram_group.add_argument("--novram", action="store_true", help="When lowvram isn't enough.")
-vram_group.add_argument("--cpu", action="store_true", help="To use the CPU for everything (slow).")
-
-parser.add_argument("--reserve-vram", type=float, default=None, help="Set the amount of vram in GB you want to reserve for use by your OS/other software. By default some amount is reverved depending on your OS.")
-
-
-parser.add_argument("--default-hashing-function", type=str, choices=['md5', 'sha1', 'sha256', 'sha512'], default='sha256', help="Allows you to choose the hash function to use for duplicate filename / contents comparison. Default is sha256.")
-
-parser.add_argument("--disable-smart-memory", action="store_true", help="Force ComfyUI to agressively offload to regular ram instead of keeping models in vram when it can.")
-parser.add_argument("--deterministic", action="store_true", help="Make pytorch use slower deterministic algorithms when it can. Note that this might not make images deterministic in all cases.")
-parser.add_argument("--fast", action="store_true", help="Enable some untested and potentially quality deteriorating optimizations.")
-
-parser.add_argument("--dont-print-server", action="store_true", help="Don't print server output.")
-parser.add_argument("--quick-test-for-ci", action="store_true", help="Quick test for CI.")
-parser.add_argument("--windows-standalone-build", action="store_true", help="Windows standalone build: Enable convenient things that most people using the standalone windows build will probably enjoy (like auto opening the page on startup).")
-
-parser.add_argument("--disable-metadata", action="store_true", help="Disable saving prompt metadata in files.")
-parser.add_argument("--disable-all-custom-nodes", action="store_true", help="Disable loading all custom nodes.")
->>>>>>> 9230f658
 
 import configargparse as argparse
 from watchdog.observers import Observer
@@ -169,11 +113,13 @@
     vram_group.add_argument("--novram", action="store_true", help="When lowvram isn't enough.")
     vram_group.add_argument("--cpu", action="store_true", help="To use the CPU for everything (slow).")
 
+    parser.add_argument("--reserve-vram", type=float, default=None, help="Set the amount of vram in GB you want to reserve for use by your OS/other software. By default some amount is reserved depending on your OS.")
     parser.add_argument("--default-hashing-function", type=str, choices=['md5', 'sha1', 'sha256', 'sha512'], default='sha256', help="Allows you to choose the hash function to use for duplicate filename / contents comparison. Default is sha256.")
     parser.add_argument("--disable-smart-memory", action="store_true",
                         help="Force ComfyUI to agressively offload to regular ram instead of keeping models in vram when it can.")
     parser.add_argument("--deterministic", action="store_true",
                         help="Make pytorch use slower deterministic algorithms when it can. Note that this might not make images deterministic in all cases.")
+    parser.add_argument("--fast", action="store_true", help="Enable some untested and potentially quality deteriorating optimizations.")
 
     parser.add_argument("--dont-print-server", action="store_true", help="Don't print server output.")
     parser.add_argument("--quick-test-for-ci", action="store_true", help="Quick test for CI. Raises an error if nodes cannot be imported,")
