"""
    This file is part of ComfyUI.
    Copyright (C) 2024 Comfy

    This program is free software: you can redistribute it and/or modify
    it under the terms of the GNU General Public License as published by
    the Free Software Foundation, either version 3 of the License, or
    (at your option) any later version.

    This program is distributed in the hope that it will be useful,
    but WITHOUT ANY WARRANTY; without even the implied warranty of
    MERCHANTABILITY or FITNESS FOR A PARTICULAR PURPOSE.  See the
    GNU General Public License for more details.

    You should have received a copy of the GNU General Public License
    along with this program.  If not, see <https://www.gnu.org/licenses/>.
"""

import logging
import math
import os
from enum import Enum
from typing import TYPE_CHECKING

import torch

from . import latent_formats
from . import model_detection
from . import model_management
from . import model_patcher
from . import ops
from . import utils
from .cldm import cldm, mmdit
from .cldm.dit_embedder import ControlNetEmbedder
from .ldm.cascade import controlnet as cascade_controlnet
from .ldm.flux import controlnet as controlnet_flux
from .ldm.hydit.controlnet import HunYuanControlNet
from .t2i_adapter import adapter

if TYPE_CHECKING:
    from .hooks import HookGroup


def broadcast_image_to(tensor, target_batch_size, batched_number):
    current_batch_size = tensor.shape[0]
    # print(current_batch_size, target_batch_size)
    if current_batch_size == 1:
        return tensor

    per_batch = target_batch_size // batched_number
    tensor = tensor[:per_batch]

    if per_batch > tensor.shape[0]:
        tensor = torch.cat([tensor] * (per_batch // tensor.shape[0]) + [tensor[:(per_batch % tensor.shape[0])]], dim=0)

    current_batch_size = tensor.shape[0]
    if current_batch_size == target_batch_size:
        return tensor
    else:
        return torch.cat([tensor] * batched_number, dim=0)


class StrengthType(Enum):
    CONSTANT = 1
    LINEAR_UP = 2


class ControlBase:
    def __init__(self):
        self.cond_hint_original = None
        self.cond_hint = None
        self.strength = 1.0
        self.timestep_percent_range = (0.0, 1.0)
        self.latent_format = None
        self.vae = None
        self.global_average_pooling = False
        self.timestep_range = None
        self.compression_ratio = 8
        self.upscale_algorithm = 'nearest-exact'
        self.extra_args = {}
        self.previous_controlnet = None
        self.extra_conds = []
        self.strength_type = StrengthType.CONSTANT
        self.concat_mask = False
        self.extra_concat_orig = []
        self.extra_concat = None
        self.extra_hooks: HookGroup = None
        self.preprocess_image = lambda a: a

    def set_cond_hint(self, cond_hint, strength=1.0, timestep_percent_range=(0.0, 1.0), vae=None, extra_concat=[]):
        self.cond_hint_original = cond_hint
        self.strength = strength
        self.timestep_percent_range = timestep_percent_range
        if self.latent_format is not None:
            if vae is None:
                logging.warning("WARNING: no VAE provided to the controlnet apply node when this controlnet requires one.")
            self.vae = vae
        self.extra_concat_orig = extra_concat.copy()
        if self.concat_mask and len(self.extra_concat_orig) == 0:
            self.extra_concat_orig.append(torch.tensor([[[[1.0]]]]))
        return self

    def pre_run(self, model, percent_to_timestep_function):
        self.timestep_range = (percent_to_timestep_function(self.timestep_percent_range[0]), percent_to_timestep_function(self.timestep_percent_range[1]))
        if self.previous_controlnet is not None:
            self.previous_controlnet.pre_run(model, percent_to_timestep_function)

    def set_previous_controlnet(self, controlnet):
        self.previous_controlnet = controlnet
        return self

    def cleanup(self):
        if self.previous_controlnet is not None:
            self.previous_controlnet.cleanup()

        self.cond_hint = None
        self.extra_concat = None
        self.timestep_range = None

    def get_models(self):
        out = []
        if self.previous_controlnet is not None:
            out += self.previous_controlnet.get_models()
        return out

    def get_extra_hooks(self):
        out = []
        if self.extra_hooks is not None:
            out.append(self.extra_hooks)
        if self.previous_controlnet is not None:
            out += self.previous_controlnet.get_extra_hooks()
        return out

    def copy_to(self, c):
        c.cond_hint_original = self.cond_hint_original
        c.strength = self.strength
        c.timestep_percent_range = self.timestep_percent_range
        c.global_average_pooling = self.global_average_pooling
        c.compression_ratio = self.compression_ratio
        c.upscale_algorithm = self.upscale_algorithm
        c.latent_format = self.latent_format
        c.extra_args = self.extra_args.copy()
        c.vae = self.vae
        c.extra_conds = self.extra_conds.copy()
        c.strength_type = self.strength_type
        c.concat_mask = self.concat_mask
        c.extra_concat_orig = self.extra_concat_orig.copy()
        c.extra_hooks = self.extra_hooks.clone() if self.extra_hooks else None
        c.preprocess_image = self.preprocess_image

    def inference_memory_requirements(self, dtype):
        if self.previous_controlnet is not None:
            return self.previous_controlnet.inference_memory_requirements(dtype)
        return 0

    def control_merge(self, control, control_prev, output_dtype):
        out = {'input': [], 'middle': [], 'output': []}

        for key in control:
            control_output = control[key]
            applied_to = set()
            for i in range(len(control_output)):
                x = control_output[i]
                if x is not None:
                    if self.global_average_pooling:
                        x = torch.mean(x, dim=(2, 3), keepdim=True).repeat(1, 1, x.shape[2], x.shape[3])

                    if x not in applied_to:  # memory saving strategy, allow shared tensors and only apply strength to shared tensors once
                        applied_to.add(x)
                        if self.strength_type == StrengthType.CONSTANT:
                            x *= self.strength
                        elif self.strength_type == StrengthType.LINEAR_UP:
                            x *= (self.strength ** float(len(control_output) - i))

                    if output_dtype is not None and x.dtype != output_dtype:
                        x = x.to(output_dtype)

                out[key].append(x)

        if control_prev is not None:
            for x in ['input', 'middle', 'output']:
                o = out[x]
                for i in range(len(control_prev[x])):
                    prev_val = control_prev[x][i]
                    if i >= len(o):
                        o.append(prev_val)
                    elif prev_val is not None:
                        if o[i] is None:
                            o[i] = prev_val
                        else:
                            if o[i].shape[0] < prev_val.shape[0]:
                                o[i] = prev_val + o[i]
                            else:
                                o[i] = prev_val + o[i]  # TODO: change back to inplace add if shared tensors stop being an issue
        return out

    def set_extra_arg(self, argument, value=None):
        self.extra_args[argument] = value


class ControlNet(ControlBase):
    def __init__(self, control_model=None, global_average_pooling=False, compression_ratio=8, latent_format=None, load_device=None, manual_cast_dtype=None, extra_conds=["y"], strength_type=StrengthType.CONSTANT, concat_mask=False, preprocess_image=lambda a: a, ckpt_name: str = None):
        super().__init__()
        self.control_model = control_model
        self.load_device = load_device
        if control_model is not None:
            self.control_model_wrapped = model_patcher.ModelPatcher(self.control_model, load_device=load_device, offload_device=model_management.unet_offload_device())
            if ckpt_name is not None:
                self.control_model_wrapped.ckpt_name = os.path.basename(ckpt_name)
        self.compression_ratio = compression_ratio
        self.global_average_pooling = global_average_pooling
        self.model_sampling_current = None
        self.manual_cast_dtype = manual_cast_dtype
        self.latent_format = latent_format
        self.extra_conds += extra_conds
        self.strength_type = strength_type
        self.concat_mask = concat_mask
        self.preprocess_image = preprocess_image

    def get_control(self, x_noisy, t, cond, batched_number, transformer_options):
        control_prev = None
        if self.previous_controlnet is not None:
            control_prev = self.previous_controlnet.get_control(x_noisy, t, cond, batched_number, transformer_options)

        if self.timestep_range is not None:
            if t[0] > self.timestep_range[0] or t[0] < self.timestep_range[1]:
                if control_prev is not None:
                    return control_prev
                else:
                    return None

        dtype = self.control_model.dtype
        if self.manual_cast_dtype is not None:
            dtype = self.manual_cast_dtype

        if self.cond_hint is None or x_noisy.shape[2] * self.compression_ratio != self.cond_hint.shape[2] or x_noisy.shape[3] * self.compression_ratio != self.cond_hint.shape[3]:
            if self.cond_hint is not None:
                del self.cond_hint
            self.cond_hint = None
            compression_ratio = self.compression_ratio
            if self.vae is not None:
                compression_ratio *= self.vae.downscale_ratio
            else:
                if self.latent_format is not None:
                    raise ValueError("This Controlnet needs a VAE but none was provided, please use a ControlNetApply node with a VAE input and connect it.")
            self.cond_hint = utils.common_upscale(self.cond_hint_original, x_noisy.shape[3] * compression_ratio, x_noisy.shape[2] * compression_ratio, self.upscale_algorithm, "center")
            self.cond_hint = self.preprocess_image(self.cond_hint)
            if self.vae is not None:
                loaded_models = model_management.loaded_models(only_currently_used=True)
                self.cond_hint = self.vae.encode(self.cond_hint.movedim(1, -1))
                model_management.load_models_gpu(loaded_models)
            if self.latent_format is not None:
                self.cond_hint = self.latent_format.process_in(self.cond_hint)
            if len(self.extra_concat_orig) > 0:
                to_concat = []
                for c in self.extra_concat_orig:
                    c = c.to(self.cond_hint.device)
                    c = utils.common_upscale(c, self.cond_hint.shape[3], self.cond_hint.shape[2], self.upscale_algorithm, "center")
                    to_concat.append(utils.repeat_to_batch_size(c, self.cond_hint.shape[0]))
                self.cond_hint = torch.cat([self.cond_hint] + to_concat, dim=1)

            self.cond_hint = self.cond_hint.to(device=x_noisy.device, dtype=dtype)
        if x_noisy.shape[0] != self.cond_hint.shape[0]:
            self.cond_hint = broadcast_image_to(self.cond_hint, x_noisy.shape[0], batched_number)

        context = cond.get('crossattn_controlnet', cond['c_crossattn'])
        extra = self.extra_args.copy()
        for c in self.extra_conds:
            temp = cond.get(c, None)
            if temp is not None:
                extra[c] = temp.to(dtype)

        timestep = self.model_sampling_current.timestep(t)
        x_noisy = self.model_sampling_current.calculate_input(t, x_noisy)

        control = self.control_model(x=x_noisy.to(dtype), hint=self.cond_hint, timesteps=timestep.to(dtype), context=context.to(dtype), **extra)
        return self.control_merge(control, control_prev, output_dtype=None)

    def copy(self):
        c = ControlNet(None, global_average_pooling=self.global_average_pooling, load_device=self.load_device, manual_cast_dtype=self.manual_cast_dtype)
        c.control_model = self.control_model
        c.control_model_wrapped = self.control_model_wrapped
        self.copy_to(c)
        return c

    def get_models(self):
        out = super().get_models()
        out.append(self.control_model_wrapped)
        return out

    def pre_run(self, model, percent_to_timestep_function):
        super().pre_run(model, percent_to_timestep_function)
        self.model_sampling_current = model.model_sampling

    def cleanup(self):
        self.model_sampling_current = None
        super().cleanup()


class ControlLoraOps:
    class Linear(torch.nn.Module, ops.CastWeightBiasOp):
        def __init__(self, in_features: int, out_features: int, bias: bool = True,
                     device=None, dtype=None) -> None:
            super().__init__()
            self.in_features = in_features
            self.out_features = out_features
            self.weight = None
            self.up = None
            self.down = None
            self.bias = None

        def forward(self, input):
            weight, bias = ops.cast_bias_weight(self, input)
            if self.up is not None:
                return torch.nn.functional.linear(input, weight + (torch.mm(self.up.flatten(start_dim=1), self.down.flatten(start_dim=1))).reshape(self.weight.shape).type(input.dtype), bias)
            else:
                return torch.nn.functional.linear(input, weight, bias)

    class Conv2d(torch.nn.Module, ops.CastWeightBiasOp):
        def __init__(
                self,
                in_channels,
                out_channels,
                kernel_size,
                stride=1,
                padding=0,
                dilation=1,
                groups=1,
                bias=True,
                padding_mode='zeros',
                device=None,
                dtype=None
        ):
            super().__init__()
            self.in_channels = in_channels
            self.out_channels = out_channels
            self.kernel_size = kernel_size
            self.stride = stride
            self.padding = padding
            self.dilation = dilation
            self.transposed = False
            self.output_padding = 0
            self.groups = groups
            self.padding_mode = padding_mode

            self.weight = None
            self.bias = None
            self.up = None
            self.down = None

        def forward(self, input):
            weight, bias = ops.cast_bias_weight(self, input)
            if self.up is not None:
                return torch.nn.functional.conv2d(input, weight + (torch.mm(self.up.flatten(start_dim=1), self.down.flatten(start_dim=1))).reshape(self.weight.shape).type(input.dtype), bias, self.stride, self.padding, self.dilation, self.groups)
            else:
                return torch.nn.functional.conv2d(input, weight, bias, self.stride, self.padding, self.dilation, self.groups)


class ControlLora(ControlNet):
    def __init__(self, control_weights, global_average_pooling=False, model_options={}):  # TODO? model_options
        ControlBase.__init__(self)
        self.control_weights = control_weights
        self.global_average_pooling = global_average_pooling
        self.extra_conds += ["y"]

    def pre_run(self, model, percent_to_timestep_function):
        super().pre_run(model, percent_to_timestep_function)
        controlnet_config = model.model_config.unet_config.copy()
        controlnet_config.pop("out_channels")
        controlnet_config["hint_channels"] = self.control_weights["input_hint_block.0.weight"].shape[1]
        self.manual_cast_dtype = model.manual_cast_dtype
        dtype = model.get_dtype()
        if self.manual_cast_dtype is None:
            class control_lora_ops(ControlLoraOps, ops.disable_weight_init):
                pass
        else:
            class control_lora_ops(ControlLoraOps, ops.manual_cast):
                pass

            dtype = self.manual_cast_dtype

        controlnet_config["operations"] = control_lora_ops
        controlnet_config["dtype"] = dtype
        self.control_model = cldm.ControlNet(**controlnet_config)
        self.control_model.to(model_management.get_torch_device())
        diffusion_model = model.diffusion_model
        sd = diffusion_model.state_dict()

        for k in sd:
            weight = sd[k]
            try:
                utils.set_attr_param(self.control_model, k, weight)
            except:
                pass

        for k in self.control_weights:
            if k not in {"lora_controlnet"}:
                utils.set_attr_param(self.control_model, k, self.control_weights[k].to(dtype).to(model_management.get_torch_device()))

    def copy(self):
        c = ControlLora(self.control_weights, global_average_pooling=self.global_average_pooling)
        self.copy_to(c)
        return c

    def cleanup(self):
        del self.control_model
        self.control_model = None
        super().cleanup()

    def get_models(self):
        out = ControlBase.get_models(self)
        return out

    def inference_memory_requirements(self, dtype):
        return utils.calculate_parameters(self.control_weights) * model_management.dtype_size(dtype) + ControlBase.inference_memory_requirements(self, dtype)


def controlnet_config(sd, model_options=None):
    if model_options is None:
        model_options = {}
    model_config = model_detection.model_config_from_unet(sd, "", True)

    unet_dtype = model_options.get("dtype", None)
    if unet_dtype is None:
        weight_dtype = utils.weight_dtype(sd)

        supported_inference_dtypes = list(model_config.supported_inference_dtypes)
        unet_dtype = model_management.unet_dtype(model_params=-1, supported_dtypes=supported_inference_dtypes, weight_dtype=weight_dtype)

    load_device = model_management.get_torch_device()
    manual_cast_dtype = model_management.unet_manual_cast(unet_dtype, load_device)

    operations = model_options.get("custom_operations", None)
    if operations is None:
        operations = ops.pick_operations(unet_dtype, manual_cast_dtype, disable_fast_fp8=True)

    offload_device = model_management.unet_offload_device()
    return model_config, operations, load_device, unet_dtype, manual_cast_dtype, offload_device


def controlnet_load_state_dict(control_model, sd):
    missing, unexpected = control_model.load_state_dict(sd, strict=False)

    if len(missing) > 0:
        logging.warning("missing controlnet keys: {}".format(missing))

    if len(unexpected) > 0:
        logging.debug("unexpected controlnet keys: {}".format(unexpected))
    return control_model


def load_controlnet_mmdit(sd, model_options=None):
    if model_options is None:
        model_options = {}
    new_sd = model_detection.convert_diffusers_mmdit(sd, "")
    model_config, operations, load_device, unet_dtype, manual_cast_dtype, offload_device = controlnet_config(new_sd, model_options=model_options)
    num_blocks = model_detection.count_blocks(new_sd, 'joint_blocks.{}.')
    for k in sd:
        new_sd[k] = sd[k]

    concat_mask = False
    control_latent_channels = new_sd.get("pos_embed_input.proj.weight").shape[1]
    if control_latent_channels == 17:  # inpaint controlnet
        concat_mask = True

    control_model = mmdit.ControlNet(num_blocks=num_blocks, control_latent_channels=control_latent_channels, operations=operations, device=offload_device, dtype=unet_dtype, **model_config.unet_config)
    control_model = controlnet_load_state_dict(control_model, new_sd)

    latent_format = latent_formats.SD3()
    latent_format.shift_factor = 0  # SD3 controlnet weirdness
    control = ControlNet(control_model, compression_ratio=1, latent_format=latent_format, concat_mask=concat_mask, load_device=load_device, manual_cast_dtype=manual_cast_dtype)
    return control


class ControlNetSD35(ControlNet):
    def pre_run(self, model, percent_to_timestep_function):
        if self.control_model.double_y_emb:
            missing, unexpected = self.control_model.orig_y_embedder.load_state_dict(model.diffusion_model.y_embedder.state_dict(), strict=False)
        else:
            missing, unexpected = self.control_model.x_embedder.load_state_dict(model.diffusion_model.x_embedder.state_dict(), strict=False)
        super().pre_run(model, percent_to_timestep_function)

    def copy(self):
        c = ControlNetSD35(None, global_average_pooling=self.global_average_pooling, load_device=self.load_device, manual_cast_dtype=self.manual_cast_dtype)
        c.control_model = self.control_model
        c.control_model_wrapped = self.control_model_wrapped
        self.copy_to(c)
        return c


def load_controlnet_sd35(sd, model_options={}):
    control_type = -1
    if "control_type" in sd:
        control_type = round(sd.pop("control_type").item())

    # blur_cnet = control_type == 0
    canny_cnet = control_type == 1
    depth_cnet = control_type == 2

    new_sd = {}
    for k in utils.MMDIT_MAP_BASIC:
        if k[1] in sd:
            new_sd[k[0]] = sd.pop(k[1])
    for k in sd:
        new_sd[k] = sd[k]
    sd = new_sd

    y_emb_shape = sd["y_embedder.mlp.0.weight"].shape
    depth = y_emb_shape[0] // 64
    hidden_size = 64 * depth
    num_heads = depth
    head_dim = hidden_size // num_heads
    num_blocks = model_detection.count_blocks(new_sd, 'transformer_blocks.{}.')

    load_device = model_management.get_torch_device()
    offload_device = model_management.unet_offload_device()
    unet_dtype = model_management.unet_dtype(model_params=-1)

    manual_cast_dtype = model_management.unet_manual_cast(unet_dtype, load_device)

    operations = model_options.get("custom_operations", None)
    if operations is None:
        operations = ops.pick_operations(unet_dtype, manual_cast_dtype, disable_fast_fp8=True)

    control_model = ControlNetEmbedder(img_size=None,
                                       patch_size=2,
                                       in_chans=16,
                                       num_layers=num_blocks,
                                       main_model_double=depth,
                                       double_y_emb=y_emb_shape[0] == y_emb_shape[1],
                                       attention_head_dim=head_dim,
                                       num_attention_heads=num_heads,
                                       adm_in_channels=2048,
                                       device=offload_device,
                                       dtype=unet_dtype,
                                       operations=operations)

    control_model = controlnet_load_state_dict(control_model, sd)

    latent_format = latent_formats.SD3()
    preprocess_image = lambda a: a
    if canny_cnet:
        preprocess_image = lambda a: (a * 255 * 0.5 + 0.5)
    elif depth_cnet:
        preprocess_image = lambda a: 1.0 - a

    control = ControlNetSD35(control_model, compression_ratio=1, latent_format=latent_format, load_device=load_device, manual_cast_dtype=manual_cast_dtype, preprocess_image=preprocess_image)
    return control


def load_controlnet_hunyuandit(controlnet_data, model_options=None):
    if model_options is None:
        model_options = {}
    model_config, operations, load_device, unet_dtype, manual_cast_dtype, offload_device = controlnet_config(controlnet_data, model_options=model_options)

    control_model = HunYuanControlNet(operations=operations, device=offload_device, dtype=unet_dtype)
    control_model = controlnet_load_state_dict(control_model, controlnet_data)

    latent_format = latent_formats.SDXL()
    extra_conds = ['text_embedding_mask', 'encoder_hidden_states_t5', 'text_embedding_mask_t5', 'image_meta_size', 'style', 'cos_cis_img', 'sin_cis_img']
    control = ControlNet(control_model, compression_ratio=1, latent_format=latent_format, load_device=load_device, manual_cast_dtype=manual_cast_dtype, extra_conds=extra_conds, strength_type=StrengthType.CONSTANT)
    return control


def load_controlnet_flux_instantx_union(sd, controlnet_class, weight_dtype, full_path):
    keys_to_keep = [
        "controlnet_",
        "single_transformer_blocks",
        "transformer_blocks"
    ]
    preserved_keys = {k: v.cpu() for k, v in sd.items() if any(k.startswith(key) for key in keys_to_keep)}

    new_sd = model_detection.convert_diffusers_mmdit(sd, "")

    keys_to_discard = [
        "double_blocks",
        "single_blocks"
    ]
    new_sd = {k: v for k, v in new_sd.items() if not any(k.startswith(discard_key) for discard_key in keys_to_discard)}
    new_sd.update(preserved_keys)

    config = {
        "image_model": "flux",
        "axes_dim": [16, 56, 56],
        "in_channels": 16,
        "depth": 5,
        "depth_single_blocks": 10,
        "context_in_dim": 4096,
        "num_heads": 24,
        "guidance_embed": True,
        "hidden_size": 3072,
        "mlp_ratio": 4.0,
        "theta": 10000,
        "qkv_bias": True,
        "vec_in_dim": 768
    }

    device = model_management.get_torch_device()

    if weight_dtype == torch.float8_e4m3fn or weight_dtype == "fp8_e4m3fn":
        dtype = torch.float8_e4m3fn
        operations = ops.manual_cast
    elif weight_dtype == torch.float8_e5m2 or weight_dtype == "float8_e5m2":
        dtype = torch.float8_e5m2
        operations = ops.manual_cast
    else:
        dtype = torch.bfloat16
        operations = ops.disable_weight_init

    control_model = controlnet_class(operations=operations, device=device, dtype=dtype, **config)
    control_model = controlnet_load_state_dict(control_model, new_sd)
    extra_conds = ['y', 'guidance', 'control_type']
    latent_format = latent_formats.SD3()
    # TODO check manual cast dtype
    control = ControlNet(control_model, compression_ratio=1, load_device=device, manual_cast_dtype=torch.bfloat16,
                         extra_conds=extra_conds, latent_format=latent_format, ckpt_name=full_path)
    return control


def load_controlnet_flux_xlabs_mistoline(sd, mistoline=False, model_options=None):
    if model_options is None:
        model_options = {}
    model_config, operations, load_device, unet_dtype, manual_cast_dtype, offload_device = controlnet_config(sd, model_options=model_options)
    control_model = controlnet_flux.ControlNetFlux(mistoline=mistoline, operations=operations, device=offload_device, dtype=unet_dtype, **model_config.unet_config)
    control_model = controlnet_load_state_dict(control_model, sd)
    extra_conds = ['y', 'guidance']
    control = ControlNet(control_model, load_device=load_device, manual_cast_dtype=manual_cast_dtype, extra_conds=extra_conds)
    return control


def load_controlnet_flux_instantx(sd, model_options=None):
    if model_options is None:
        model_options = {}
    new_sd = model_detection.convert_diffusers_mmdit(sd, "")
    model_config, operations, load_device, unet_dtype, manual_cast_dtype, offload_device = controlnet_config(new_sd, model_options=model_options)
    for k in sd:
        new_sd[k] = sd[k]

    num_union_modes = 0
    union_cnet = "controlnet_mode_embedder.weight"
    if union_cnet in new_sd:
        num_union_modes = new_sd[union_cnet].shape[0]

    control_latent_channels = new_sd.get("pos_embed_input.weight").shape[1] // 4
    concat_mask = False
    if control_latent_channels == 17:
        concat_mask = True

    control_model = controlnet_flux.ControlNetFlux(latent_input=True, num_union_modes=num_union_modes, control_latent_channels=control_latent_channels, operations=operations, device=offload_device, dtype=unet_dtype, **model_config.unet_config)
    control_model = controlnet_load_state_dict(control_model, new_sd)

    latent_format = latent_formats.Flux()
    extra_conds = ['y', 'guidance']
    control = ControlNet(control_model, compression_ratio=1, latent_format=latent_format, concat_mask=concat_mask, load_device=load_device, manual_cast_dtype=manual_cast_dtype, extra_conds=extra_conds)
    return control


def convert_mistoline(sd):
    return utils.state_dict_prefix_replace(sd, {"single_controlnet_blocks.": "controlnet_single_blocks."})


def load_controlnet_state_dict(state_dict, model=None, model_options=None, ckpt_name: str = None):
    if model_options is None:
        model_options = {}
    controlnet_data = state_dict
    if 'after_proj_list.18.bias' in controlnet_data.keys():  # Hunyuan DiT
        return load_controlnet_hunyuandit(controlnet_data, model_options=model_options)

    if "lora_controlnet" in controlnet_data:
        return ControlLora(controlnet_data, model_options=model_options)

    controlnet_config = None
    supported_inference_dtypes = None

    if "controlnet_cond_embedding.conv_in.weight" in controlnet_data:  # diffusers format
        controlnet_config = model_detection.unet_config_from_diffusers_unet(controlnet_data)
        diffusers_keys = utils.unet_to_diffusers(controlnet_config)
        diffusers_keys["controlnet_mid_block.weight"] = "middle_block_out.0.weight"
        diffusers_keys["controlnet_mid_block.bias"] = "middle_block_out.0.bias"

        count = 0
        loop = True
        while loop:
            suffix = [".weight", ".bias"]
            for s in suffix:
                k_in = "controlnet_down_blocks.{}{}".format(count, s)
                k_out = "zero_convs.{}.0{}".format(count, s)
                if k_in not in controlnet_data:
                    loop = False
                    break
                diffusers_keys[k_in] = k_out
            count += 1

        count = 0
        loop = True
        while loop:
            suffix = [".weight", ".bias"]
            for s in suffix:
                if count == 0:
                    k_in = "controlnet_cond_embedding.conv_in{}".format(s)
                else:
                    k_in = "controlnet_cond_embedding.blocks.{}{}".format(count - 1, s)
                k_out = "input_hint_block.{}{}".format(count * 2, s)
                if k_in not in controlnet_data:
                    k_in = "controlnet_cond_embedding.conv_out{}".format(s)
                    loop = False
                diffusers_keys[k_in] = k_out
            count += 1

        new_sd = {}
        for k in diffusers_keys:
            if k in controlnet_data:
                new_sd[diffusers_keys[k]] = controlnet_data.pop(k)

        if "control_add_embedding.linear_1.bias" in controlnet_data:  # Union Controlnet
            controlnet_config["union_controlnet_num_control_type"] = controlnet_data["task_embedding"].shape[0]
            for k in list(controlnet_data.keys()):
                new_k = k.replace('.attn.in_proj_', '.attn.in_proj.')
                new_sd[new_k] = controlnet_data.pop(k)

        leftover_keys = controlnet_data.keys()
        if len(leftover_keys) > 0:
            logging.warning("leftover keys: {}".format(leftover_keys))
        controlnet_data = new_sd
    elif "controlnet_blocks.0.weight" in controlnet_data:
        if "double_blocks.0.img_attn.norm.key_norm.scale" in controlnet_data:
            return load_controlnet_flux_xlabs_mistoline(controlnet_data, model_options=model_options)
        elif "pos_embed_input.proj.weight" in controlnet_data:
            if "transformer_blocks.0.adaLN_modulation.1.bias" in controlnet_data:
                return load_controlnet_sd35(controlnet_data, model_options=model_options)  # Stability sd3.5 format
            else:
                return load_controlnet_mmdit(controlnet_data, model_options=model_options)  # SD3 diffusers controlnet
        elif "controlnet_x_embedder.weight" in controlnet_data:
            return load_controlnet_flux_instantx(controlnet_data, model_options=model_options)
    elif "controlnet_blocks.0.linear.weight" in controlnet_data:  # mistoline flux
        return load_controlnet_flux_xlabs_mistoline(convert_mistoline(controlnet_data), mistoline=True, model_options=model_options)

    pth_key = 'control_model.zero_convs.0.0.weight'
    pth = False
    key = 'zero_convs.0.0.weight'
    if pth_key in controlnet_data:
        pth = True
        key = pth_key
        prefix = "control_model."
    elif key in controlnet_data:
        prefix = ""
    else:
        net = load_t2i_adapter(controlnet_data, model_options=model_options)
        if net is None:
            logging.error("error could not detect control model type.")
        return net

    if controlnet_config is None:
        model_config = model_detection.model_config_from_unet(controlnet_data, prefix, True)
        supported_inference_dtypes = list(model_config.supported_inference_dtypes)
        controlnet_config = model_config.unet_config

    unet_dtype = model_options.get("dtype", None)
    if unet_dtype is None:
        weight_dtype = utils.weight_dtype(controlnet_data)

        if supported_inference_dtypes is None:
            supported_inference_dtypes = [model_management.unet_dtype()]

        unet_dtype = model_management.unet_dtype(model_params=-1, supported_dtypes=supported_inference_dtypes, weight_dtype=weight_dtype)

    load_device = model_management.get_torch_device()

    manual_cast_dtype = model_management.unet_manual_cast(unet_dtype, load_device)
    operations = model_options.get("custom_operations", None)
    if operations is None:
        operations = ops.pick_operations(unet_dtype, manual_cast_dtype)

    controlnet_config["operations"] = operations
    controlnet_config["dtype"] = unet_dtype
    controlnet_config["device"] = model_management.unet_offload_device()
    controlnet_config.pop("out_channels")
    controlnet_config["hint_channels"] = controlnet_data["{}input_hint_block.0.weight".format(prefix)].shape[1]
    control_model = cldm.ControlNet(**controlnet_config)

    if pth:
        if 'difference' in controlnet_data:
            if model is not None:
                model_management.load_models_gpu([model])
                model_sd = model.model_state_dict()
                for x in controlnet_data:
                    c_m = "control_model."
                    if x.startswith(c_m):
                        sd_key = "diffusion_model.{}".format(x[len(c_m):])
                        if sd_key in model_sd:
                            cd = controlnet_data[x]
                            cd += model_sd[sd_key].type(cd.dtype).to(cd.device)
            else:
                logging.warning("WARNING: Loaded a diff controlnet without a model. It will very likely not work.")

        class WeightsLoader(torch.nn.Module):
            pass

        w = WeightsLoader()
        w.control_model = control_model
        missing, unexpected = w.load_state_dict(controlnet_data, strict=False)
    else:
        missing, unexpected = control_model.load_state_dict(controlnet_data, strict=False)

    if len(missing) > 0:
        logging.warning("missing controlnet keys: {}".format(missing))

    if len(unexpected) > 0:
        logging.debug("unexpected controlnet keys: {}".format(unexpected))

    filename = os.path.splitext(ckpt_name)[0]
    global_average_pooling = model_options.get("global_average_pooling", False)
    control = ControlNet(control_model, global_average_pooling=global_average_pooling, load_device=load_device, manual_cast_dtype=manual_cast_dtype, ckpt_name=filename)
    return control

<<<<<<< HEAD

def load_controlnet(ckpt_path, model=None, model_options=None):
    if model_options is None:
        model_options = {}
=======
def load_controlnet(ckpt_path, model=None, model_options={}):
    model_options = model_options.copy()
>>>>>>> ce22f687
    if "global_average_pooling" not in model_options:
        filename = os.path.splitext(ckpt_path)[0]
        if filename.endswith("_shuffle") or filename.endswith("_shuffle_fp16"):  # TODO: smarter way of enabling global_average_pooling
            model_options["global_average_pooling"] = True

    cnet = load_controlnet_state_dict(utils.load_torch_file(ckpt_path, safe_load=True), model=model, model_options=model_options, ckpt_name=ckpt_path)
    if cnet is None:
        logging.error("error checkpoint does not contain controlnet or t2i adapter data {}".format(ckpt_path))
    return cnet


class T2IAdapter(ControlBase):
    def __init__(self, t2i_model, channels_in, compression_ratio, upscale_algorithm, device=None):
        super().__init__()
        self.t2i_model = t2i_model
        self.channels_in = channels_in
        self.control_input = None
        self.compression_ratio = compression_ratio
        self.upscale_algorithm = upscale_algorithm
        if device is None:
            device = model_management.get_torch_device()
        self.device = device

    def scale_image_to(self, width, height):
        unshuffle_amount = self.t2i_model.unshuffle_amount
        width = math.ceil(width / unshuffle_amount) * unshuffle_amount
        height = math.ceil(height / unshuffle_amount) * unshuffle_amount
        return width, height

    def get_control(self, x_noisy, t, cond, batched_number, transformer_options):
        control_prev = None
        if self.previous_controlnet is not None:
            control_prev = self.previous_controlnet.get_control(x_noisy, t, cond, batched_number, transformer_options)

        if self.timestep_range is not None:
            if t[0] > self.timestep_range[0] or t[0] < self.timestep_range[1]:
                if control_prev is not None:
                    return control_prev
                else:
                    return None

        if self.cond_hint is None or x_noisy.shape[2] * self.compression_ratio != self.cond_hint.shape[2] or x_noisy.shape[3] * self.compression_ratio != self.cond_hint.shape[3]:
            if self.cond_hint is not None:
                del self.cond_hint
            self.control_input = None
            self.cond_hint = None
            width, height = self.scale_image_to(x_noisy.shape[3] * self.compression_ratio, x_noisy.shape[2] * self.compression_ratio)
            self.cond_hint = utils.common_upscale(self.cond_hint_original, width, height, self.upscale_algorithm, "center").float().to(self.device)
            if self.channels_in == 1 and self.cond_hint.shape[1] > 1:
                self.cond_hint = torch.mean(self.cond_hint, 1, keepdim=True)
        if x_noisy.shape[0] != self.cond_hint.shape[0]:
            self.cond_hint = broadcast_image_to(self.cond_hint, x_noisy.shape[0], batched_number)
        if self.control_input is None:
            self.t2i_model.to(x_noisy.dtype)
            self.t2i_model.to(self.device)
            self.control_input = self.t2i_model(self.cond_hint.to(x_noisy.dtype))
            self.t2i_model.cpu()

        control_input = {}
        for k in self.control_input:
            control_input[k] = list(map(lambda a: None if a is None else a.clone(), self.control_input[k]))

        return self.control_merge(control_input, control_prev, x_noisy.dtype)

    def copy(self):
        c = T2IAdapter(self.t2i_model, self.channels_in, self.compression_ratio, self.upscale_algorithm)
        self.copy_to(c)
        return c


def load_t2i_adapter(t2i_data, model_options={}):  # TODO: model_options
    compression_ratio = 8
    upscale_algorithm = 'nearest-exact'

    if 'adapter' in t2i_data:
        t2i_data = t2i_data['adapter']
    if 'adapter.body.0.resnets.0.block1.weight' in t2i_data:  # diffusers format
        prefix_replace = {}
        for i in range(4):
            for j in range(2):
                prefix_replace["adapter.body.{}.resnets.{}.".format(i, j)] = "body.{}.".format(i * 2 + j)
            prefix_replace["adapter.body.{}.".format(i)] = "body.{}.".format(i * 2)
        prefix_replace["adapter."] = ""
        t2i_data = utils.state_dict_prefix_replace(t2i_data, prefix_replace)
    keys = t2i_data.keys()

    if "body.0.in_conv.weight" in keys:
        cin = t2i_data['body.0.in_conv.weight'].shape[1]
        model_ad = adapter.Adapter_light(cin=cin, channels=[320, 640, 1280, 1280], nums_rb=4)
    elif 'conv_in.weight' in keys:
        cin = t2i_data['conv_in.weight'].shape[1]
        channel = t2i_data['conv_in.weight'].shape[0]
        ksize = t2i_data['body.0.block2.weight'].shape[2]
        use_conv = False
        down_opts = list(filter(lambda a: a.endswith("down_opt.op.weight"), keys))
        if len(down_opts) > 0:
            use_conv = True
        xl = False
        if cin == 256 or cin == 768:
            xl = True
        model_ad = adapter.Adapter(cin=cin, channels=[channel, channel * 2, channel * 4, channel * 4][:4], nums_rb=2, ksize=ksize, sk=True, use_conv=use_conv, xl=xl)
    elif "backbone.0.0.weight" in keys:
        model_ad = cascade_controlnet.ControlNet(c_in=t2i_data['backbone.0.0.weight'].shape[1], proj_blocks=[0, 4, 8, 12, 51, 55, 59, 63])
        compression_ratio = 32
        upscale_algorithm = 'bilinear'
    elif "backbone.10.blocks.0.weight" in keys:
        model_ad = cascade_controlnet.ControlNet(c_in=t2i_data['backbone.0.weight'].shape[1], bottleneck_mode="large", proj_blocks=[0, 4, 8, 12, 51, 55, 59, 63])
        compression_ratio = 1
        upscale_algorithm = 'nearest-exact'
    else:
        return None

    missing, unexpected = model_ad.load_state_dict(t2i_data)
    if len(missing) > 0:
        logging.warning("t2i missing {}".format(missing))

    if len(unexpected) > 0:
        logging.debug("t2i unexpected {}".format(unexpected))

    return T2IAdapter(model_ad, model_ad.input_channels, compression_ratio, upscale_algorithm)<|MERGE_RESOLUTION|>--- conflicted
+++ resolved
@@ -813,15 +813,12 @@
     control = ControlNet(control_model, global_average_pooling=global_average_pooling, load_device=load_device, manual_cast_dtype=manual_cast_dtype, ckpt_name=filename)
     return control
 
-<<<<<<< HEAD
 
 def load_controlnet(ckpt_path, model=None, model_options=None):
     if model_options is None:
         model_options = {}
-=======
-def load_controlnet(ckpt_path, model=None, model_options={}):
     model_options = model_options.copy()
->>>>>>> ce22f687
+
     if "global_average_pooling" not in model_options:
         filename = os.path.splitext(ckpt_path)[0]
         if filename.endswith("_shuffle") or filename.endswith("_shuffle_fp16"):  # TODO: smarter way of enabling global_average_pooling
