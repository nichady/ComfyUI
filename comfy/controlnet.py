--- conflicted
+++ resolved
@@ -20,10 +20,10 @@
 import math
 import os
 from enum import Enum
+from typing import TYPE_CHECKING
 
 import torch
 
-<<<<<<< HEAD
 from . import latent_formats
 from . import model_detection
 from . import model_management
@@ -31,22 +31,14 @@
 from . import ops
 from . import utils
 from .cldm import cldm, mmdit
+from .cldm.dit_embedder import ControlNetEmbedder
 from .ldm.cascade import controlnet as cascade_controlnet
 from .ldm.flux import controlnet as controlnet_flux
 from .ldm.hydit.controlnet import HunYuanControlNet
 from .t2i_adapter import adapter
-=======
-import comfy.cldm.cldm
-import comfy.t2i_adapter.adapter
-import comfy.ldm.cascade.controlnet
-import comfy.cldm.mmdit
-import comfy.ldm.hydit.controlnet
-import comfy.ldm.flux.controlnet
-import comfy.cldm.dit_embedder
-from typing import TYPE_CHECKING
+
 if TYPE_CHECKING:
-    from comfy.hooks import HookGroup
->>>>>>> 0fd4e6c7
+    from .hooks import HookGroup
 
 
 def broadcast_image_to(tensor, target_batch_size, batched_number):
@@ -130,7 +122,7 @@
         if self.previous_controlnet is not None:
             out += self.previous_controlnet.get_models()
         return out
-    
+
     def get_extra_hooks(self):
         out = []
         if self.extra_hooks is not None:
@@ -207,11 +199,7 @@
 
 
 class ControlNet(ControlBase):
-<<<<<<< HEAD
-    def __init__(self, control_model=None, global_average_pooling=False, compression_ratio=8, latent_format=None, load_device=None, manual_cast_dtype=None, extra_conds=["y"], strength_type=StrengthType.CONSTANT, concat_mask=False, ckpt_name: str = None):
-=======
-    def __init__(self, control_model=None, global_average_pooling=False, compression_ratio=8, latent_format=None, load_device=None, manual_cast_dtype=None, extra_conds=["y"], strength_type=StrengthType.CONSTANT, concat_mask=False, preprocess_image=lambda a: a):
->>>>>>> 0fd4e6c7
+    def __init__(self, control_model=None, global_average_pooling=False, compression_ratio=8, latent_format=None, load_device=None, manual_cast_dtype=None, extra_conds=["y"], strength_type=StrengthType.CONSTANT, concat_mask=False, preprocess_image=lambda a: a, ckpt_name: str = None):
         super().__init__()
         self.control_model = control_model
         self.load_device = load_device
@@ -255,12 +243,8 @@
             else:
                 if self.latent_format is not None:
                     raise ValueError("This Controlnet needs a VAE but none was provided, please use a ControlNetApply node with a VAE input and connect it.")
-<<<<<<< HEAD
             self.cond_hint = utils.common_upscale(self.cond_hint_original, x_noisy.shape[3] * compression_ratio, x_noisy.shape[2] * compression_ratio, self.upscale_algorithm, "center")
-=======
-            self.cond_hint = comfy.utils.common_upscale(self.cond_hint_original, x_noisy.shape[3] * compression_ratio, x_noisy.shape[2] * compression_ratio, self.upscale_algorithm, "center")
             self.cond_hint = self.preprocess_image(self.cond_hint)
->>>>>>> 0fd4e6c7
             if self.vae is not None:
                 loaded_models = model_management.loaded_models(only_currently_used=True)
                 self.cond_hint = self.vae.encode(self.cond_hint.movedim(1, -1))
@@ -470,15 +454,10 @@
     return control_model
 
 
-<<<<<<< HEAD
 def load_controlnet_mmdit(sd, model_options=None):
     if model_options is None:
         model_options = {}
     new_sd = model_detection.convert_diffusers_mmdit(sd, "")
-=======
-def load_controlnet_mmdit(sd, model_options={}):
-    new_sd = comfy.model_detection.convert_diffusers_mmdit(sd, "")
->>>>>>> 0fd4e6c7
     model_config, operations, load_device, unet_dtype, manual_cast_dtype, offload_device = controlnet_config(new_sd, model_options=model_options)
     num_blocks = model_detection.count_blocks(new_sd, 'joint_blocks.{}.')
     for k in sd:
@@ -498,11 +477,6 @@
     return control
 
 
-<<<<<<< HEAD
-def load_controlnet_hunyuandit(controlnet_data, model_options=None):
-    if model_options is None:
-        model_options = {}
-=======
 class ControlNetSD35(ControlNet):
     def pre_run(self, model, percent_to_timestep_function):
         if self.control_model.double_y_emb:
@@ -518,6 +492,7 @@
         self.copy_to(c)
         return c
 
+
 def load_controlnet_sd35(sd, model_options={}):
     control_type = -1
     if "control_type" in sd:
@@ -528,7 +503,7 @@
     depth_cnet = control_type == 2
 
     new_sd = {}
-    for k in comfy.utils.MMDIT_MAP_BASIC:
+    for k in utils.MMDIT_MAP_BASIC:
         if k[1] in sd:
             new_sd[k[0]] = sd.pop(k[1])
     for k in sd:
@@ -540,34 +515,34 @@
     hidden_size = 64 * depth
     num_heads = depth
     head_dim = hidden_size // num_heads
-    num_blocks = comfy.model_detection.count_blocks(new_sd, 'transformer_blocks.{}.')
-
-    load_device = comfy.model_management.get_torch_device()
-    offload_device = comfy.model_management.unet_offload_device()
-    unet_dtype = comfy.model_management.unet_dtype(model_params=-1)
-
-    manual_cast_dtype = comfy.model_management.unet_manual_cast(unet_dtype, load_device)
+    num_blocks = model_detection.count_blocks(new_sd, 'transformer_blocks.{}.')
+
+    load_device = model_management.get_torch_device()
+    offload_device = model_management.unet_offload_device()
+    unet_dtype = model_management.unet_dtype(model_params=-1)
+
+    manual_cast_dtype = model_management.unet_manual_cast(unet_dtype, load_device)
 
     operations = model_options.get("custom_operations", None)
     if operations is None:
-        operations = comfy.ops.pick_operations(unet_dtype, manual_cast_dtype, disable_fast_fp8=True)
-
-    control_model = comfy.cldm.dit_embedder.ControlNetEmbedder(img_size=None,
-                                                               patch_size=2,
-                                                               in_chans=16,
-                                                               num_layers=num_blocks,
-                                                               main_model_double=depth,
-                                                               double_y_emb=y_emb_shape[0] == y_emb_shape[1],
-                                                               attention_head_dim=head_dim,
-                                                               num_attention_heads=num_heads,
-                                                               adm_in_channels=2048,
-                                                               device=offload_device,
-                                                               dtype=unet_dtype,
-                                                               operations=operations)
+        operations = ops.pick_operations(unet_dtype, manual_cast_dtype, disable_fast_fp8=True)
+
+    control_model = ControlNetEmbedder(img_size=None,
+                                       patch_size=2,
+                                       in_chans=16,
+                                       num_layers=num_blocks,
+                                       main_model_double=depth,
+                                       double_y_emb=y_emb_shape[0] == y_emb_shape[1],
+                                       attention_head_dim=head_dim,
+                                       num_attention_heads=num_heads,
+                                       adm_in_channels=2048,
+                                       device=offload_device,
+                                       dtype=unet_dtype,
+                                       operations=operations)
 
     control_model = controlnet_load_state_dict(control_model, sd)
 
-    latent_format = comfy.latent_formats.SD3()
+    latent_format = latent_formats.SD3()
     preprocess_image = lambda a: a
     if canny_cnet:
         preprocess_image = lambda a: (a * 255 * 0.5 + 0.5)
@@ -578,9 +553,9 @@
     return control
 
 
-
-def load_controlnet_hunyuandit(controlnet_data, model_options={}):
->>>>>>> 0fd4e6c7
+def load_controlnet_hunyuandit(controlnet_data, model_options=None):
+    if model_options is None:
+        model_options = {}
     model_config, operations, load_device, unet_dtype, manual_cast_dtype, offload_device = controlnet_config(controlnet_data, model_options=model_options)
 
     control_model = HunYuanControlNet(operations=operations, device=offload_device, dtype=unet_dtype)
@@ -756,14 +731,10 @@
         if "double_blocks.0.img_attn.norm.key_norm.scale" in controlnet_data:
             return load_controlnet_flux_xlabs_mistoline(controlnet_data, model_options=model_options)
         elif "pos_embed_input.proj.weight" in controlnet_data:
-<<<<<<< HEAD
-            return load_controlnet_mmdit(controlnet_data, model_options=model_options)  # SD3 diffusers controlnet
-=======
             if "transformer_blocks.0.adaLN_modulation.1.bias" in controlnet_data:
-                return load_controlnet_sd35(controlnet_data, model_options=model_options) #Stability sd3.5 format
+                return load_controlnet_sd35(controlnet_data, model_options=model_options)  # Stability sd3.5 format
             else:
-                return load_controlnet_mmdit(controlnet_data, model_options=model_options) #SD3 diffusers controlnet
->>>>>>> 0fd4e6c7
+                return load_controlnet_mmdit(controlnet_data, model_options=model_options)  # SD3 diffusers controlnet
         elif "controlnet_x_embedder.weight" in controlnet_data:
             return load_controlnet_flux_instantx(controlnet_data, model_options=model_options)
     elif "controlnet_blocks.0.linear.weight" in controlnet_data:  # mistoline flux
