"""
    This file is part of ComfyUI.
    Copyright (C) 2024 Comfy

    This program is free software: you can redistribute it and/or modify
    it under the terms of the GNU General Public License as published by
    the Free Software Foundation, either version 3 of the License, or
    (at your option) any later version.

    This program is distributed in the hope that it will be useful,
    but WITHOUT ANY WARRANTY; without even the implied warranty of
    MERCHANTABILITY or FITNESS FOR A PARTICULAR PURPOSE.  See the
    GNU General Public License for more details.

    You should have received a copy of the GNU General Public License
    along with this program.  If not, see <https://www.gnu.org/licenses/>.
"""

import logging
import math
import os
from enum import Enum

import torch

from . import latent_formats
from . import model_detection
from . import model_management
from . import model_patcher
from . import ops
from . import utils
from .cldm import cldm, mmdit
from .ldm import hydit
from .ldm.cascade import controlnet as cascade_controlnet
from .ldm.flux import controlnet as controlnet_flux
from .ldm.flux.weight_dtypes import FLUX_WEIGHT_DTYPES
from .t2i_adapter import adapter


def broadcast_image_to(tensor, target_batch_size, batched_number):
    current_batch_size = tensor.shape[0]
    # print(current_batch_size, target_batch_size)
    if current_batch_size == 1:
        return tensor

    per_batch = target_batch_size // batched_number
    tensor = tensor[:per_batch]

    if per_batch > tensor.shape[0]:
        tensor = torch.cat([tensor] * (per_batch // tensor.shape[0]) + [tensor[:(per_batch % tensor.shape[0])]], dim=0)

    current_batch_size = tensor.shape[0]
    if current_batch_size == target_batch_size:
        return tensor
    else:
        return torch.cat([tensor] * batched_number, dim=0)


class StrengthType(Enum):
    CONSTANT = 1
    LINEAR_UP = 2


class ControlBase:
    def __init__(self, device=None):
        self.cond_hint_original = None
        self.cond_hint = None
        self.strength = 1.0
        self.timestep_percent_range = (0.0, 1.0)
        self.latent_format = None
        self.vae = None
        self.global_average_pooling = False
        self.timestep_range = None
        self.compression_ratio = 8
        self.upscale_algorithm = 'nearest-exact'
        self.extra_args = {}

        if device is None:
            device = model_management.get_torch_device()
        self.device = device
        self.previous_controlnet = None
        self.extra_conds = []
        self.strength_type = StrengthType.CONSTANT
        self.concat_mask = False
        self.extra_concat_orig = []
        self.extra_concat = None

    def set_cond_hint(self, cond_hint, strength=1.0, timestep_percent_range=(0.0, 1.0), vae=None, extra_concat=[]):
        self.cond_hint_original = cond_hint
        self.strength = strength
        self.timestep_percent_range = timestep_percent_range
        if self.latent_format is not None:
            if vae is None:
                logging.warning("WARNING: no VAE provided to the controlnet apply node when this controlnet requires one.")
            self.vae = vae
        self.extra_concat_orig = extra_concat.copy()
        if self.concat_mask and len(self.extra_concat_orig) == 0:
            self.extra_concat_orig.append(torch.tensor([[[[1.0]]]]))
        return self

    def pre_run(self, model, percent_to_timestep_function):
        self.timestep_range = (percent_to_timestep_function(self.timestep_percent_range[0]), percent_to_timestep_function(self.timestep_percent_range[1]))
        if self.previous_controlnet is not None:
            self.previous_controlnet.pre_run(model, percent_to_timestep_function)

    def set_previous_controlnet(self, controlnet):
        self.previous_controlnet = controlnet
        return self

    def cleanup(self):
        if self.previous_controlnet is not None:
            self.previous_controlnet.cleanup()

        self.cond_hint = None
        self.extra_concat = None
        self.timestep_range = None

    def get_models(self):
        out = []
        if self.previous_controlnet is not None:
            out += self.previous_controlnet.get_models()
        return out

    def copy_to(self, c):
        c.cond_hint_original = self.cond_hint_original
        c.strength = self.strength
        c.timestep_percent_range = self.timestep_percent_range
        c.global_average_pooling = self.global_average_pooling
        c.compression_ratio = self.compression_ratio
        c.upscale_algorithm = self.upscale_algorithm
        c.latent_format = self.latent_format
        c.extra_args = self.extra_args.copy()
        c.vae = self.vae
        c.extra_conds = self.extra_conds.copy()
        c.strength_type = self.strength_type
        c.concat_mask = self.concat_mask
        c.extra_concat_orig = self.extra_concat_orig.copy()

    def inference_memory_requirements(self, dtype):
        if self.previous_controlnet is not None:
            return self.previous_controlnet.inference_memory_requirements(dtype)
        return 0

    def control_merge(self, control, control_prev, output_dtype):
        out = {'input': [], 'middle': [], 'output': []}

        for key in control:
            control_output = control[key]
            applied_to = set()
            for i in range(len(control_output)):
                x = control_output[i]
                if x is not None:
                    if self.global_average_pooling:
                        x = torch.mean(x, dim=(2, 3), keepdim=True).repeat(1, 1, x.shape[2], x.shape[3])

                    if x not in applied_to:  # memory saving strategy, allow shared tensors and only apply strength to shared tensors once
                        applied_to.add(x)
                        if self.strength_type == StrengthType.CONSTANT:
                            x *= self.strength
                        elif self.strength_type == StrengthType.LINEAR_UP:
                            x *= (self.strength ** float(len(control_output) - i))

                    if output_dtype is not None and x.dtype != output_dtype:
                        x = x.to(output_dtype)

                out[key].append(x)

        if control_prev is not None:
            for x in ['input', 'middle', 'output']:
                o = out[x]
                for i in range(len(control_prev[x])):
                    prev_val = control_prev[x][i]
                    if i >= len(o):
                        o.append(prev_val)
                    elif prev_val is not None:
                        if o[i] is None:
                            o[i] = prev_val
                        else:
                            if o[i].shape[0] < prev_val.shape[0]:
                                o[i] = prev_val + o[i]
                            else:
                                o[i] = prev_val + o[i]  # TODO: change back to inplace add if shared tensors stop being an issue
        return out

    def set_extra_arg(self, argument, value=None):
        self.extra_args[argument] = value


class ControlNet(ControlBase):
<<<<<<< HEAD
    def __init__(self, control_model=None, global_average_pooling=False, compression_ratio=8, latent_format=None, device=None, load_device=None, manual_cast_dtype=None, extra_conds=["y"], strength_type=StrengthType.CONSTANT, ckpt_name: str = None):
=======
    def __init__(self, control_model=None, global_average_pooling=False, compression_ratio=8, latent_format=None, device=None, load_device=None, manual_cast_dtype=None, extra_conds=["y"], strength_type=StrengthType.CONSTANT, concat_mask=False):
>>>>>>> 3a0eeee3
        super().__init__(device)
        self.control_model = control_model
        self.load_device = load_device
        if control_model is not None:
            self.control_model_wrapped = model_patcher.ModelPatcher(self.control_model, load_device=load_device, offload_device=model_management.unet_offload_device())
            if ckpt_name is not None:
                self.control_model_wrapped.ckpt_name = os.path.basename(ckpt_name)
        self.compression_ratio = compression_ratio
        self.global_average_pooling = global_average_pooling
        self.model_sampling_current = None
        self.manual_cast_dtype = manual_cast_dtype
        self.latent_format = latent_format
        self.extra_conds += extra_conds
        self.strength_type = strength_type
        self.concat_mask = concat_mask

    def get_control(self, x_noisy, t, cond, batched_number):
        control_prev = None
        if self.previous_controlnet is not None:
            control_prev = self.previous_controlnet.get_control(x_noisy, t, cond, batched_number)

        if self.timestep_range is not None:
            if t[0] > self.timestep_range[0] or t[0] < self.timestep_range[1]:
                if control_prev is not None:
                    return control_prev
                else:
                    return None

        dtype = self.control_model.dtype
        if self.manual_cast_dtype is not None:
            dtype = self.manual_cast_dtype

        if self.cond_hint is None or x_noisy.shape[2] * self.compression_ratio != self.cond_hint.shape[2] or x_noisy.shape[3] * self.compression_ratio != self.cond_hint.shape[3]:
            if self.cond_hint is not None:
                del self.cond_hint
            self.cond_hint = None
            compression_ratio = self.compression_ratio
            if self.vae is not None:
                compression_ratio *= self.vae.downscale_ratio
<<<<<<< HEAD
            self.cond_hint = utils.common_upscale(self.cond_hint_original, x_noisy.shape[3] * compression_ratio, x_noisy.shape[2] * compression_ratio, self.upscale_algorithm, "center")
=======
            else:
                if self.latent_format is not None:
                    raise ValueError("This Controlnet needs a VAE but none was provided, please use a ControlNetApply node with a VAE input and connect it.")
            self.cond_hint = comfy.utils.common_upscale(self.cond_hint_original, x_noisy.shape[3] * compression_ratio, x_noisy.shape[2] * compression_ratio, self.upscale_algorithm, "center")
>>>>>>> 3a0eeee3
            if self.vae is not None:
                loaded_models = model_management.loaded_models(only_currently_used=True)
                self.cond_hint = self.vae.encode(self.cond_hint.movedim(1, -1))
                model_management.load_models_gpu(loaded_models)
            if self.latent_format is not None:
                self.cond_hint = self.latent_format.process_in(self.cond_hint)
            if len(self.extra_concat_orig) > 0:
                to_concat = []
                for c in self.extra_concat_orig:
                    c = comfy.utils.common_upscale(c, self.cond_hint.shape[3], self.cond_hint.shape[2], self.upscale_algorithm, "center")
                    to_concat.append(comfy.utils.repeat_to_batch_size(c, self.cond_hint.shape[0]))
                self.cond_hint = torch.cat([self.cond_hint] + to_concat, dim=1)

            self.cond_hint = self.cond_hint.to(device=self.device, dtype=dtype)
        if x_noisy.shape[0] != self.cond_hint.shape[0]:
            self.cond_hint = broadcast_image_to(self.cond_hint, x_noisy.shape[0], batched_number)

        context = cond.get('crossattn_controlnet', cond['c_crossattn'])
        extra = self.extra_args.copy()
        for c in self.extra_conds:
            temp = cond.get(c, None)
            if temp is not None:
                extra[c] = temp.to(dtype)

        timestep = self.model_sampling_current.timestep(t)
        x_noisy = self.model_sampling_current.calculate_input(t, x_noisy)

        control = self.control_model(x=x_noisy.to(dtype), hint=self.cond_hint, timesteps=timestep.to(dtype), context=context.to(dtype), **extra)
        return self.control_merge(control, control_prev, output_dtype=None)

    def copy(self):
        c = ControlNet(None, global_average_pooling=self.global_average_pooling, load_device=self.load_device, manual_cast_dtype=self.manual_cast_dtype)
        c.control_model = self.control_model
        c.control_model_wrapped = self.control_model_wrapped
        self.copy_to(c)
        return c

    def get_models(self):
        out = super().get_models()
        out.append(self.control_model_wrapped)
        return out

    def pre_run(self, model, percent_to_timestep_function):
        super().pre_run(model, percent_to_timestep_function)
        self.model_sampling_current = model.model_sampling

    def cleanup(self):
        self.model_sampling_current = None
        super().cleanup()


class ControlLoraOps:
    class Linear(torch.nn.Module, ops.CastWeightBiasOp):
        def __init__(self, in_features: int, out_features: int, bias: bool = True,
                     device=None, dtype=None) -> None:
            factory_kwargs = {'device': device, 'dtype': dtype}
            super().__init__()
            self.in_features = in_features
            self.out_features = out_features
            self.weight = None
            self.up = None
            self.down = None
            self.bias = None

        def forward(self, input):
            weight, bias = ops.cast_bias_weight(self, input)
            if self.up is not None:
                return torch.nn.functional.linear(input, weight + (torch.mm(self.up.flatten(start_dim=1), self.down.flatten(start_dim=1))).reshape(self.weight.shape).type(input.dtype), bias)
            else:
                return torch.nn.functional.linear(input, weight, bias)

    class Conv2d(torch.nn.Module, ops.CastWeightBiasOp):
        def __init__(
                self,
                in_channels,
                out_channels,
                kernel_size,
                stride=1,
                padding=0,
                dilation=1,
                groups=1,
                bias=True,
                padding_mode='zeros',
                device=None,
                dtype=None
        ):
            super().__init__()
            self.in_channels = in_channels
            self.out_channels = out_channels
            self.kernel_size = kernel_size
            self.stride = stride
            self.padding = padding
            self.dilation = dilation
            self.transposed = False
            self.output_padding = 0
            self.groups = groups
            self.padding_mode = padding_mode

            self.weight = None
            self.bias = None
            self.up = None
            self.down = None

        def forward(self, input):
            weight, bias = ops.cast_bias_weight(self, input)
            if self.up is not None:
                return torch.nn.functional.conv2d(input, weight + (torch.mm(self.up.flatten(start_dim=1), self.down.flatten(start_dim=1))).reshape(self.weight.shape).type(input.dtype), bias, self.stride, self.padding, self.dilation, self.groups)
            else:
                return torch.nn.functional.conv2d(input, weight, bias, self.stride, self.padding, self.dilation, self.groups)


class ControlLora(ControlNet):
    def __init__(self, control_weights, global_average_pooling=False, device=None, model_options={}): #TODO? model_options
        ControlBase.__init__(self, device)
        self.control_weights = control_weights
        self.global_average_pooling = global_average_pooling
        self.extra_conds += ["y"]

    def pre_run(self, model, percent_to_timestep_function):
        super().pre_run(model, percent_to_timestep_function)
        controlnet_config = model.model_config.unet_config.copy()
        controlnet_config.pop("out_channels")
        controlnet_config["hint_channels"] = self.control_weights["input_hint_block.0.weight"].shape[1]
        self.manual_cast_dtype = model.manual_cast_dtype
        dtype = model.get_dtype()
        if self.manual_cast_dtype is None:
            class control_lora_ops(ControlLoraOps, ops.disable_weight_init):
                pass
        else:
            class control_lora_ops(ControlLoraOps, ops.manual_cast):
                pass

            dtype = self.manual_cast_dtype

        controlnet_config["operations"] = control_lora_ops
        controlnet_config["dtype"] = dtype
        self.control_model = cldm.ControlNet(**controlnet_config)
        self.control_model.to(model_management.get_torch_device())
        diffusion_model = model.diffusion_model
        sd = diffusion_model.state_dict()
        cm = self.control_model.state_dict()

        for k in sd:
            weight = sd[k]
            try:
                utils.set_attr_param(self.control_model, k, weight)
            except:
                pass

        for k in self.control_weights:
            if k not in {"lora_controlnet"}:
                utils.set_attr_param(self.control_model, k, self.control_weights[k].to(dtype).to(model_management.get_torch_device()))

    def copy(self):
        c = ControlLora(self.control_weights, global_average_pooling=self.global_average_pooling)
        self.copy_to(c)
        return c

    def cleanup(self):
        del self.control_model
        self.control_model = None
        super().cleanup()

    def get_models(self):
        out = ControlBase.get_models(self)
        return out

    def inference_memory_requirements(self, dtype):
        return utils.calculate_parameters(self.control_weights) * model_management.dtype_size(dtype) + ControlBase.inference_memory_requirements(self, dtype)


<<<<<<< HEAD
def controlnet_config(sd):
    model_config = model_detection.model_config_from_unet(sd, "", True)
=======
def controlnet_config(sd, model_options={}):
    model_config = comfy.model_detection.model_config_from_unet(sd, "", True)
>>>>>>> 3a0eeee3

    unet_dtype = model_options.get("dtype", None)
    if unet_dtype is None:
        weight_dtype = comfy.utils.weight_dtype(sd)

        supported_inference_dtypes = list(model_config.supported_inference_dtypes)
        if weight_dtype is not None:
            supported_inference_dtypes.append(weight_dtype)

        unet_dtype = comfy.model_management.unet_dtype(model_params=-1, supported_dtypes=supported_inference_dtypes)

<<<<<<< HEAD
    controlnet_config = model_config.unet_config
    unet_dtype = model_management.unet_dtype(supported_dtypes=supported_inference_dtypes)
    load_device = model_management.get_torch_device()
    manual_cast_dtype = model_management.unet_manual_cast(unet_dtype, load_device)
    if manual_cast_dtype is not None:
        operations = ops.manual_cast
    else:
        operations = ops.disable_weight_init
=======
    load_device = comfy.model_management.get_torch_device()
    manual_cast_dtype = comfy.model_management.unet_manual_cast(unet_dtype, load_device)

    operations = model_options.get("custom_operations", None)
    if operations is None:
        operations = comfy.ops.pick_operations(unet_dtype, manual_cast_dtype, disable_fast_fp8=True)
>>>>>>> 3a0eeee3

    offload_device = model_management.unet_offload_device()
    return model_config, operations, load_device, unet_dtype, manual_cast_dtype, offload_device


def controlnet_load_state_dict(control_model, sd):
    missing, unexpected = control_model.load_state_dict(sd, strict=False)

    if len(missing) > 0:
        logging.warning("missing controlnet keys: {}".format(missing))

    if len(unexpected) > 0:
        logging.debug("unexpected controlnet keys: {}".format(unexpected))
    return control_model

<<<<<<< HEAD

def load_controlnet_mmdit(sd):
    new_sd = model_detection.convert_diffusers_mmdit(sd, "")
    model_config, operations, load_device, unet_dtype, manual_cast_dtype, offload_device = controlnet_config(new_sd)
    num_blocks = model_detection.count_blocks(new_sd, 'joint_blocks.{}.')
    for k in sd:
        new_sd[k] = sd[k]

    control_model = mmdit.ControlNet(num_blocks=num_blocks, operations=operations, device=offload_device, dtype=unet_dtype, **model_config.unet_config)
    control_model = controlnet_load_state_dict(control_model, new_sd)

    latent_format = latent_formats.SD3()
    latent_format.shift_factor = 0  # SD3 controlnet weirdness
    control = ControlNet(control_model, compression_ratio=1, latent_format=latent_format, load_device=load_device, manual_cast_dtype=manual_cast_dtype)
=======
def load_controlnet_mmdit(sd, model_options={}):
    new_sd = comfy.model_detection.convert_diffusers_mmdit(sd, "")
    model_config, operations, load_device, unet_dtype, manual_cast_dtype, offload_device = controlnet_config(new_sd, model_options=model_options)
    num_blocks = comfy.model_detection.count_blocks(new_sd, 'joint_blocks.{}.')
    for k in sd:
        new_sd[k] = sd[k]

    concat_mask = False
    control_latent_channels = new_sd.get("pos_embed_input.proj.weight").shape[1]
    if control_latent_channels == 17: #inpaint controlnet
        concat_mask = True

    control_model = comfy.cldm.mmdit.ControlNet(num_blocks=num_blocks, control_latent_channels=control_latent_channels, operations=operations, device=offload_device, dtype=unet_dtype, **model_config.unet_config)
    control_model = controlnet_load_state_dict(control_model, new_sd)

    latent_format = comfy.latent_formats.SD3()
    latent_format.shift_factor = 0 #SD3 controlnet weirdness
    control = ControlNet(control_model, compression_ratio=1, latent_format=latent_format, concat_mask=concat_mask, load_device=load_device, manual_cast_dtype=manual_cast_dtype)
>>>>>>> 3a0eeee3
    return control


def load_controlnet_hunyuandit(controlnet_data, model_options={}):
    model_config, operations, load_device, unet_dtype, manual_cast_dtype, offload_device = controlnet_config(controlnet_data, model_options=model_options)

    control_model = hydit.controlnet.HunYuanControlNet(operations=operations, device=offload_device, dtype=unet_dtype)
    control_model = controlnet_load_state_dict(control_model, controlnet_data)

    latent_format = latent_formats.SDXL()
    extra_conds = ['text_embedding_mask', 'encoder_hidden_states_t5', 'text_embedding_mask_t5', 'image_meta_size', 'style', 'cos_cis_img', 'sin_cis_img']
    control = ControlNet(control_model, compression_ratio=1, latent_format=latent_format, load_device=load_device, manual_cast_dtype=manual_cast_dtype, extra_conds=extra_conds, strength_type=StrengthType.CONSTANT)
    return control

<<<<<<< HEAD

def load_controlnet_flux_instantx_union(sd, controlnet_class, weight_dtype, full_path):
    keys_to_keep = [
        "controlnet_",
        "single_transformer_blocks",
        "transformer_blocks"
    ]
    preserved_keys = {k: v.cpu() for k, v in sd.items() if any(k.startswith(key) for key in keys_to_keep)}

    new_sd = model_detection.convert_diffusers_mmdit(sd, "")

    keys_to_discard = [
        "double_blocks",
        "single_blocks"
    ]
    new_sd = {k: v for k, v in new_sd.items() if not any(k.startswith(discard_key) for discard_key in keys_to_discard)}
    new_sd.update(preserved_keys)

    config = {
        "image_model": "flux",
        "axes_dim": [16, 56, 56],
        "in_channels": 16,
        "depth": 5,
        "depth_single_blocks": 10,
        "context_in_dim": 4096,
        "num_heads": 24,
        "guidance_embed": True,
        "hidden_size": 3072,
        "mlp_ratio": 4.0,
        "theta": 10000,
        "qkv_bias": True,
        "vec_in_dim": 768
    }

    device = model_management.get_torch_device()

    if weight_dtype == "fp8_e4m3fn":
        dtype = torch.float8_e4m3fn
        operations = ops.manual_cast
    elif weight_dtype == "fp8_e5m2":
        dtype = torch.float8_e5m2
        operations = ops.manual_cast
    else:
        dtype = torch.bfloat16
        operations = ops.disable_weight_init

    control_model = controlnet_class(operations=operations, device=device, dtype=dtype, **config)
    control_model = controlnet_load_state_dict(control_model, new_sd)
    extra_conds = ['y', 'guidance', 'control_type']
    latent_format = latent_formats.SD3()
    # TODO check manual cast dtype
    control = ControlNet(control_model, compression_ratio=1, load_device=device, manual_cast_dtype=torch.bfloat16,
                         extra_conds=extra_conds, latent_format=latent_format, ckpt_name=full_path)
    return control


def load_controlnet_flux_xlabs_mistoline(sd, mistoline=False):
    model_config, operations, load_device, unet_dtype, manual_cast_dtype, offload_device = controlnet_config(sd)
    control_model = controlnet_flux.ControlNetFlux(mistoline=mistoline, operations=operations, device=offload_device, dtype=unet_dtype, **model_config.unet_config)
=======
def load_controlnet_flux_xlabs_mistoline(sd, mistoline=False, model_options={}):
    model_config, operations, load_device, unet_dtype, manual_cast_dtype, offload_device = controlnet_config(sd, model_options=model_options)
    control_model = comfy.ldm.flux.controlnet.ControlNetFlux(mistoline=mistoline, operations=operations, device=offload_device, dtype=unet_dtype, **model_config.unet_config)
>>>>>>> 3a0eeee3
    control_model = controlnet_load_state_dict(control_model, sd)
    extra_conds = ['y', 'guidance']
    control = ControlNet(control_model, load_device=load_device, manual_cast_dtype=manual_cast_dtype, extra_conds=extra_conds)
    return control

<<<<<<< HEAD

def load_controlnet_flux_instantx(sd):
    new_sd = model_detection.convert_diffusers_mmdit(sd, "")
    model_config, operations, load_device, unet_dtype, manual_cast_dtype, offload_device = controlnet_config(new_sd)
=======
def load_controlnet_flux_instantx(sd, model_options={}):
    new_sd = comfy.model_detection.convert_diffusers_mmdit(sd, "")
    model_config, operations, load_device, unet_dtype, manual_cast_dtype, offload_device = controlnet_config(new_sd, model_options=model_options)
>>>>>>> 3a0eeee3
    for k in sd:
        new_sd[k] = sd[k]

    num_union_modes = 0
    union_cnet = "controlnet_mode_embedder.weight"
    if union_cnet in new_sd:
        num_union_modes = new_sd[union_cnet].shape[0]

    control_latent_channels = new_sd.get("pos_embed_input.weight").shape[1] // 4
    concat_mask = False
    if control_latent_channels == 17:
        concat_mask = True

    control_model = controlnet_flux.ControlNetFlux(latent_input=True, num_union_modes=num_union_modes, control_latent_channels=control_latent_channels, operations=operations, device=offload_device, dtype=unet_dtype, **model_config.unet_config)
    control_model = controlnet_load_state_dict(control_model, new_sd)

    latent_format = latent_formats.Flux()
    extra_conds = ['y', 'guidance']
    control = ControlNet(control_model, compression_ratio=1, latent_format=latent_format, concat_mask=concat_mask, load_device=load_device, manual_cast_dtype=manual_cast_dtype, extra_conds=extra_conds)
    return control


def convert_mistoline(sd):
    return utils.state_dict_prefix_replace(sd, {"single_controlnet_blocks.": "controlnet_single_blocks."})


<<<<<<< HEAD
def load_controlnet(ckpt_path, model=None, weight_dtype=FLUX_WEIGHT_DTYPES[0]):
    controlnet_data = utils.load_torch_file(ckpt_path, safe_load=True)
    if 'after_proj_list.18.bias' in controlnet_data.keys():  # Hunyuan DiT
        return load_controlnet_hunyuandit(controlnet_data)
=======
def load_controlnet_state_dict(state_dict, model=None, model_options={}):
    controlnet_data = state_dict
    if 'after_proj_list.18.bias' in controlnet_data.keys(): #Hunyuan DiT
        return load_controlnet_hunyuandit(controlnet_data, model_options=model_options)

>>>>>>> 3a0eeee3
    if "lora_controlnet" in controlnet_data:
        return ControlLora(controlnet_data, model_options=model_options)

    controlnet_config = None
    supported_inference_dtypes = None

    if "controlnet_cond_embedding.conv_in.weight" in controlnet_data:  # diffusers format
        controlnet_config = model_detection.unet_config_from_diffusers_unet(controlnet_data)
        diffusers_keys = utils.unet_to_diffusers(controlnet_config)
        diffusers_keys["controlnet_mid_block.weight"] = "middle_block_out.0.weight"
        diffusers_keys["controlnet_mid_block.bias"] = "middle_block_out.0.bias"

        count = 0
        loop = True
        while loop:
            suffix = [".weight", ".bias"]
            for s in suffix:
                k_in = "controlnet_down_blocks.{}{}".format(count, s)
                k_out = "zero_convs.{}.0{}".format(count, s)
                if k_in not in controlnet_data:
                    loop = False
                    break
                diffusers_keys[k_in] = k_out
            count += 1

        count = 0
        loop = True
        while loop:
            suffix = [".weight", ".bias"]
            for s in suffix:
                if count == 0:
                    k_in = "controlnet_cond_embedding.conv_in{}".format(s)
                else:
                    k_in = "controlnet_cond_embedding.blocks.{}{}".format(count - 1, s)
                k_out = "input_hint_block.{}{}".format(count * 2, s)
                if k_in not in controlnet_data:
                    k_in = "controlnet_cond_embedding.conv_out{}".format(s)
                    loop = False
                diffusers_keys[k_in] = k_out
            count += 1

        new_sd = {}
        for k in diffusers_keys:
            if k in controlnet_data:
                new_sd[diffusers_keys[k]] = controlnet_data.pop(k)

        if "control_add_embedding.linear_1.bias" in controlnet_data:  # Union Controlnet
            controlnet_config["union_controlnet_num_control_type"] = controlnet_data["task_embedding"].shape[0]
            for k in list(controlnet_data.keys()):
                new_k = k.replace('.attn.in_proj_', '.attn.in_proj.')
                new_sd[new_k] = controlnet_data.pop(k)

        leftover_keys = controlnet_data.keys()
        if len(leftover_keys) > 0:
            logging.warning("leftover keys: {}".format(leftover_keys))
        controlnet_data = new_sd
    elif "controlnet_blocks.0.weight" in controlnet_data:
        if "double_blocks.0.img_attn.norm.key_norm.scale" in controlnet_data:
            return load_controlnet_flux_xlabs_mistoline(controlnet_data, model_options=model_options)
        elif "pos_embed_input.proj.weight" in controlnet_data:
<<<<<<< HEAD
            return load_controlnet_mmdit(controlnet_data)  # SD3 diffusers controlnet
        elif "controlnet_x_embedder.weight" in controlnet_data:
            return load_controlnet_flux_instantx(controlnet_data)
    elif "controlnet_blocks.0.linear.weight" in controlnet_data:  # mistoline flux
        return load_controlnet_flux_xlabs_mistoline(convert_mistoline(controlnet_data), mistoline=True)
=======
            return load_controlnet_mmdit(controlnet_data, model_options=model_options) #SD3 diffusers controlnet
        elif "controlnet_x_embedder.weight" in controlnet_data:
            return load_controlnet_flux_instantx(controlnet_data, model_options=model_options)
    elif "controlnet_blocks.0.linear.weight" in controlnet_data: #mistoline flux
        return load_controlnet_flux_xlabs_mistoline(convert_mistoline(controlnet_data), mistoline=True, model_options=model_options)
>>>>>>> 3a0eeee3

    pth_key = 'control_model.zero_convs.0.0.weight'
    pth = False
    key = 'zero_convs.0.0.weight'
    if pth_key in controlnet_data:
        pth = True
        key = pth_key
        prefix = "control_model."
    elif key in controlnet_data:
        prefix = ""
    else:
        net = load_t2i_adapter(controlnet_data, model_options=model_options)
        if net is None:
            logging.error("error could not detect control model type.")
        return net

    if controlnet_config is None:
<<<<<<< HEAD
        model_config = model_detection.model_config_from_unet(controlnet_data, prefix, True)
        supported_inference_dtypes = model_config.supported_inference_dtypes
        controlnet_config = model_config.unet_config

    load_device = model_management.get_torch_device()
    if supported_inference_dtypes is None:
        unet_dtype = model_management.unet_dtype()
    else:
        unet_dtype = model_management.unet_dtype(supported_dtypes=supported_inference_dtypes)

    manual_cast_dtype = model_management.unet_manual_cast(unet_dtype, load_device)
    if manual_cast_dtype is not None:
        controlnet_config["operations"] = ops.manual_cast
=======
        model_config = comfy.model_detection.model_config_from_unet(controlnet_data, prefix, True)
        supported_inference_dtypes = list(model_config.supported_inference_dtypes)
        controlnet_config = model_config.unet_config

    unet_dtype = model_options.get("dtype", None)
    if unet_dtype is None:
        weight_dtype = comfy.utils.weight_dtype(controlnet_data)

        if supported_inference_dtypes is None:
            supported_inference_dtypes = [comfy.model_management.unet_dtype()]

        if weight_dtype is not None:
            supported_inference_dtypes.append(weight_dtype)

        unet_dtype = comfy.model_management.unet_dtype(model_params=-1, supported_dtypes=supported_inference_dtypes)

    load_device = comfy.model_management.get_torch_device()

    manual_cast_dtype = comfy.model_management.unet_manual_cast(unet_dtype, load_device)
    operations = model_options.get("custom_operations", None)
    if operations is None:
        operations = comfy.ops.pick_operations(unet_dtype, manual_cast_dtype)

    controlnet_config["operations"] = operations
>>>>>>> 3a0eeee3
    controlnet_config["dtype"] = unet_dtype
    controlnet_config["device"] = model_management.unet_offload_device()
    controlnet_config.pop("out_channels")
    controlnet_config["hint_channels"] = controlnet_data["{}input_hint_block.0.weight".format(prefix)].shape[1]
    control_model = cldm.ControlNet(**controlnet_config)

    if pth:
        if 'difference' in controlnet_data:
            if model is not None:
                model_management.load_models_gpu([model])
                model_sd = model.model_state_dict()
                for x in controlnet_data:
                    c_m = "control_model."
                    if x.startswith(c_m):
                        sd_key = "diffusion_model.{}".format(x[len(c_m):])
                        if sd_key in model_sd:
                            cd = controlnet_data[x]
                            cd += model_sd[sd_key].type(cd.dtype).to(cd.device)
            else:
                logging.warning("WARNING: Loaded a diff controlnet without a model. It will very likely not work.")

        class WeightsLoader(torch.nn.Module):
            pass

        w = WeightsLoader()
        w.control_model = control_model
        missing, unexpected = w.load_state_dict(controlnet_data, strict=False)
    else:
        missing, unexpected = control_model.load_state_dict(controlnet_data, strict=False)

    if len(missing) > 0:
        logging.warning("missing controlnet keys: {}".format(missing))

    if len(unexpected) > 0:
        logging.debug("unexpected controlnet keys: {}".format(unexpected))

<<<<<<< HEAD
    global_average_pooling = False
    filename = os.path.splitext(ckpt_path)[0]
    if filename.endswith("_shuffle") or filename.endswith("_shuffle_fp16"):  # TODO: smarter way of enabling global_average_pooling
        global_average_pooling = True

    control = ControlNet(control_model, global_average_pooling=global_average_pooling, load_device=load_device, manual_cast_dtype=manual_cast_dtype, ckpt_name=filename)
    return control

=======
    global_average_pooling = model_options.get("global_average_pooling", False)
    control = ControlNet(control_model, global_average_pooling=global_average_pooling, load_device=load_device, manual_cast_dtype=manual_cast_dtype)
    return control

def load_controlnet(ckpt_path, model=None, model_options={}):
    if "global_average_pooling" not in model_options:
        filename = os.path.splitext(ckpt_path)[0]
        if filename.endswith("_shuffle") or filename.endswith("_shuffle_fp16"): #TODO: smarter way of enabling global_average_pooling
            model_options["global_average_pooling"] = True

    cnet = load_controlnet_state_dict(comfy.utils.load_torch_file(ckpt_path, safe_load=True), model=model, model_options=model_options)
    if cnet is None:
        logging.error("error checkpoint does not contain controlnet or t2i adapter data {}".format(ckpt_path))
    return cnet
>>>>>>> 3a0eeee3

class T2IAdapter(ControlBase):
    def __init__(self, t2i_model, channels_in, compression_ratio, upscale_algorithm, device=None):
        super().__init__(device)
        self.t2i_model = t2i_model
        self.channels_in = channels_in
        self.control_input = None
        self.compression_ratio = compression_ratio
        self.upscale_algorithm = upscale_algorithm

    def scale_image_to(self, width, height):
        unshuffle_amount = self.t2i_model.unshuffle_amount
        width = math.ceil(width / unshuffle_amount) * unshuffle_amount
        height = math.ceil(height / unshuffle_amount) * unshuffle_amount
        return width, height

    def get_control(self, x_noisy, t, cond, batched_number):
        control_prev = None
        if self.previous_controlnet is not None:
            control_prev = self.previous_controlnet.get_control(x_noisy, t, cond, batched_number)

        if self.timestep_range is not None:
            if t[0] > self.timestep_range[0] or t[0] < self.timestep_range[1]:
                if control_prev is not None:
                    return control_prev
                else:
                    return None

        if self.cond_hint is None or x_noisy.shape[2] * self.compression_ratio != self.cond_hint.shape[2] or x_noisy.shape[3] * self.compression_ratio != self.cond_hint.shape[3]:
            if self.cond_hint is not None:
                del self.cond_hint
            self.control_input = None
            self.cond_hint = None
            width, height = self.scale_image_to(x_noisy.shape[3] * self.compression_ratio, x_noisy.shape[2] * self.compression_ratio)
            self.cond_hint = utils.common_upscale(self.cond_hint_original, width, height, self.upscale_algorithm, "center").float().to(self.device)
            if self.channels_in == 1 and self.cond_hint.shape[1] > 1:
                self.cond_hint = torch.mean(self.cond_hint, 1, keepdim=True)
        if x_noisy.shape[0] != self.cond_hint.shape[0]:
            self.cond_hint = broadcast_image_to(self.cond_hint, x_noisy.shape[0], batched_number)
        if self.control_input is None:
            self.t2i_model.to(x_noisy.dtype)
            self.t2i_model.to(self.device)
            self.control_input = self.t2i_model(self.cond_hint.to(x_noisy.dtype))
            self.t2i_model.cpu()

        control_input = {}
        for k in self.control_input:
            control_input[k] = list(map(lambda a: None if a is None else a.clone(), self.control_input[k]))

        return self.control_merge(control_input, control_prev, x_noisy.dtype)

    def copy(self):
        c = T2IAdapter(self.t2i_model, self.channels_in, self.compression_ratio, self.upscale_algorithm)
        self.copy_to(c)
        return c

<<<<<<< HEAD

def load_t2i_adapter(t2i_data):
=======
def load_t2i_adapter(t2i_data, model_options={}): #TODO: model_options
>>>>>>> 3a0eeee3
    compression_ratio = 8
    upscale_algorithm = 'nearest-exact'

    if 'adapter' in t2i_data:
        t2i_data = t2i_data['adapter']
    if 'adapter.body.0.resnets.0.block1.weight' in t2i_data:  # diffusers format
        prefix_replace = {}
        for i in range(4):
            for j in range(2):
                prefix_replace["adapter.body.{}.resnets.{}.".format(i, j)] = "body.{}.".format(i * 2 + j)
            prefix_replace["adapter.body.{}.".format(i)] = "body.{}.".format(i * 2)
        prefix_replace["adapter."] = ""
        t2i_data = utils.state_dict_prefix_replace(t2i_data, prefix_replace)
    keys = t2i_data.keys()

    if "body.0.in_conv.weight" in keys:
        cin = t2i_data['body.0.in_conv.weight'].shape[1]
        model_ad = adapter.Adapter_light(cin=cin, channels=[320, 640, 1280, 1280], nums_rb=4)
    elif 'conv_in.weight' in keys:
        cin = t2i_data['conv_in.weight'].shape[1]
        channel = t2i_data['conv_in.weight'].shape[0]
        ksize = t2i_data['body.0.block2.weight'].shape[2]
        use_conv = False
        down_opts = list(filter(lambda a: a.endswith("down_opt.op.weight"), keys))
        if len(down_opts) > 0:
            use_conv = True
        xl = False
        if cin == 256 or cin == 768:
            xl = True
        model_ad = adapter.Adapter(cin=cin, channels=[channel, channel * 2, channel * 4, channel * 4][:4], nums_rb=2, ksize=ksize, sk=True, use_conv=use_conv, xl=xl)
    elif "backbone.0.0.weight" in keys:
        model_ad = cascade_controlnet.ControlNet(c_in=t2i_data['backbone.0.0.weight'].shape[1], proj_blocks=[0, 4, 8, 12, 51, 55, 59, 63])
        compression_ratio = 32
        upscale_algorithm = 'bilinear'
    elif "backbone.10.blocks.0.weight" in keys:
        model_ad = cascade_controlnet.ControlNet(c_in=t2i_data['backbone.0.weight'].shape[1], bottleneck_mode="large", proj_blocks=[0, 4, 8, 12, 51, 55, 59, 63])
        compression_ratio = 1
        upscale_algorithm = 'nearest-exact'
    else:
        return None

    missing, unexpected = model_ad.load_state_dict(t2i_data)
    if len(missing) > 0:
        logging.warning("t2i missing {}".format(missing))

    if len(unexpected) > 0:
        logging.debug("t2i unexpected {}".format(unexpected))

    return T2IAdapter(model_ad, model_ad.input_channels, compression_ratio, upscale_algorithm)<|MERGE_RESOLUTION|>--- conflicted
+++ resolved
@@ -30,10 +30,9 @@
 from . import ops
 from . import utils
 from .cldm import cldm, mmdit
-from .ldm import hydit
 from .ldm.cascade import controlnet as cascade_controlnet
 from .ldm.flux import controlnet as controlnet_flux
-from .ldm.flux.weight_dtypes import FLUX_WEIGHT_DTYPES
+from .ldm.hydit.controlnet import HunYuanControlNet
 from .t2i_adapter import adapter
 
 
@@ -187,11 +186,7 @@
 
 
 class ControlNet(ControlBase):
-<<<<<<< HEAD
-    def __init__(self, control_model=None, global_average_pooling=False, compression_ratio=8, latent_format=None, device=None, load_device=None, manual_cast_dtype=None, extra_conds=["y"], strength_type=StrengthType.CONSTANT, ckpt_name: str = None):
-=======
-    def __init__(self, control_model=None, global_average_pooling=False, compression_ratio=8, latent_format=None, device=None, load_device=None, manual_cast_dtype=None, extra_conds=["y"], strength_type=StrengthType.CONSTANT, concat_mask=False):
->>>>>>> 3a0eeee3
+    def __init__(self, control_model=None, global_average_pooling=False, compression_ratio=8, latent_format=None, device=None, load_device=None, manual_cast_dtype=None, extra_conds=["y"], strength_type=StrengthType.CONSTANT, concat_mask=False, ckpt_name: str = None):
         super().__init__(device)
         self.control_model = control_model
         self.load_device = load_device
@@ -231,14 +226,10 @@
             compression_ratio = self.compression_ratio
             if self.vae is not None:
                 compression_ratio *= self.vae.downscale_ratio
-<<<<<<< HEAD
-            self.cond_hint = utils.common_upscale(self.cond_hint_original, x_noisy.shape[3] * compression_ratio, x_noisy.shape[2] * compression_ratio, self.upscale_algorithm, "center")
-=======
             else:
                 if self.latent_format is not None:
                     raise ValueError("This Controlnet needs a VAE but none was provided, please use a ControlNetApply node with a VAE input and connect it.")
-            self.cond_hint = comfy.utils.common_upscale(self.cond_hint_original, x_noisy.shape[3] * compression_ratio, x_noisy.shape[2] * compression_ratio, self.upscale_algorithm, "center")
->>>>>>> 3a0eeee3
+            self.cond_hint = utils.common_upscale(self.cond_hint_original, x_noisy.shape[3] * compression_ratio, x_noisy.shape[2] * compression_ratio, self.upscale_algorithm, "center")
             if self.vae is not None:
                 loaded_models = model_management.loaded_models(only_currently_used=True)
                 self.cond_hint = self.vae.encode(self.cond_hint.movedim(1, -1))
@@ -248,8 +239,8 @@
             if len(self.extra_concat_orig) > 0:
                 to_concat = []
                 for c in self.extra_concat_orig:
-                    c = comfy.utils.common_upscale(c, self.cond_hint.shape[3], self.cond_hint.shape[2], self.upscale_algorithm, "center")
-                    to_concat.append(comfy.utils.repeat_to_batch_size(c, self.cond_hint.shape[0]))
+                    c = utils.common_upscale(c, self.cond_hint.shape[3], self.cond_hint.shape[2], self.upscale_algorithm, "center")
+                    to_concat.append(utils.repeat_to_batch_size(c, self.cond_hint.shape[0]))
                 self.cond_hint = torch.cat([self.cond_hint] + to_concat, dim=1)
 
             self.cond_hint = self.cond_hint.to(device=self.device, dtype=dtype)
@@ -351,7 +342,7 @@
 
 
 class ControlLora(ControlNet):
-    def __init__(self, control_weights, global_average_pooling=False, device=None, model_options={}): #TODO? model_options
+    def __init__(self, control_weights, global_average_pooling=False, device=None, model_options={}):  # TODO? model_options
         ControlBase.__init__(self, device)
         self.control_weights = control_weights
         self.global_average_pooling = global_average_pooling
@@ -410,41 +401,27 @@
         return utils.calculate_parameters(self.control_weights) * model_management.dtype_size(dtype) + ControlBase.inference_memory_requirements(self, dtype)
 
 
-<<<<<<< HEAD
-def controlnet_config(sd):
+def controlnet_config(sd, model_options=None):
+    if model_options is None:
+        model_options = {}
     model_config = model_detection.model_config_from_unet(sd, "", True)
-=======
-def controlnet_config(sd, model_options={}):
-    model_config = comfy.model_detection.model_config_from_unet(sd, "", True)
->>>>>>> 3a0eeee3
 
     unet_dtype = model_options.get("dtype", None)
     if unet_dtype is None:
-        weight_dtype = comfy.utils.weight_dtype(sd)
+        weight_dtype = utils.weight_dtype(sd)
 
         supported_inference_dtypes = list(model_config.supported_inference_dtypes)
         if weight_dtype is not None:
             supported_inference_dtypes.append(weight_dtype)
 
-        unet_dtype = comfy.model_management.unet_dtype(model_params=-1, supported_dtypes=supported_inference_dtypes)
-
-<<<<<<< HEAD
-    controlnet_config = model_config.unet_config
-    unet_dtype = model_management.unet_dtype(supported_dtypes=supported_inference_dtypes)
+        unet_dtype = model_management.unet_dtype(model_params=-1, supported_dtypes=supported_inference_dtypes)
+
     load_device = model_management.get_torch_device()
     manual_cast_dtype = model_management.unet_manual_cast(unet_dtype, load_device)
-    if manual_cast_dtype is not None:
-        operations = ops.manual_cast
-    else:
-        operations = ops.disable_weight_init
-=======
-    load_device = comfy.model_management.get_torch_device()
-    manual_cast_dtype = comfy.model_management.unet_manual_cast(unet_dtype, load_device)
 
     operations = model_options.get("custom_operations", None)
     if operations is None:
-        operations = comfy.ops.pick_operations(unet_dtype, manual_cast_dtype, disable_fast_fp8=True)
->>>>>>> 3a0eeee3
+        operations = ops.pick_operations(unet_dtype, manual_cast_dtype, disable_fast_fp8=True)
 
     offload_device = model_management.unet_offload_device()
     return model_config, operations, load_device, unet_dtype, manual_cast_dtype, offload_device
@@ -460,48 +437,36 @@
         logging.debug("unexpected controlnet keys: {}".format(unexpected))
     return control_model
 
-<<<<<<< HEAD
-
-def load_controlnet_mmdit(sd):
+
+def load_controlnet_mmdit(sd, model_options=None):
+    if model_options is None:
+        model_options = {}
     new_sd = model_detection.convert_diffusers_mmdit(sd, "")
-    model_config, operations, load_device, unet_dtype, manual_cast_dtype, offload_device = controlnet_config(new_sd)
+    model_config, operations, load_device, unet_dtype, manual_cast_dtype, offload_device = controlnet_config(new_sd, model_options=model_options)
     num_blocks = model_detection.count_blocks(new_sd, 'joint_blocks.{}.')
     for k in sd:
         new_sd[k] = sd[k]
 
-    control_model = mmdit.ControlNet(num_blocks=num_blocks, operations=operations, device=offload_device, dtype=unet_dtype, **model_config.unet_config)
+    concat_mask = False
+    control_latent_channels = new_sd.get("pos_embed_input.proj.weight").shape[1]
+    if control_latent_channels == 17:  # inpaint controlnet
+        concat_mask = True
+
+    control_model = mmdit.ControlNet(num_blocks=num_blocks, control_latent_channels=control_latent_channels, operations=operations, device=offload_device, dtype=unet_dtype, **model_config.unet_config)
     control_model = controlnet_load_state_dict(control_model, new_sd)
 
     latent_format = latent_formats.SD3()
     latent_format.shift_factor = 0  # SD3 controlnet weirdness
-    control = ControlNet(control_model, compression_ratio=1, latent_format=latent_format, load_device=load_device, manual_cast_dtype=manual_cast_dtype)
-=======
-def load_controlnet_mmdit(sd, model_options={}):
-    new_sd = comfy.model_detection.convert_diffusers_mmdit(sd, "")
-    model_config, operations, load_device, unet_dtype, manual_cast_dtype, offload_device = controlnet_config(new_sd, model_options=model_options)
-    num_blocks = comfy.model_detection.count_blocks(new_sd, 'joint_blocks.{}.')
-    for k in sd:
-        new_sd[k] = sd[k]
-
-    concat_mask = False
-    control_latent_channels = new_sd.get("pos_embed_input.proj.weight").shape[1]
-    if control_latent_channels == 17: #inpaint controlnet
-        concat_mask = True
-
-    control_model = comfy.cldm.mmdit.ControlNet(num_blocks=num_blocks, control_latent_channels=control_latent_channels, operations=operations, device=offload_device, dtype=unet_dtype, **model_config.unet_config)
-    control_model = controlnet_load_state_dict(control_model, new_sd)
-
-    latent_format = comfy.latent_formats.SD3()
-    latent_format.shift_factor = 0 #SD3 controlnet weirdness
     control = ControlNet(control_model, compression_ratio=1, latent_format=latent_format, concat_mask=concat_mask, load_device=load_device, manual_cast_dtype=manual_cast_dtype)
->>>>>>> 3a0eeee3
     return control
 
 
-def load_controlnet_hunyuandit(controlnet_data, model_options={}):
+def load_controlnet_hunyuandit(controlnet_data, model_options=None):
+    if model_options is None:
+        model_options = {}
     model_config, operations, load_device, unet_dtype, manual_cast_dtype, offload_device = controlnet_config(controlnet_data, model_options=model_options)
 
-    control_model = hydit.controlnet.HunYuanControlNet(operations=operations, device=offload_device, dtype=unet_dtype)
+    control_model = HunYuanControlNet(operations=operations, device=offload_device, dtype=unet_dtype)
     control_model = controlnet_load_state_dict(control_model, controlnet_data)
 
     latent_format = latent_formats.SDXL()
@@ -509,7 +474,6 @@
     control = ControlNet(control_model, compression_ratio=1, latent_format=latent_format, load_device=load_device, manual_cast_dtype=manual_cast_dtype, extra_conds=extra_conds, strength_type=StrengthType.CONSTANT)
     return control
 
-<<<<<<< HEAD
 
 def load_controlnet_flux_instantx_union(sd, controlnet_class, weight_dtype, full_path):
     keys_to_keep = [
@@ -546,10 +510,10 @@
 
     device = model_management.get_torch_device()
 
-    if weight_dtype == "fp8_e4m3fn":
+    if weight_dtype == torch.float8_e4m3fn or weight_dtype == "fp8_e4m3fn":
         dtype = torch.float8_e4m3fn
         operations = ops.manual_cast
-    elif weight_dtype == "fp8_e5m2":
+    elif weight_dtype == torch.float8_e5m2 or weight_dtype == "float8_e5m2":
         dtype = torch.float8_e5m2
         operations = ops.manual_cast
     else:
@@ -566,29 +530,22 @@
     return control
 
 
-def load_controlnet_flux_xlabs_mistoline(sd, mistoline=False):
-    model_config, operations, load_device, unet_dtype, manual_cast_dtype, offload_device = controlnet_config(sd)
+def load_controlnet_flux_xlabs_mistoline(sd, mistoline=False, model_options=None):
+    if model_options is None:
+        model_options = {}
+    model_config, operations, load_device, unet_dtype, manual_cast_dtype, offload_device = controlnet_config(sd, model_options=model_options)
     control_model = controlnet_flux.ControlNetFlux(mistoline=mistoline, operations=operations, device=offload_device, dtype=unet_dtype, **model_config.unet_config)
-=======
-def load_controlnet_flux_xlabs_mistoline(sd, mistoline=False, model_options={}):
-    model_config, operations, load_device, unet_dtype, manual_cast_dtype, offload_device = controlnet_config(sd, model_options=model_options)
-    control_model = comfy.ldm.flux.controlnet.ControlNetFlux(mistoline=mistoline, operations=operations, device=offload_device, dtype=unet_dtype, **model_config.unet_config)
->>>>>>> 3a0eeee3
     control_model = controlnet_load_state_dict(control_model, sd)
     extra_conds = ['y', 'guidance']
     control = ControlNet(control_model, load_device=load_device, manual_cast_dtype=manual_cast_dtype, extra_conds=extra_conds)
     return control
 
-<<<<<<< HEAD
-
-def load_controlnet_flux_instantx(sd):
+
+def load_controlnet_flux_instantx(sd, model_options=None):
+    if model_options is None:
+        model_options = {}
     new_sd = model_detection.convert_diffusers_mmdit(sd, "")
-    model_config, operations, load_device, unet_dtype, manual_cast_dtype, offload_device = controlnet_config(new_sd)
-=======
-def load_controlnet_flux_instantx(sd, model_options={}):
-    new_sd = comfy.model_detection.convert_diffusers_mmdit(sd, "")
     model_config, operations, load_device, unet_dtype, manual_cast_dtype, offload_device = controlnet_config(new_sd, model_options=model_options)
->>>>>>> 3a0eeee3
     for k in sd:
         new_sd[k] = sd[k]
 
@@ -615,18 +572,13 @@
     return utils.state_dict_prefix_replace(sd, {"single_controlnet_blocks.": "controlnet_single_blocks."})
 
 
-<<<<<<< HEAD
-def load_controlnet(ckpt_path, model=None, weight_dtype=FLUX_WEIGHT_DTYPES[0]):
-    controlnet_data = utils.load_torch_file(ckpt_path, safe_load=True)
+def load_controlnet_state_dict(state_dict, model=None, model_options=None, ckpt_name: str = None):
+    if model_options is None:
+        model_options = {}
+    controlnet_data = state_dict
     if 'after_proj_list.18.bias' in controlnet_data.keys():  # Hunyuan DiT
-        return load_controlnet_hunyuandit(controlnet_data)
-=======
-def load_controlnet_state_dict(state_dict, model=None, model_options={}):
-    controlnet_data = state_dict
-    if 'after_proj_list.18.bias' in controlnet_data.keys(): #Hunyuan DiT
         return load_controlnet_hunyuandit(controlnet_data, model_options=model_options)
 
->>>>>>> 3a0eeee3
     if "lora_controlnet" in controlnet_data:
         return ControlLora(controlnet_data, model_options=model_options)
 
@@ -687,19 +639,11 @@
         if "double_blocks.0.img_attn.norm.key_norm.scale" in controlnet_data:
             return load_controlnet_flux_xlabs_mistoline(controlnet_data, model_options=model_options)
         elif "pos_embed_input.proj.weight" in controlnet_data:
-<<<<<<< HEAD
-            return load_controlnet_mmdit(controlnet_data)  # SD3 diffusers controlnet
-        elif "controlnet_x_embedder.weight" in controlnet_data:
-            return load_controlnet_flux_instantx(controlnet_data)
-    elif "controlnet_blocks.0.linear.weight" in controlnet_data:  # mistoline flux
-        return load_controlnet_flux_xlabs_mistoline(convert_mistoline(controlnet_data), mistoline=True)
-=======
-            return load_controlnet_mmdit(controlnet_data, model_options=model_options) #SD3 diffusers controlnet
+            return load_controlnet_mmdit(controlnet_data, model_options=model_options)  # SD3 diffusers controlnet
         elif "controlnet_x_embedder.weight" in controlnet_data:
             return load_controlnet_flux_instantx(controlnet_data, model_options=model_options)
-    elif "controlnet_blocks.0.linear.weight" in controlnet_data: #mistoline flux
+    elif "controlnet_blocks.0.linear.weight" in controlnet_data:  # mistoline flux
         return load_controlnet_flux_xlabs_mistoline(convert_mistoline(controlnet_data), mistoline=True, model_options=model_options)
->>>>>>> 3a0eeee3
 
     pth_key = 'control_model.zero_convs.0.0.weight'
     pth = False
@@ -717,46 +661,30 @@
         return net
 
     if controlnet_config is None:
-<<<<<<< HEAD
         model_config = model_detection.model_config_from_unet(controlnet_data, prefix, True)
-        supported_inference_dtypes = model_config.supported_inference_dtypes
-        controlnet_config = model_config.unet_config
-
-    load_device = model_management.get_torch_device()
-    if supported_inference_dtypes is None:
-        unet_dtype = model_management.unet_dtype()
-    else:
-        unet_dtype = model_management.unet_dtype(supported_dtypes=supported_inference_dtypes)
-
-    manual_cast_dtype = model_management.unet_manual_cast(unet_dtype, load_device)
-    if manual_cast_dtype is not None:
-        controlnet_config["operations"] = ops.manual_cast
-=======
-        model_config = comfy.model_detection.model_config_from_unet(controlnet_data, prefix, True)
         supported_inference_dtypes = list(model_config.supported_inference_dtypes)
         controlnet_config = model_config.unet_config
 
     unet_dtype = model_options.get("dtype", None)
     if unet_dtype is None:
-        weight_dtype = comfy.utils.weight_dtype(controlnet_data)
+        weight_dtype = utils.weight_dtype(controlnet_data)
 
         if supported_inference_dtypes is None:
-            supported_inference_dtypes = [comfy.model_management.unet_dtype()]
+            supported_inference_dtypes = [model_management.unet_dtype()]
 
         if weight_dtype is not None:
             supported_inference_dtypes.append(weight_dtype)
 
-        unet_dtype = comfy.model_management.unet_dtype(model_params=-1, supported_dtypes=supported_inference_dtypes)
-
-    load_device = comfy.model_management.get_torch_device()
-
-    manual_cast_dtype = comfy.model_management.unet_manual_cast(unet_dtype, load_device)
+        unet_dtype = model_management.unet_dtype(model_params=-1, supported_dtypes=supported_inference_dtypes)
+
+    load_device = model_management.get_torch_device()
+
+    manual_cast_dtype = model_management.unet_manual_cast(unet_dtype, load_device)
     operations = model_options.get("custom_operations", None)
     if operations is None:
-        operations = comfy.ops.pick_operations(unet_dtype, manual_cast_dtype)
+        operations = ops.pick_operations(unet_dtype, manual_cast_dtype)
 
     controlnet_config["operations"] = operations
->>>>>>> 3a0eeee3
     controlnet_config["dtype"] = unet_dtype
     controlnet_config["device"] = model_management.unet_offload_device()
     controlnet_config.pop("out_channels")
@@ -793,31 +721,25 @@
     if len(unexpected) > 0:
         logging.debug("unexpected controlnet keys: {}".format(unexpected))
 
-<<<<<<< HEAD
-    global_average_pooling = False
-    filename = os.path.splitext(ckpt_path)[0]
-    if filename.endswith("_shuffle") or filename.endswith("_shuffle_fp16"):  # TODO: smarter way of enabling global_average_pooling
-        global_average_pooling = True
-
+    filename = os.path.splitext(ckpt_name)[0]
+    global_average_pooling = model_options.get("global_average_pooling", False)
     control = ControlNet(control_model, global_average_pooling=global_average_pooling, load_device=load_device, manual_cast_dtype=manual_cast_dtype, ckpt_name=filename)
     return control
 
-=======
-    global_average_pooling = model_options.get("global_average_pooling", False)
-    control = ControlNet(control_model, global_average_pooling=global_average_pooling, load_device=load_device, manual_cast_dtype=manual_cast_dtype)
-    return control
-
-def load_controlnet(ckpt_path, model=None, model_options={}):
+
+def load_controlnet(ckpt_path, model=None, model_options=None):
+    if model_options is None:
+        model_options = {}
     if "global_average_pooling" not in model_options:
         filename = os.path.splitext(ckpt_path)[0]
-        if filename.endswith("_shuffle") or filename.endswith("_shuffle_fp16"): #TODO: smarter way of enabling global_average_pooling
+        if filename.endswith("_shuffle") or filename.endswith("_shuffle_fp16"):  # TODO: smarter way of enabling global_average_pooling
             model_options["global_average_pooling"] = True
 
-    cnet = load_controlnet_state_dict(comfy.utils.load_torch_file(ckpt_path, safe_load=True), model=model, model_options=model_options)
+    cnet = load_controlnet_state_dict(utils.load_torch_file(ckpt_path, safe_load=True), model=model, model_options=model_options, ckpt_name=ckpt_path)
     if cnet is None:
         logging.error("error checkpoint does not contain controlnet or t2i adapter data {}".format(ckpt_path))
     return cnet
->>>>>>> 3a0eeee3
+
 
 class T2IAdapter(ControlBase):
     def __init__(self, t2i_model, channels_in, compression_ratio, upscale_algorithm, device=None):
@@ -874,12 +796,8 @@
         self.copy_to(c)
         return c
 
-<<<<<<< HEAD
-
-def load_t2i_adapter(t2i_data):
-=======
-def load_t2i_adapter(t2i_data, model_options={}): #TODO: model_options
->>>>>>> 3a0eeee3
+
+def load_t2i_adapter(t2i_data, model_options={}):  # TODO: model_options
     compression_ratio = 8
     upscale_algorithm = 'nearest-exact'
 
