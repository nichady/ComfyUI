--- conflicted
+++ resolved
@@ -322,14 +322,8 @@
     supported_inference_dtypes = None
 
     if "controlnet_cond_embedding.conv_in.weight" in controlnet_data: #diffusers format
-<<<<<<< HEAD
-        unet_dtype = model_management.unet_dtype()
-        controlnet_config = model_detection.unet_config_from_diffusers_unet(controlnet_data, unet_dtype)
+        controlnet_config = model_detection.unet_config_from_diffusers_unet(controlnet_data)
         diffusers_keys = utils.unet_to_diffusers(controlnet_config)
-=======
-        controlnet_config = comfy.model_detection.unet_config_from_diffusers_unet(controlnet_data)
-        diffusers_keys = comfy.utils.unet_to_diffusers(controlnet_config)
->>>>>>> ec4d89ce
         diffusers_keys["controlnet_mid_block.weight"] = "middle_block_out.0.weight"
         diffusers_keys["controlnet_mid_block.bias"] = "middle_block_out.0.bias"
 
@@ -388,29 +382,20 @@
         return net
 
     if controlnet_config is None:
-<<<<<<< HEAD
+        model_config = model_detection.model_config_from_unet(controlnet_data, prefix, True)
+        supported_inference_dtypes = model_config.supported_inference_dtypes
+        controlnet_config = model_config.unet_config
+
+    load_device = model_management.get_torch_device()
+    if supported_inference_dtypes is None:
         unet_dtype = model_management.unet_dtype()
-        controlnet_config = model_detection.model_config_from_unet(controlnet_data, prefix, unet_dtype, True).unet_config
-    load_device = model_management.get_torch_device()
+    else:
+        unet_dtype = model_management.unet_dtype(supported_dtypes=supported_inference_dtypes)
+
     manual_cast_dtype = model_management.unet_manual_cast(unet_dtype, load_device)
     if manual_cast_dtype is not None:
         controlnet_config["operations"] = ops.manual_cast
-=======
-        model_config = comfy.model_detection.model_config_from_unet(controlnet_data, prefix, True)
-        supported_inference_dtypes = model_config.supported_inference_dtypes
-        controlnet_config = model_config.unet_config
-
-    load_device = comfy.model_management.get_torch_device()
-    if supported_inference_dtypes is None:
-        unet_dtype = comfy.model_management.unet_dtype()
-    else:
-        unet_dtype = comfy.model_management.unet_dtype(supported_dtypes=supported_inference_dtypes)
-
-    manual_cast_dtype = comfy.model_management.unet_manual_cast(unet_dtype, load_device)
-    if manual_cast_dtype is not None:
-        controlnet_config["operations"] = comfy.ops.manual_cast
     controlnet_config["dtype"] = unet_dtype
->>>>>>> ec4d89ce
     controlnet_config.pop("out_channels")
     controlnet_config["hint_channels"] = controlnet_data["{}input_hint_block.0.weight".format(prefix)].shape[1]
     control_model = cldm.ControlNet(**controlnet_config)
