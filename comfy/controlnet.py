import torch
import math
import os
import logging

from . import utils
from . import model_management
from . import model_detection
from . import model_patcher
from . import ops

from .cldm import cldm
from .t2i_adapter import adapter
from .ldm.cascade import controlnet


def broadcast_image_to(tensor, target_batch_size, batched_number):
    current_batch_size = tensor.shape[0]
    #print(current_batch_size, target_batch_size)
    if current_batch_size == 1:
        return tensor

    per_batch = target_batch_size // batched_number
    tensor = tensor[:per_batch]

    if per_batch > tensor.shape[0]:
        tensor = torch.cat([tensor] * (per_batch // tensor.shape[0]) + [tensor[:(per_batch % tensor.shape[0])]], dim=0)

    current_batch_size = tensor.shape[0]
    if current_batch_size == target_batch_size:
        return tensor
    else:
        return torch.cat([tensor] * batched_number, dim=0)

class ControlBase:
    def __init__(self, device=None):
        self.cond_hint_original = None
        self.cond_hint = None
        self.strength = 1.0
        self.timestep_percent_range = (0.0, 1.0)
        self.global_average_pooling = False
        self.timestep_range = None
        self.compression_ratio = 8
        self.upscale_algorithm = 'nearest-exact'

        if device is None:
            device = model_management.get_torch_device()
        self.device = device
        self.previous_controlnet = None

    def set_cond_hint(self, cond_hint, strength=1.0, timestep_percent_range=(0.0, 1.0)):
        self.cond_hint_original = cond_hint
        self.strength = strength
        self.timestep_percent_range = timestep_percent_range
        return self

    def pre_run(self, model, percent_to_timestep_function):
        self.timestep_range = (percent_to_timestep_function(self.timestep_percent_range[0]), percent_to_timestep_function(self.timestep_percent_range[1]))
        if self.previous_controlnet is not None:
            self.previous_controlnet.pre_run(model, percent_to_timestep_function)

    def set_previous_controlnet(self, controlnet):
        self.previous_controlnet = controlnet
        return self

    def cleanup(self):
        if self.previous_controlnet is not None:
            self.previous_controlnet.cleanup()
        if self.cond_hint is not None:
            del self.cond_hint
            self.cond_hint = None
        self.timestep_range = None

    def get_models(self):
        out = []
        if self.previous_controlnet is not None:
            out += self.previous_controlnet.get_models()
        return out

    def copy_to(self, c):
        c.cond_hint_original = self.cond_hint_original
        c.strength = self.strength
        c.timestep_percent_range = self.timestep_percent_range
        c.global_average_pooling = self.global_average_pooling
        c.compression_ratio = self.compression_ratio
        c.upscale_algorithm = self.upscale_algorithm

    def inference_memory_requirements(self, dtype):
        if self.previous_controlnet is not None:
            return self.previous_controlnet.inference_memory_requirements(dtype)
        return 0

    def control_merge(self, control_input, control_output, control_prev, output_dtype):
        out = {'input':[], 'middle':[], 'output': []}

        if control_input is not None:
            for i in range(len(control_input)):
                key = 'input'
                x = control_input[i]
                if x is not None:
                    x *= self.strength
                    if x.dtype != output_dtype:
                        x = x.to(output_dtype)
                out[key].insert(0, x)

        if control_output is not None:
            for i in range(len(control_output)):
                if i == (len(control_output) - 1):
                    key = 'middle'
                    index = 0
                else:
                    key = 'output'
                    index = i
                x = control_output[i]
                if x is not None:
                    if self.global_average_pooling:
                        x = torch.mean(x, dim=(2, 3), keepdim=True).repeat(1, 1, x.shape[2], x.shape[3])

                    x *= self.strength
                    if x.dtype != output_dtype:
                        x = x.to(output_dtype)

                out[key].append(x)
        if control_prev is not None:
            for x in ['input', 'middle', 'output']:
                o = out[x]
                for i in range(len(control_prev[x])):
                    prev_val = control_prev[x][i]
                    if i >= len(o):
                        o.append(prev_val)
                    elif prev_val is not None:
                        if o[i] is None:
                            o[i] = prev_val
                        else:
                            if o[i].shape[0] < prev_val.shape[0]:
                                o[i] = prev_val + o[i]
                            else:
                                o[i] += prev_val
        return out

class ControlNet(ControlBase):
    def __init__(self, control_model=None, global_average_pooling=False, device=None, load_device=None, manual_cast_dtype=None):
        super().__init__(device)
        self.control_model = control_model
        self.load_device = load_device
<<<<<<< HEAD
        self.control_model_wrapped = model_patcher.ModelPatcher(self.control_model, load_device=load_device, offload_device=model_management.unet_offload_device())
=======
        if control_model is not None:
            self.control_model_wrapped = comfy.model_patcher.ModelPatcher(self.control_model, load_device=load_device, offload_device=comfy.model_management.unet_offload_device())

>>>>>>> 30abc324
        self.global_average_pooling = global_average_pooling
        self.model_sampling_current = None
        self.manual_cast_dtype = manual_cast_dtype

    def get_control(self, x_noisy, t, cond, batched_number):
        control_prev = None
        if self.previous_controlnet is not None:
            control_prev = self.previous_controlnet.get_control(x_noisy, t, cond, batched_number)

        if self.timestep_range is not None:
            if t[0] > self.timestep_range[0] or t[0] < self.timestep_range[1]:
                if control_prev is not None:
                    return control_prev
                else:
                    return None

        dtype = self.control_model.dtype
        if self.manual_cast_dtype is not None:
            dtype = self.manual_cast_dtype

        output_dtype = x_noisy.dtype
        if self.cond_hint is None or x_noisy.shape[2] * self.compression_ratio != self.cond_hint.shape[2] or x_noisy.shape[3] * self.compression_ratio != self.cond_hint.shape[3]:
            if self.cond_hint is not None:
                del self.cond_hint
            self.cond_hint = None
            self.cond_hint = utils.common_upscale(self.cond_hint_original, x_noisy.shape[3] * self.compression_ratio, x_noisy.shape[2] * self.compression_ratio, self.upscale_algorithm, "center").to(dtype).to(self.device)
        if x_noisy.shape[0] != self.cond_hint.shape[0]:
            self.cond_hint = broadcast_image_to(self.cond_hint, x_noisy.shape[0], batched_number)

        context = cond.get('crossattn_controlnet', cond['c_crossattn'])
        y = cond.get('y', None)
        if y is not None:
            y = y.to(dtype)
        timestep = self.model_sampling_current.timestep(t)
        x_noisy = self.model_sampling_current.calculate_input(t, x_noisy)

        control = self.control_model(x=x_noisy.to(dtype), hint=self.cond_hint, timesteps=timestep.float(), context=context.to(dtype), y=y)
        return self.control_merge(None, control, control_prev, output_dtype)

    def copy(self):
        c = ControlNet(None, global_average_pooling=self.global_average_pooling, load_device=self.load_device, manual_cast_dtype=self.manual_cast_dtype)
        c.control_model = self.control_model
        c.control_model_wrapped = self.control_model_wrapped
        self.copy_to(c)
        return c

    def get_models(self):
        out = super().get_models()
        out.append(self.control_model_wrapped)
        return out

    def pre_run(self, model, percent_to_timestep_function):
        super().pre_run(model, percent_to_timestep_function)
        self.model_sampling_current = model.model_sampling

    def cleanup(self):
        self.model_sampling_current = None
        super().cleanup()

class ControlLoraOps:
    class Linear(torch.nn.Module, ops.CastWeightBiasOp):
        def __init__(self, in_features: int, out_features: int, bias: bool = True,
                    device=None, dtype=None) -> None:
            factory_kwargs = {'device': device, 'dtype': dtype}
            super().__init__()
            self.in_features = in_features
            self.out_features = out_features
            self.weight = None
            self.up = None
            self.down = None
            self.bias = None

        def forward(self, input):
            weight, bias = ops.cast_bias_weight(self, input)
            if self.up is not None:
                return torch.nn.functional.linear(input, weight + (torch.mm(self.up.flatten(start_dim=1), self.down.flatten(start_dim=1))).reshape(self.weight.shape).type(input.dtype), bias)
            else:
                return torch.nn.functional.linear(input, weight, bias)

    class Conv2d(torch.nn.Module, ops.CastWeightBiasOp):
        def __init__(
            self,
            in_channels,
            out_channels,
            kernel_size,
            stride=1,
            padding=0,
            dilation=1,
            groups=1,
            bias=True,
            padding_mode='zeros',
            device=None,
            dtype=None
        ):
            super().__init__()
            self.in_channels = in_channels
            self.out_channels = out_channels
            self.kernel_size = kernel_size
            self.stride = stride
            self.padding = padding
            self.dilation = dilation
            self.transposed = False
            self.output_padding = 0
            self.groups = groups
            self.padding_mode = padding_mode

            self.weight = None
            self.bias = None
            self.up = None
            self.down = None


        def forward(self, input):
            weight, bias = ops.cast_bias_weight(self, input)
            if self.up is not None:
                return torch.nn.functional.conv2d(input, weight + (torch.mm(self.up.flatten(start_dim=1), self.down.flatten(start_dim=1))).reshape(self.weight.shape).type(input.dtype), bias, self.stride, self.padding, self.dilation, self.groups)
            else:
                return torch.nn.functional.conv2d(input, weight, bias, self.stride, self.padding, self.dilation, self.groups)


class ControlLora(ControlNet):
    def __init__(self, control_weights, global_average_pooling=False, device=None):
        ControlBase.__init__(self, device)
        self.control_weights = control_weights
        self.global_average_pooling = global_average_pooling

    def pre_run(self, model, percent_to_timestep_function):
        super().pre_run(model, percent_to_timestep_function)
        controlnet_config = model.model_config.unet_config.copy()
        controlnet_config.pop("out_channels")
        controlnet_config["hint_channels"] = self.control_weights["input_hint_block.0.weight"].shape[1]
        self.manual_cast_dtype = model.manual_cast_dtype
        dtype = model.get_dtype()
        if self.manual_cast_dtype is None:
            class control_lora_ops(ControlLoraOps, ops.disable_weight_init):
                pass
        else:
            class control_lora_ops(ControlLoraOps, ops.manual_cast):
                pass
            dtype = self.manual_cast_dtype

        controlnet_config["operations"] = control_lora_ops
        controlnet_config["dtype"] = dtype
        self.control_model = cldm.ControlNet(**controlnet_config)
        self.control_model.to(model_management.get_torch_device())
        diffusion_model = model.diffusion_model
        sd = diffusion_model.state_dict()
        cm = self.control_model.state_dict()

        for k in sd:
            weight = sd[k]
            try:
                utils.set_attr_param(self.control_model, k, weight)
            except:
                pass

        for k in self.control_weights:
            if k not in {"lora_controlnet"}:
                utils.set_attr_param(self.control_model, k, self.control_weights[k].to(dtype).to(model_management.get_torch_device()))

    def copy(self):
        c = ControlLora(self.control_weights, global_average_pooling=self.global_average_pooling)
        self.copy_to(c)
        return c

    def cleanup(self):
        del self.control_model
        self.control_model = None
        super().cleanup()

    def get_models(self):
        out = ControlBase.get_models(self)
        return out

    def inference_memory_requirements(self, dtype):
        return utils.calculate_parameters(self.control_weights) * model_management.dtype_size(dtype) + ControlBase.inference_memory_requirements(self, dtype)

def load_controlnet(ckpt_path, model=None):
    controlnet_data = utils.load_torch_file(ckpt_path, safe_load=True)
    if "lora_controlnet" in controlnet_data:
        return ControlLora(controlnet_data)

    controlnet_config = None
    supported_inference_dtypes = None

    if "controlnet_cond_embedding.conv_in.weight" in controlnet_data: #diffusers format
        controlnet_config = model_detection.unet_config_from_diffusers_unet(controlnet_data)
        diffusers_keys = utils.unet_to_diffusers(controlnet_config)
        diffusers_keys["controlnet_mid_block.weight"] = "middle_block_out.0.weight"
        diffusers_keys["controlnet_mid_block.bias"] = "middle_block_out.0.bias"

        count = 0
        loop = True
        while loop:
            suffix = [".weight", ".bias"]
            for s in suffix:
                k_in = "controlnet_down_blocks.{}{}".format(count, s)
                k_out = "zero_convs.{}.0{}".format(count, s)
                if k_in not in controlnet_data:
                    loop = False
                    break
                diffusers_keys[k_in] = k_out
            count += 1

        count = 0
        loop = True
        while loop:
            suffix = [".weight", ".bias"]
            for s in suffix:
                if count == 0:
                    k_in = "controlnet_cond_embedding.conv_in{}".format(s)
                else:
                    k_in = "controlnet_cond_embedding.blocks.{}{}".format(count - 1, s)
                k_out = "input_hint_block.{}{}".format(count * 2, s)
                if k_in not in controlnet_data:
                    k_in = "controlnet_cond_embedding.conv_out{}".format(s)
                    loop = False
                diffusers_keys[k_in] = k_out
            count += 1

        new_sd = {}
        for k in diffusers_keys:
            if k in controlnet_data:
                new_sd[diffusers_keys[k]] = controlnet_data.pop(k)

        leftover_keys = controlnet_data.keys()
        if len(leftover_keys) > 0:
            logging.warning("leftover keys: {}".format(leftover_keys))
        controlnet_data = new_sd

    pth_key = 'control_model.zero_convs.0.0.weight'
    pth = False
    key = 'zero_convs.0.0.weight'
    if pth_key in controlnet_data:
        pth = True
        key = pth_key
        prefix = "control_model."
    elif key in controlnet_data:
        prefix = ""
    else:
        net = load_t2i_adapter(controlnet_data)
        if net is None:
            logging.error("error checkpoint does not contain controlnet or t2i adapter data {}".format(ckpt_path))
        return net

    if controlnet_config is None:
        model_config = model_detection.model_config_from_unet(controlnet_data, prefix, True)
        supported_inference_dtypes = model_config.supported_inference_dtypes
        controlnet_config = model_config.unet_config

    load_device = model_management.get_torch_device()
    if supported_inference_dtypes is None:
        unet_dtype = model_management.unet_dtype()
    else:
        unet_dtype = model_management.unet_dtype(supported_dtypes=supported_inference_dtypes)

    manual_cast_dtype = model_management.unet_manual_cast(unet_dtype, load_device)
    if manual_cast_dtype is not None:
        controlnet_config["operations"] = ops.manual_cast
    controlnet_config["dtype"] = unet_dtype
    controlnet_config.pop("out_channels")
    controlnet_config["hint_channels"] = controlnet_data["{}input_hint_block.0.weight".format(prefix)].shape[1]
    control_model = cldm.ControlNet(**controlnet_config)

    if pth:
        if 'difference' in controlnet_data:
            if model is not None:
                model_management.load_models_gpu([model])
                model_sd = model.model_state_dict()
                for x in controlnet_data:
                    c_m = "control_model."
                    if x.startswith(c_m):
                        sd_key = "diffusion_model.{}".format(x[len(c_m):])
                        if sd_key in model_sd:
                            cd = controlnet_data[x]
                            cd += model_sd[sd_key].type(cd.dtype).to(cd.device)
            else:
                logging.warning("WARNING: Loaded a diff controlnet without a model. It will very likely not work.")

        class WeightsLoader(torch.nn.Module):
            pass
        w = WeightsLoader()
        w.control_model = control_model
        missing, unexpected = w.load_state_dict(controlnet_data, strict=False)
    else:
        missing, unexpected = control_model.load_state_dict(controlnet_data, strict=False)

    if len(missing) > 0:
        logging.warning("missing controlnet keys: {}".format(missing))

    if len(unexpected) > 0:
        logging.debug("unexpected controlnet keys: {}".format(unexpected))

    global_average_pooling = False
    filename = os.path.splitext(ckpt_path)[0]
    if filename.endswith("_shuffle") or filename.endswith("_shuffle_fp16"): #TODO: smarter way of enabling global_average_pooling
        global_average_pooling = True

    control = ControlNet(control_model, global_average_pooling=global_average_pooling, load_device=load_device, manual_cast_dtype=manual_cast_dtype)
    return control

class T2IAdapter(ControlBase):
    def __init__(self, t2i_model, channels_in, compression_ratio, upscale_algorithm, device=None):
        super().__init__(device)
        self.t2i_model = t2i_model
        self.channels_in = channels_in
        self.control_input = None
        self.compression_ratio = compression_ratio
        self.upscale_algorithm = upscale_algorithm

    def scale_image_to(self, width, height):
        unshuffle_amount = self.t2i_model.unshuffle_amount
        width = math.ceil(width / unshuffle_amount) * unshuffle_amount
        height = math.ceil(height / unshuffle_amount) * unshuffle_amount
        return width, height

    def get_control(self, x_noisy, t, cond, batched_number):
        control_prev = None
        if self.previous_controlnet is not None:
            control_prev = self.previous_controlnet.get_control(x_noisy, t, cond, batched_number)

        if self.timestep_range is not None:
            if t[0] > self.timestep_range[0] or t[0] < self.timestep_range[1]:
                if control_prev is not None:
                    return control_prev
                else:
                    return None

        if self.cond_hint is None or x_noisy.shape[2] * self.compression_ratio != self.cond_hint.shape[2] or x_noisy.shape[3] * self.compression_ratio != self.cond_hint.shape[3]:
            if self.cond_hint is not None:
                del self.cond_hint
            self.control_input = None
            self.cond_hint = None
            width, height = self.scale_image_to(x_noisy.shape[3] * self.compression_ratio, x_noisy.shape[2] * self.compression_ratio)
            self.cond_hint = utils.common_upscale(self.cond_hint_original, width, height, self.upscale_algorithm, "center").float().to(self.device)
            if self.channels_in == 1 and self.cond_hint.shape[1] > 1:
                self.cond_hint = torch.mean(self.cond_hint, 1, keepdim=True)
        if x_noisy.shape[0] != self.cond_hint.shape[0]:
            self.cond_hint = broadcast_image_to(self.cond_hint, x_noisy.shape[0], batched_number)
        if self.control_input is None:
            self.t2i_model.to(x_noisy.dtype)
            self.t2i_model.to(self.device)
            self.control_input = self.t2i_model(self.cond_hint.to(x_noisy.dtype))
            self.t2i_model.cpu()

        control_input = list(map(lambda a: None if a is None else a.clone(), self.control_input))
        mid = None
        if self.t2i_model.xl == True:
            mid = control_input[-1:]
            control_input = control_input[:-1]
        return self.control_merge(control_input, mid, control_prev, x_noisy.dtype)

    def copy(self):
        c = T2IAdapter(self.t2i_model, self.channels_in, self.compression_ratio, self.upscale_algorithm)
        self.copy_to(c)
        return c

def load_t2i_adapter(t2i_data):
    compression_ratio = 8
    upscale_algorithm = 'nearest-exact'

    if 'adapter' in t2i_data:
        t2i_data = t2i_data['adapter']
    if 'adapter.body.0.resnets.0.block1.weight' in t2i_data: #diffusers format
        prefix_replace = {}
        for i in range(4):
            for j in range(2):
                prefix_replace["adapter.body.{}.resnets.{}.".format(i, j)] = "body.{}.".format(i * 2 + j)
            prefix_replace["adapter.body.{}.".format(i)] = "body.{}.".format(i * 2)
        prefix_replace["adapter."] = ""
        t2i_data = utils.state_dict_prefix_replace(t2i_data, prefix_replace)
    keys = t2i_data.keys()

    if "body.0.in_conv.weight" in keys:
        cin = t2i_data['body.0.in_conv.weight'].shape[1]
        model_ad = adapter.Adapter_light(cin=cin, channels=[320, 640, 1280, 1280], nums_rb=4)
    elif 'conv_in.weight' in keys:
        cin = t2i_data['conv_in.weight'].shape[1]
        channel = t2i_data['conv_in.weight'].shape[0]
        ksize = t2i_data['body.0.block2.weight'].shape[2]
        use_conv = False
        down_opts = list(filter(lambda a: a.endswith("down_opt.op.weight"), keys))
        if len(down_opts) > 0:
            use_conv = True
        xl = False
        if cin == 256 or cin == 768:
            xl = True
        model_ad = adapter.Adapter(cin=cin, channels=[channel, channel*2, channel*4, channel*4][:4], nums_rb=2, ksize=ksize, sk=True, use_conv=use_conv, xl=xl)
    elif "backbone.0.0.weight" in keys:
        model_ad = controlnet.ControlNet(c_in=t2i_data['backbone.0.0.weight'].shape[1], proj_blocks=[0, 4, 8, 12, 51, 55, 59, 63])
        compression_ratio = 32
        upscale_algorithm = 'bilinear'
    elif "backbone.10.blocks.0.weight" in keys:
        model_ad = controlnet.ControlNet(c_in=t2i_data['backbone.0.weight'].shape[1], bottleneck_mode="large", proj_blocks=[0, 4, 8, 12, 51, 55, 59, 63])
        compression_ratio = 1
        upscale_algorithm = 'nearest-exact'
    else:
        return None

    missing, unexpected = model_ad.load_state_dict(t2i_data)
    if len(missing) > 0:
        logging.warning("t2i missing {}".format(missing))

    if len(unexpected) > 0:
        logging.debug("t2i unexpected {}".format(unexpected))

    return T2IAdapter(model_ad, model_ad.input_channels, compression_ratio, upscale_algorithm)<|MERGE_RESOLUTION|>--- conflicted
+++ resolved
@@ -143,13 +143,8 @@
         super().__init__(device)
         self.control_model = control_model
         self.load_device = load_device
-<<<<<<< HEAD
-        self.control_model_wrapped = model_patcher.ModelPatcher(self.control_model, load_device=load_device, offload_device=model_management.unet_offload_device())
-=======
         if control_model is not None:
-            self.control_model_wrapped = comfy.model_patcher.ModelPatcher(self.control_model, load_device=load_device, offload_device=comfy.model_management.unet_offload_device())
-
->>>>>>> 30abc324
+            self.control_model_wrapped = model_patcher.ModelPatcher(self.control_model, load_device=load_device, offload_device=model_management.unet_offload_device())
         self.global_average_pooling = global_average_pooling
         self.model_sampling_current = None
         self.manual_cast_dtype = manual_cast_dtype
