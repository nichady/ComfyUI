--- conflicted
+++ resolved
@@ -144,30 +144,30 @@
         return self.tree(t0, t1) / (t1 - t0).abs().sqrt()
 
 
-def sigma_to_half_log_snr(sigma, model_sampling):
+def sigma_to_half_log_snr(sigma, _model_sampling):
     """Convert sigma to half-logSNR log(alpha_t / sigma_t)."""
-    if isinstance(model_sampling, comfy.model_sampling.CONST):
+    if isinstance(_model_sampling, model_sampling.CONST):
         # log((1 - t) / t) = log((1 - sigma) / sigma)
         return sigma.logit().neg()
     return sigma.log().neg()
 
 
-def half_log_snr_to_sigma(half_log_snr, model_sampling):
+def half_log_snr_to_sigma(half_log_snr, _model_sampling):
     """Convert half-logSNR log(alpha_t / sigma_t) to sigma."""
-    if isinstance(model_sampling, comfy.model_sampling.CONST):
+    if isinstance(_model_sampling, model_sampling.CONST):
         # 1 / (1 + exp(half_log_snr))
         return half_log_snr.neg().sigmoid()
     return half_log_snr.neg().exp()
 
 
-def offset_first_sigma_for_snr(sigmas, model_sampling, percent_offset=1e-4):
+def offset_first_sigma_for_snr(sigmas, _model_sampling, percent_offset=1e-4):
     """Adjust the first sigma to avoid invalid logSNR."""
     if len(sigmas) <= 1:
         return sigmas
-    if isinstance(model_sampling, comfy.model_sampling.CONST):
+    if isinstance(_model_sampling, model_sampling.CONST):
         if sigmas[0] >= 1:
             sigmas = sigmas.clone()
-            sigmas[0] = model_sampling.percent_to_sigma(percent_offset)
+            sigmas[0] = _model_sampling.percent_to_sigma(percent_offset)
     return sigmas
 
 
@@ -807,11 +807,7 @@
     sigmas = offset_first_sigma_for_snr(sigmas, model_sampling)
 
     old_denoised = None
-<<<<<<< HEAD
-    h_last = None
-=======
     h, h_last = None, None
->>>>>>> cd88f709
 
     for i in trange(len(sigmas) - 1, disable=disable):
         denoised = model(x, sigmas[i] * s_in, **extra_args)
