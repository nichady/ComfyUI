--- conflicted
+++ resolved
@@ -44,24 +44,14 @@
     bias = None
     non_blocking = True if torch.jit.is_tracing() or torch.jit.is_scripting() else model_management.device_supports_non_blocking(device)
     if s.bias is not None:
-<<<<<<< HEAD
-        has_function = s.bias_function is not None
+        has_function = len(s.bias_function) > 0
         bias = model_management.cast_to(s.bias, bias_dtype, device, non_blocking=non_blocking, copy=has_function)
-=======
-        has_function = len(s.bias_function) > 0
-        bias = comfy.model_management.cast_to(s.bias, bias_dtype, device, non_blocking=non_blocking, copy=has_function)
->>>>>>> 96d891cb
         if has_function:
             for f in s.bias_function:
                 bias = f(bias)
 
-<<<<<<< HEAD
-    has_function = s.weight_function is not None
+    has_function = len(s.weight_function) > 0
     weight = model_management.cast_to(s.weight, dtype, device, non_blocking=non_blocking, copy=has_function)
-=======
-    has_function = len(s.weight_function) > 0
-    weight = comfy.model_management.cast_to(s.weight, dtype, device, non_blocking=non_blocking, copy=has_function)
->>>>>>> 96d891cb
     if has_function:
         for f in s.weight_function:
             weight = f(weight)
