"""
    This file is part of ComfyUI.
    Copyright (C) 2024 Stability AI

    This program is free software: you can redistribute it and/or modify
    it under the terms of the GNU General Public License as published by
    the Free Software Foundation, either version 3 of the License, or
    (at your option) any later version.

    This program is distributed in the hope that it will be useful,
    but WITHOUT ANY WARRANTY; without even the implied warranty of
    MERCHANTABILITY or FITNESS FOR A PARTICULAR PURPOSE.  See the
    GNU General Public License for more details.

    You should have received a copy of the GNU General Public License
    along with this program.  If not, see <https://www.gnu.org/licenses/>.
"""
from typing import Optional, Type, Union

import torch
from torch import Tensor

from . import model_management
from .cli_args import args
from .execution_context import current_execution_context
from .float import stochastic_rounding

cast_to = model_management.cast_to  # TODO: remove once no more references


def cast_to_input(weight, input, non_blocking=False, copy=True):
    return model_management.cast_to(weight, input.dtype, input.device, non_blocking=non_blocking, copy=copy)


def cast_bias_weight(s, input=None, dtype=None, device=None, bias_dtype=None):
    if input is not None:
        if dtype is None:
            dtype = input.dtype
        if bias_dtype is None:
            bias_dtype = dtype
        if device is None:
            device = input.device

    bias = None
    non_blocking = True if torch.jit.is_tracing() or torch.jit.is_scripting() else model_management.device_supports_non_blocking(device)
    if s.bias is not None:
        has_function = s.bias_function is not None
        bias = model_management.cast_to(s.bias, bias_dtype, device, non_blocking=non_blocking, copy=has_function)
        if has_function:
            bias = s.bias_function(bias)

    has_function = s.weight_function is not None
    weight = model_management.cast_to(s.weight, dtype, device, non_blocking=non_blocking, copy=has_function)
    if has_function:
        weight = s.weight_function(weight)
    return weight, bias


class SkipInit:
    def reset_parameters(self):
        return None


class CastWeightBiasOp:
    comfy_cast_weights = False
    weight_function = None
    bias_function = None


class skip_init:
    class Linear(SkipInit, torch.nn.Linear):
        pass

    class Conv1d(SkipInit, torch.nn.Conv1d):
        pass

    class Conv2d(SkipInit, torch.nn.Conv2d):
        pass

    class Conv3d(SkipInit, torch.nn.Conv3d):
        pass

    class GroupNorm(SkipInit, torch.nn.GroupNorm):
        pass

    class LayerNorm(SkipInit, torch.nn.LayerNorm):
        pass

    class ConvTranspose2d(SkipInit, torch.nn.ConvTranspose2d):
        pass

    class ConvTranspose1d(SkipInit, torch.nn.ConvTranspose1d):
        pass

    class Embedding(SkipInit, torch.nn.Embedding):
        def forward(self, *args, **kwargs) -> Tensor:
            if "out_dtype" in kwargs:
                kwargs.pop("out_dtype")
            return super().forward(*args, **kwargs)

    @classmethod
    def conv_nd(cls, dims, *args, **kwargs):
        if dims == 2:
            return cls.Conv2d(*args, **kwargs)
        elif dims == 3:
            return cls.Conv3d(*args, **kwargs)
        else:
            raise ValueError(f"unsupported dimensions: {dims}")


class disable_weight_init:
    class Linear(torch.nn.Linear, CastWeightBiasOp):
        def reset_parameters(self):
            return None

        def forward_comfy_cast_weights(self, input):
            weight, bias = cast_bias_weight(self, input)
            return torch.nn.functional.linear(input, weight, bias)

        def forward(self, *args, **kwargs):
            if self.comfy_cast_weights:
                return self.forward_comfy_cast_weights(*args, **kwargs)
            else:
                return super().forward(*args, **kwargs)

    class Conv1d(torch.nn.Conv1d, CastWeightBiasOp):
        def reset_parameters(self):
            return None

        def forward_comfy_cast_weights(self, input):
            weight, bias = cast_bias_weight(self, input)
            return self._conv_forward(input, weight, bias)

        def forward(self, *args, **kwargs):
            if self.comfy_cast_weights:
                return self.forward_comfy_cast_weights(*args, **kwargs)
            else:
                return super().forward(*args, **kwargs)

    class Conv2d(torch.nn.Conv2d, CastWeightBiasOp):
        def reset_parameters(self):
            return None

        def forward_comfy_cast_weights(self, input):
            weight, bias = cast_bias_weight(self, input)
            return self._conv_forward(input, weight, bias)

        def forward(self, *args, **kwargs):
            if self.comfy_cast_weights:
                return self.forward_comfy_cast_weights(*args, **kwargs)
            else:
                return super().forward(*args, **kwargs)

    class Conv3d(torch.nn.Conv3d, CastWeightBiasOp):
        def reset_parameters(self):
            return None

        def forward_comfy_cast_weights(self, input):
            weight, bias = cast_bias_weight(self, input)
            return self._conv_forward(input, weight, bias)

        def forward(self, *args, **kwargs):
            if self.comfy_cast_weights:
                return self.forward_comfy_cast_weights(*args, **kwargs)
            else:
                return super().forward(*args, **kwargs)

    class GroupNorm(torch.nn.GroupNorm, CastWeightBiasOp):
        def reset_parameters(self):
            return None

        def forward_comfy_cast_weights(self, input):
            weight, bias = cast_bias_weight(self, input)
            return torch.nn.functional.group_norm(input, self.num_groups, weight, bias, self.eps)

        def forward(self, *args, **kwargs):
            if self.comfy_cast_weights:
                return self.forward_comfy_cast_weights(*args, **kwargs)
            else:
                return super().forward(*args, **kwargs)

    class LayerNorm(torch.nn.LayerNorm, CastWeightBiasOp):
        def reset_parameters(self):
            return None

        def forward_comfy_cast_weights(self, input):
            if self.weight is not None:
                weight, bias = cast_bias_weight(self, input)
            else:
                weight = None
                bias = None
            return torch.nn.functional.layer_norm(input, self.normalized_shape, weight, bias, self.eps)

        def forward(self, *args, **kwargs):
            if self.comfy_cast_weights:
                return self.forward_comfy_cast_weights(*args, **kwargs)
            else:
                return super().forward(*args, **kwargs)

    class ConvTranspose2d(torch.nn.ConvTranspose2d, CastWeightBiasOp):
        def reset_parameters(self):
            return None

        def forward_comfy_cast_weights(self, input, output_size=None):
            num_spatial_dims = 2
            output_padding = self._output_padding(
                input, output_size, self.stride, self.padding, self.kernel_size,
                num_spatial_dims, self.dilation)

            weight, bias = cast_bias_weight(self, input)
            return torch.nn.functional.conv_transpose2d(
                input, weight, bias, self.stride, self.padding,
                output_padding, self.groups, self.dilation)

        def forward(self, *args, **kwargs):
            if self.comfy_cast_weights:
                return self.forward_comfy_cast_weights(*args, **kwargs)
            else:
                return super().forward(*args, **kwargs)

    class ConvTranspose1d(torch.nn.ConvTranspose1d, CastWeightBiasOp):
        def reset_parameters(self):
            return None

        def forward_comfy_cast_weights(self, input, output_size=None):
            num_spatial_dims = 1
            output_padding = self._output_padding(
                input, output_size, self.stride, self.padding, self.kernel_size,
                num_spatial_dims, self.dilation)

            weight, bias = cast_bias_weight(self, input)
            return torch.nn.functional.conv_transpose1d(
                input, weight, bias, self.stride, self.padding,
                output_padding, self.groups, self.dilation)

        def forward(self, *args, **kwargs):
            if self.comfy_cast_weights:
                return self.forward_comfy_cast_weights(*args, **kwargs)
            else:
                return super().forward(*args, **kwargs)

    class Embedding(torch.nn.Embedding, CastWeightBiasOp):
        def reset_parameters(self):
            self.bias = None
            return None

        def forward_comfy_cast_weights(self, input, out_dtype=None):
            output_dtype = out_dtype
            if self.weight.dtype == torch.float16 or self.weight.dtype == torch.bfloat16:
                out_dtype = None
            weight, bias = cast_bias_weight(self, device=input.device, dtype=out_dtype)
            return torch.nn.functional.embedding(input, weight, self.padding_idx, self.max_norm, self.norm_type, self.scale_grad_by_freq, self.sparse).to(dtype=output_dtype)

        def forward(self, *args, **kwargs):
            if self.comfy_cast_weights:
                return self.forward_comfy_cast_weights(*args, **kwargs)
            else:
                if "out_dtype" in kwargs:
                    kwargs.pop("out_dtype")
                return super().forward(*args, **kwargs)

    @classmethod
    def conv_nd(s, dims, *args, **kwargs):
        if dims == 2:
            return s.Conv2d(*args, **kwargs)
        elif dims == 3:
            return s.Conv3d(*args, **kwargs)
        else:
            raise ValueError(f"unsupported dimensions: {dims}")


class manual_cast(disable_weight_init):
    class Linear(disable_weight_init.Linear):
        comfy_cast_weights = True

    class Conv1d(disable_weight_init.Conv1d):
        comfy_cast_weights = True

    class Conv2d(disable_weight_init.Conv2d):
        comfy_cast_weights = True

    class Conv3d(disable_weight_init.Conv3d):
        comfy_cast_weights = True

    class GroupNorm(disable_weight_init.GroupNorm):
        comfy_cast_weights = True

    class LayerNorm(disable_weight_init.LayerNorm):
        comfy_cast_weights = True

    class ConvTranspose2d(disable_weight_init.ConvTranspose2d):
        comfy_cast_weights = True

    class ConvTranspose1d(disable_weight_init.ConvTranspose1d):
        comfy_cast_weights = True

    class Embedding(disable_weight_init.Embedding):
        comfy_cast_weights = True


def fp8_linear(self, input):
    dtype = self.weight.dtype
    if dtype not in [torch.float8_e4m3fn]:
        return None

    tensor_2d = False
    if len(input.shape) == 2:
        tensor_2d = True
        input = input.unsqueeze(1)

<<<<<<< HEAD
=======
    input_shape = input.shape
    input_dtype = input.dtype
>>>>>>> d1702925
    if len(input.shape) == 3:
        w, bias = cast_bias_weight(self, input, dtype=dtype, bias_dtype=input_dtype)
        w = w.t()

        scale_weight = self.scale_weight
        scale_input = self.scale_input
        if scale_weight is None:
            scale_weight = torch.ones((), device=input.device, dtype=torch.float32)
        else:
            scale_weight = scale_weight.to(input.device)

        if scale_input is None:
            scale_input = torch.ones((), device=input.device, dtype=torch.float32)
            input = torch.clamp(input, min=-448, max=448, out=input)
            input = input.reshape(-1, input_shape[2]).to(dtype)
        else:
            scale_input = scale_input.to(input.device)
            input = (input * (1.0 / scale_input).to(input_dtype)).reshape(-1, input_shape[2]).to(dtype)

        if bias is not None:
            o = torch._scaled_mm(input, w, out_dtype=input_dtype, bias=bias, scale_a=scale_input, scale_b=scale_weight)
        else:
            o = torch._scaled_mm(input, w, out_dtype=input_dtype, scale_a=scale_input, scale_b=scale_weight)

        if isinstance(o, tuple):
            o = o[0]

        if tensor_2d:
            return o.reshape(input_shape[0], -1)

        return o.reshape((-1, input_shape[1], self.weight.shape[0]))

    return None


class fp8_ops(manual_cast):
    class Linear(manual_cast.Linear):
        def reset_parameters(self):
            self.scale_weight = None
            self.scale_input = None
            return None

        def forward_comfy_cast_weights(self, input):
            out = fp8_linear(self, input)
            if out is not None:
                return out

            weight, bias = cast_bias_weight(self, input)
            return torch.nn.functional.linear(input, weight, bias)


class scaled_fp8_op_base(manual_cast):
    pass


def scaled_fp8_ops(fp8_matrix_mult=False, scale_input=False, override_dtype=None):
    class scaled_fp8_op(scaled_fp8_op_base):
        class Linear(manual_cast.Linear):
            def __init__(self, *args, **kwargs):
                if override_dtype is not None:
                    kwargs['dtype'] = override_dtype
                super().__init__(*args, **kwargs)

            def reset_parameters(self):
                if not hasattr(self, 'scale_weight'):
                    self.scale_weight = torch.nn.parameter.Parameter(data=torch.ones((), device=self.weight.device, dtype=torch.float32), requires_grad=False)

                if not scale_input:
                    self.scale_input = None

                if not hasattr(self, 'scale_input'):
                    self.scale_input = torch.nn.parameter.Parameter(data=torch.ones((), device=self.weight.device, dtype=torch.float32), requires_grad=False)
                return None

            def forward_comfy_cast_weights(self, input):
                if fp8_matrix_mult:
                    out = fp8_linear(self, input)
                    if out is not None:
                        return out

                weight, bias = cast_bias_weight(self, input)

                if weight.numel() < input.numel():  # TODO: optimize
                    return torch.nn.functional.linear(input, weight * self.scale_weight.to(device=weight.device, dtype=weight.dtype), bias)
                else:
                    return torch.nn.functional.linear(input * self.scale_weight.to(device=weight.device, dtype=weight.dtype), weight, bias)

            def convert_weight(self, weight, inplace=False, **kwargs):
                if inplace:
                    weight *= self.scale_weight.to(device=weight.device, dtype=weight.dtype)
                    return weight
                else:
                    return weight * self.scale_weight.to(device=weight.device, dtype=weight.dtype)

            def set_weight(self, weight, inplace_update=False, seed=None, **kwargs):
                weight = stochastic_rounding(weight / self.scale_weight.to(device=weight.device, dtype=weight.dtype), self.weight.dtype, seed=seed)
                if inplace_update:
                    self.weight.data.copy_(weight)
                else:
                    self.weight = torch.nn.Parameter(weight, requires_grad=False)

    return scaled_fp8_op


Operations = Type[Union[manual_cast, fp8_ops, disable_weight_init, skip_init, scaled_fp8_op_base]]


def pick_operations(weight_dtype, compute_dtype, load_device=None, disable_fast_fp8=False, fp8_optimizations=False, scaled_fp8: Optional[torch.dtype] = None, inference_mode: Optional[bool] = None) -> Operations:
    if inference_mode is None:
        # todo: check a context here, since this isn't being used by any callers yet
        inference_mode = current_execution_context().inference_mode
    fp8_compute = model_management.supports_fp8_compute(load_device)
    if scaled_fp8 is not None:
        return scaled_fp8_ops(fp8_matrix_mult=fp8_compute, scale_input=True, override_dtype=scaled_fp8)

    if fp8_compute and (fp8_optimizations or args.fast) and not disable_fast_fp8:
        return fp8_ops

    if compute_dtype is None or weight_dtype == compute_dtype:
        # disable_weight_init seems to interact poorly with some other optimization code
        return disable_weight_init if inference_mode else skip_init

    return manual_cast<|MERGE_RESOLUTION|>--- conflicted
+++ resolved
@@ -308,11 +308,8 @@
         tensor_2d = True
         input = input.unsqueeze(1)
 
-<<<<<<< HEAD
-=======
     input_shape = input.shape
     input_dtype = input.dtype
->>>>>>> d1702925
     if len(input.shape) == 3:
         w, bias = cast_bias_weight(self, input, dtype=dtype, bias_dtype=input_dtype)
         w = w.t()
