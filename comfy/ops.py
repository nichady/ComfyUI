"""
    This file is part of ComfyUI.
    Copyright (C) 2024 Stability AI

    This program is free software: you can redistribute it and/or modify
    it under the terms of the GNU General Public License as published by
    the Free Software Foundation, either version 3 of the License, or
    (at your option) any later version.

    This program is distributed in the hope that it will be useful,
    but WITHOUT ANY WARRANTY; without even the implied warranty of
    MERCHANTABILITY or FITNESS FOR A PARTICULAR PURPOSE.  See the
    GNU General Public License for more details.

    You should have received a copy of the GNU General Public License
    along with this program.  If not, see <https://www.gnu.org/licenses/>.
"""
from typing import Optional

import torch
<<<<<<< HEAD

from . import model_management
from .cli_args import args
from .execution_context import current_execution_context

=======
import comfy.model_management
from comfy.cli_args import args
import comfy.float
>>>>>>> 65a86591

cast_to = comfy.model_management.cast_to #TODO: remove once no more references


def cast_to_input(weight, input, non_blocking=False, copy=True):
    return comfy.model_management.cast_to(weight, input.dtype, input.device, non_blocking=non_blocking, copy=copy)


def cast_bias_weight(s, input=None, dtype=None, device=None, bias_dtype=None):
    if input is not None:
        if dtype is None:
            dtype = input.dtype
        if bias_dtype is None:
            bias_dtype = dtype
        if device is None:
            device = input.device

    bias = None
    non_blocking = model_management.device_supports_non_blocking(device)
    if s.bias is not None:
        has_function = s.bias_function is not None
        bias = comfy.model_management.cast_to(s.bias, bias_dtype, device, non_blocking=non_blocking, copy=has_function)
        if has_function:
            bias = s.bias_function(bias)

    has_function = s.weight_function is not None
    weight = comfy.model_management.cast_to(s.weight, dtype, device, non_blocking=non_blocking, copy=has_function)
    if has_function:
        weight = s.weight_function(weight)
    return weight, bias


class SkipInit:
    def reset_parameters(self):
        return None


class CastWeightBiasOp:
    comfy_cast_weights = False
    weight_function = None
    bias_function = None


class skip_init:
    class Linear(SkipInit, torch.nn.Linear):
        pass

    class Conv1d(SkipInit, torch.nn.Conv1d):
        pass

    class Conv2d(SkipInit, torch.nn.Conv2d):
        pass

    class Conv3d(SkipInit, torch.nn.Conv3d):
        pass

    class GroupNorm(SkipInit, torch.nn.GroupNorm):
        pass

    class LayerNorm(SkipInit, torch.nn.LayerNorm):
        pass

    class ConvTranspose2d(SkipInit, torch.nn.ConvTranspose2d):
        pass

    class ConvTranspose1d(SkipInit, torch.nn.ConvTranspose1d):
        pass

    class Embedding(SkipInit, torch.nn.Embedding):
        pass

    @classmethod
    def conv_nd(cls, dims, *args, **kwargs):
        if dims == 2:
            return cls.Conv2d(*args, **kwargs)
        elif dims == 3:
            return cls.Conv3d(*args, **kwargs)
        else:
            raise ValueError(f"unsupported dimensions: {dims}")


class disable_weight_init:
    class Linear(torch.nn.Linear, CastWeightBiasOp):
        def reset_parameters(self):
            return None

        def forward_comfy_cast_weights(self, input):
            weight, bias = cast_bias_weight(self, input)
            return torch.nn.functional.linear(input, weight, bias)

        def forward(self, *args, **kwargs):
            if self.comfy_cast_weights:
                return self.forward_comfy_cast_weights(*args, **kwargs)
            else:
                return super().forward(*args, **kwargs)

    class Conv1d(torch.nn.Conv1d, CastWeightBiasOp):
        def reset_parameters(self):
            return None

        def forward_comfy_cast_weights(self, input):
            weight, bias = cast_bias_weight(self, input)
            return self._conv_forward(input, weight, bias)

        def forward(self, *args, **kwargs):
            if self.comfy_cast_weights:
                return self.forward_comfy_cast_weights(*args, **kwargs)
            else:
                return super().forward(*args, **kwargs)

    class Conv2d(torch.nn.Conv2d, CastWeightBiasOp):
        def reset_parameters(self):
            return None

        def forward_comfy_cast_weights(self, input):
            weight, bias = cast_bias_weight(self, input)
            return self._conv_forward(input, weight, bias)

        def forward(self, *args, **kwargs):
            if self.comfy_cast_weights:
                return self.forward_comfy_cast_weights(*args, **kwargs)
            else:
                return super().forward(*args, **kwargs)

    class Conv3d(torch.nn.Conv3d, CastWeightBiasOp):
        def reset_parameters(self):
            return None

        def forward_comfy_cast_weights(self, input):
            weight, bias = cast_bias_weight(self, input)
            return self._conv_forward(input, weight, bias)

        def forward(self, *args, **kwargs):
            if self.comfy_cast_weights:
                return self.forward_comfy_cast_weights(*args, **kwargs)
            else:
                return super().forward(*args, **kwargs)

    class GroupNorm(torch.nn.GroupNorm, CastWeightBiasOp):
        def reset_parameters(self):
            return None

        def forward_comfy_cast_weights(self, input):
            weight, bias = cast_bias_weight(self, input)
            return torch.nn.functional.group_norm(input, self.num_groups, weight, bias, self.eps)

        def forward(self, *args, **kwargs):
            if self.comfy_cast_weights:
                return self.forward_comfy_cast_weights(*args, **kwargs)
            else:
                return super().forward(*args, **kwargs)

    class LayerNorm(torch.nn.LayerNorm, CastWeightBiasOp):
        def reset_parameters(self):
            return None

        def forward_comfy_cast_weights(self, input):
            if self.weight is not None:
                weight, bias = cast_bias_weight(self, input)
            else:
                weight = None
                bias = None
            return torch.nn.functional.layer_norm(input, self.normalized_shape, weight, bias, self.eps)

        def forward(self, *args, **kwargs):
            if self.comfy_cast_weights:
                return self.forward_comfy_cast_weights(*args, **kwargs)
            else:
                return super().forward(*args, **kwargs)

    class ConvTranspose2d(torch.nn.ConvTranspose2d, CastWeightBiasOp):
        def reset_parameters(self):
            return None

        def forward_comfy_cast_weights(self, input, output_size=None):
            num_spatial_dims = 2
            output_padding = self._output_padding(
                input, output_size, self.stride, self.padding, self.kernel_size,
                num_spatial_dims, self.dilation)

            weight, bias = cast_bias_weight(self, input)
            return torch.nn.functional.conv_transpose2d(
                input, weight, bias, self.stride, self.padding,
                output_padding, self.groups, self.dilation)

        def forward(self, *args, **kwargs):
            if self.comfy_cast_weights:
                return self.forward_comfy_cast_weights(*args, **kwargs)
            else:
                return super().forward(*args, **kwargs)

    class ConvTranspose1d(torch.nn.ConvTranspose1d, CastWeightBiasOp):
        def reset_parameters(self):
            return None

        def forward_comfy_cast_weights(self, input, output_size=None):
            num_spatial_dims = 1
            output_padding = self._output_padding(
                input, output_size, self.stride, self.padding, self.kernel_size,
                num_spatial_dims, self.dilation)

            weight, bias = cast_bias_weight(self, input)
            return torch.nn.functional.conv_transpose1d(
                input, weight, bias, self.stride, self.padding,
                output_padding, self.groups, self.dilation)

        def forward(self, *args, **kwargs):
            if self.comfy_cast_weights:
                return self.forward_comfy_cast_weights(*args, **kwargs)
            else:
                return super().forward(*args, **kwargs)

    class Embedding(torch.nn.Embedding, CastWeightBiasOp):
        def reset_parameters(self):
            self.bias = None
            return None

        def forward_comfy_cast_weights(self, input, out_dtype=None):
            output_dtype = out_dtype
            if self.weight.dtype == torch.float16 or self.weight.dtype == torch.bfloat16:
                out_dtype = None
            weight, bias = cast_bias_weight(self, device=input.device, dtype=out_dtype)
            return torch.nn.functional.embedding(input, weight, self.padding_idx, self.max_norm, self.norm_type, self.scale_grad_by_freq, self.sparse).to(dtype=output_dtype)

        def forward(self, *args, **kwargs):
            if self.comfy_cast_weights:
                return self.forward_comfy_cast_weights(*args, **kwargs)
            else:
                if "out_dtype" in kwargs:
                    kwargs.pop("out_dtype")
                return super().forward(*args, **kwargs)

    @classmethod
    def conv_nd(s, dims, *args, **kwargs):
        if dims == 2:
            return s.Conv2d(*args, **kwargs)
        elif dims == 3:
            return s.Conv3d(*args, **kwargs)
        else:
            raise ValueError(f"unsupported dimensions: {dims}")


class manual_cast(disable_weight_init):
    class Linear(disable_weight_init.Linear):
        comfy_cast_weights = True

    class Conv1d(disable_weight_init.Conv1d):
        comfy_cast_weights = True

    class Conv2d(disable_weight_init.Conv2d):
        comfy_cast_weights = True

    class Conv3d(disable_weight_init.Conv3d):
        comfy_cast_weights = True

    class GroupNorm(disable_weight_init.GroupNorm):
        comfy_cast_weights = True

    class LayerNorm(disable_weight_init.LayerNorm):
        comfy_cast_weights = True

    class ConvTranspose2d(disable_weight_init.ConvTranspose2d):
        comfy_cast_weights = True

    class ConvTranspose1d(disable_weight_init.ConvTranspose1d):
        comfy_cast_weights = True

    class Embedding(disable_weight_init.Embedding):
        comfy_cast_weights = True


def fp8_linear(self, input):
    dtype = self.weight.dtype
    if dtype not in [torch.float8_e4m3fn]:
        return None

    tensor_2d = False
    if len(input.shape) == 2:
        tensor_2d = True
        input = input.unsqueeze(1)


    if len(input.shape) == 3:
        w, bias = cast_bias_weight(self, input, dtype=dtype, bias_dtype=input.dtype)
        w = w.t()

        scale_weight = self.scale_weight
        scale_input = self.scale_input
        if scale_weight is None:
            scale_weight = torch.ones((), device=input.device, dtype=torch.float32)
        else:
            scale_weight = scale_weight.to(input.device)

        if scale_input is None:
            scale_input = torch.ones((), device=input.device, dtype=torch.float32)
            inn = input.reshape(-1, input.shape[2]).to(dtype)
        else:
            scale_input = scale_input.to(input.device)
            inn = (input * (1.0 / scale_input).to(input.dtype)).reshape(-1, input.shape[2]).to(dtype)

        if bias is not None:
            o = torch._scaled_mm(inn, w, out_dtype=input.dtype, bias=bias, scale_a=scale_input, scale_b=scale_weight)
        else:
            o = torch._scaled_mm(inn, w, out_dtype=input.dtype, scale_a=scale_input, scale_b=scale_weight)

        if isinstance(o, tuple):
            o = o[0]

        if tensor_2d:
            return o.reshape(input.shape[0], -1)

        return o.reshape((-1, input.shape[1], self.weight.shape[0]))

    return None


class fp8_ops(manual_cast):
    class Linear(manual_cast.Linear):
        def reset_parameters(self):
            self.scale_weight = None
            self.scale_input = None
            return None

        def forward_comfy_cast_weights(self, input):
            out = fp8_linear(self, input)
            if out is not None:
                return out

            weight, bias = cast_bias_weight(self, input)
            return torch.nn.functional.linear(input, weight, bias)

def scaled_fp8_ops(fp8_matrix_mult=False, scale_input=False, override_dtype=None):
    class scaled_fp8_op(manual_cast):
        class Linear(manual_cast.Linear):
            def __init__(self, *args, **kwargs):
                if override_dtype is not None:
                    kwargs['dtype'] = override_dtype
                super().__init__(*args, **kwargs)

            def reset_parameters(self):
                if not hasattr(self, 'scale_weight'):
                    self.scale_weight = torch.nn.parameter.Parameter(data=torch.ones((), device=self.weight.device, dtype=torch.float32), requires_grad=False)

                if not scale_input:
                    self.scale_input = None

<<<<<<< HEAD
def pick_operations(weight_dtype, compute_dtype, load_device=None, disable_fast_fp8=False, fp8_optimizations=False, inference_mode: Optional[bool] = None):
    if inference_mode is None:
        # todo: check a context here, since this isn't being used by any callers yet
        inference_mode = current_execution_context().inference_mode
    if model_management.supports_fp8_compute(load_device):
        if (fp8_optimizations or args.fast) and not disable_fast_fp8:
            return fp8_ops
    if compute_dtype is None or weight_dtype == compute_dtype:
        # disable_weight_init seems to interact poorly with some other optimization code
        return disable_weight_init if inference_mode else skip_init
    if args.fast and not disable_fast_fp8:
        if model_management.supports_fp8_compute(load_device):
            return fp8_ops
=======
                if not hasattr(self, 'scale_input'):
                    self.scale_input = torch.nn.parameter.Parameter(data=torch.ones((), device=self.weight.device, dtype=torch.float32), requires_grad=False)
                return None

            def forward_comfy_cast_weights(self, input):
                if fp8_matrix_mult:
                    out = fp8_linear(self, input)
                    if out is not None:
                        return out

                weight, bias = cast_bias_weight(self, input)

                if weight.numel() < input.numel(): #TODO: optimize
                    return torch.nn.functional.linear(input, weight * self.scale_weight.to(device=weight.device, dtype=weight.dtype), bias)
                else:
                    return torch.nn.functional.linear(input * self.scale_weight.to(device=weight.device, dtype=weight.dtype), weight, bias)

            def convert_weight(self, weight, inplace=False, **kwargs):
                if inplace:
                    weight *= self.scale_weight.to(device=weight.device, dtype=weight.dtype)
                    return weight
                else:
                    return weight * self.scale_weight.to(device=weight.device, dtype=weight.dtype)

            def set_weight(self, weight, inplace_update=False, seed=None, **kwargs):
                weight = comfy.float.stochastic_rounding(weight / self.scale_weight.to(device=weight.device, dtype=weight.dtype), self.weight.dtype, seed=seed)
                if inplace_update:
                    self.weight.data.copy_(weight)
                else:
                    self.weight = torch.nn.Parameter(weight, requires_grad=False)

    return scaled_fp8_op

def pick_operations(weight_dtype, compute_dtype, load_device=None, disable_fast_fp8=False, fp8_optimizations=False, scaled_fp8=None):
    fp8_compute = comfy.model_management.supports_fp8_compute(load_device)
    if scaled_fp8 is not None:
        return scaled_fp8_ops(fp8_matrix_mult=fp8_compute, scale_input=True, override_dtype=scaled_fp8)

    if fp8_compute and (fp8_optimizations or args.fast) and not disable_fast_fp8:
        return fp8_ops

    if compute_dtype is None or weight_dtype == compute_dtype:
        return disable_weight_init

>>>>>>> 65a86591
    return manual_cast<|MERGE_RESOLUTION|>--- conflicted
+++ resolved
@@ -18,23 +18,17 @@
 from typing import Optional
 
 import torch
-<<<<<<< HEAD
 
 from . import model_management
 from .cli_args import args
 from .execution_context import current_execution_context
-
-=======
-import comfy.model_management
-from comfy.cli_args import args
-import comfy.float
->>>>>>> 65a86591
-
-cast_to = comfy.model_management.cast_to #TODO: remove once no more references
+from .float import stochastic_rounding
+
+cast_to = model_management.cast_to  # TODO: remove once no more references
 
 
 def cast_to_input(weight, input, non_blocking=False, copy=True):
-    return comfy.model_management.cast_to(weight, input.dtype, input.device, non_blocking=non_blocking, copy=copy)
+    return model_management.cast_to(weight, input.dtype, input.device, non_blocking=non_blocking, copy=copy)
 
 
 def cast_bias_weight(s, input=None, dtype=None, device=None, bias_dtype=None):
@@ -50,12 +44,12 @@
     non_blocking = model_management.device_supports_non_blocking(device)
     if s.bias is not None:
         has_function = s.bias_function is not None
-        bias = comfy.model_management.cast_to(s.bias, bias_dtype, device, non_blocking=non_blocking, copy=has_function)
+        bias = model_management.cast_to(s.bias, bias_dtype, device, non_blocking=non_blocking, copy=has_function)
         if has_function:
             bias = s.bias_function(bias)
 
     has_function = s.weight_function is not None
-    weight = comfy.model_management.cast_to(s.weight, dtype, device, non_blocking=non_blocking, copy=has_function)
+    weight = model_management.cast_to(s.weight, dtype, device, non_blocking=non_blocking, copy=has_function)
     if has_function:
         weight = s.weight_function(weight)
     return weight, bias
@@ -310,7 +304,6 @@
         tensor_2d = True
         input = input.unsqueeze(1)
 
-
     if len(input.shape) == 3:
         w, bias = cast_bias_weight(self, input, dtype=dtype, bias_dtype=input.dtype)
         w = w.t()
@@ -359,6 +352,7 @@
 
             weight, bias = cast_bias_weight(self, input)
             return torch.nn.functional.linear(input, weight, bias)
+
 
 def scaled_fp8_ops(fp8_matrix_mult=False, scale_input=False, override_dtype=None):
     class scaled_fp8_op(manual_cast):
@@ -375,21 +369,6 @@
                 if not scale_input:
                     self.scale_input = None
 
-<<<<<<< HEAD
-def pick_operations(weight_dtype, compute_dtype, load_device=None, disable_fast_fp8=False, fp8_optimizations=False, inference_mode: Optional[bool] = None):
-    if inference_mode is None:
-        # todo: check a context here, since this isn't being used by any callers yet
-        inference_mode = current_execution_context().inference_mode
-    if model_management.supports_fp8_compute(load_device):
-        if (fp8_optimizations or args.fast) and not disable_fast_fp8:
-            return fp8_ops
-    if compute_dtype is None or weight_dtype == compute_dtype:
-        # disable_weight_init seems to interact poorly with some other optimization code
-        return disable_weight_init if inference_mode else skip_init
-    if args.fast and not disable_fast_fp8:
-        if model_management.supports_fp8_compute(load_device):
-            return fp8_ops
-=======
                 if not hasattr(self, 'scale_input'):
                     self.scale_input = torch.nn.parameter.Parameter(data=torch.ones((), device=self.weight.device, dtype=torch.float32), requires_grad=False)
                 return None
@@ -402,7 +381,7 @@
 
                 weight, bias = cast_bias_weight(self, input)
 
-                if weight.numel() < input.numel(): #TODO: optimize
+                if weight.numel() < input.numel():  # TODO: optimize
                     return torch.nn.functional.linear(input, weight * self.scale_weight.to(device=weight.device, dtype=weight.dtype), bias)
                 else:
                     return torch.nn.functional.linear(input * self.scale_weight.to(device=weight.device, dtype=weight.dtype), weight, bias)
@@ -415,7 +394,7 @@
                     return weight * self.scale_weight.to(device=weight.device, dtype=weight.dtype)
 
             def set_weight(self, weight, inplace_update=False, seed=None, **kwargs):
-                weight = comfy.float.stochastic_rounding(weight / self.scale_weight.to(device=weight.device, dtype=weight.dtype), self.weight.dtype, seed=seed)
+                weight = stochastic_rounding(weight / self.scale_weight.to(device=weight.device, dtype=weight.dtype), self.weight.dtype, seed=seed)
                 if inplace_update:
                     self.weight.data.copy_(weight)
                 else:
@@ -423,8 +402,12 @@
 
     return scaled_fp8_op
 
-def pick_operations(weight_dtype, compute_dtype, load_device=None, disable_fast_fp8=False, fp8_optimizations=False, scaled_fp8=None):
-    fp8_compute = comfy.model_management.supports_fp8_compute(load_device)
+
+def pick_operations(weight_dtype, compute_dtype, load_device=None, disable_fast_fp8=False, fp8_optimizations=False, scaled_fp8=None, inference_mode: Optional[bool] = None):
+    if inference_mode is None:
+        # todo: check a context here, since this isn't being used by any callers yet
+        inference_mode = current_execution_context().inference_mode
+    fp8_compute = model_management.supports_fp8_compute(load_device)
     if scaled_fp8 is not None:
         return scaled_fp8_ops(fp8_matrix_mult=fp8_compute, scale_input=True, override_dtype=scaled_fp8)
 
@@ -432,7 +415,7 @@
         return fp8_ops
 
     if compute_dtype is None or weight_dtype == compute_dtype:
-        return disable_weight_init
-
->>>>>>> 65a86591
+        # disable_weight_init seems to interact poorly with some other optimization code
+        return disable_weight_init if inference_mode else skip_init
+
     return manual_cast