import copy

import torch

from . import sd1_clip
from .component_model.files import get_path_as_dict


class SDXLClipG(sd1_clip.SDClipModel):
    def __init__(self, device="cpu", max_length=77, freeze=True, layer="penultimate", layer_idx=None, dtype=None, textmodel_json_config=None, model_options={}):
        if layer == "penultimate":
            layer = "hidden"
            layer_idx = -2

        textmodel_json_config = get_path_as_dict(textmodel_json_config, "clip_config_bigg.json")
        super().__init__(device=device, freeze=freeze, layer=layer, layer_idx=layer_idx, textmodel_json_config=textmodel_json_config, dtype=dtype,
                         special_tokens={"start": 49406, "end": 49407, "pad": 0}, layer_norm_hidden_state=False, return_projected_pooled=True, model_options=model_options)

    def load_sd(self, sd):
        return super().load_sd(sd)


class SDXLClipGTokenizer(sd1_clip.SDTokenizer):
    def __init__(self, tokenizer_path=None, embedding_directory=None, **kwargs):
        super().__init__(tokenizer_path, pad_with_end=False, embedding_directory=embedding_directory, embedding_size=1280, embedding_key='clip_g')


class SDXLTokenizer:
<<<<<<< HEAD
    def __init__(self, embedding_directory=None, **kwargs):
        self.clip_l = sd1_clip.SDTokenizer(embedding_directory=embedding_directory)
=======
    def __init__(self, embedding_directory=None, tokenizer_data={}):
        clip_l_tokenizer_class = tokenizer_data.get("clip_l_tokenizer_class", sd1_clip.SDTokenizer)
        self.clip_l = clip_l_tokenizer_class(embedding_directory=embedding_directory)
>>>>>>> 3a0eeee3
        self.clip_g = SDXLClipGTokenizer(embedding_directory=embedding_directory)

    def tokenize_with_weights(self, text: str, return_word_ids=False):
        out = {}
        out["g"] = self.clip_g.tokenize_with_weights(text, return_word_ids)
        out["l"] = self.clip_l.tokenize_with_weights(text, return_word_ids)
        return out

    def untokenize(self, token_weight_pair):
        return self.clip_g.untokenize(token_weight_pair)

    def state_dict(self):
        return {}

    def clone(self):
        sdxl_tokenizer = copy.copy(self)
        sdxl_tokenizer.clip_l = self.clip_l.clone()
        sdxl_tokenizer.clip_g = self.clip_g.clone()
        return sdxl_tokenizer


class SDXLClipModel(torch.nn.Module):
    def __init__(self, device="cpu", dtype=None, model_options={}):
        super().__init__()
        clip_l_class = model_options.get("clip_l_class", sd1_clip.SDClipModel)
        self.clip_l = clip_l_class(layer="hidden", layer_idx=-2, device=device, dtype=dtype, layer_norm_hidden_state=False, model_options=model_options)
        self.clip_g = SDXLClipG(device=device, dtype=dtype, model_options=model_options)
        self.dtypes = {dtype}

    def set_clip_options(self, options):
        self.clip_l.set_clip_options(options)
        self.clip_g.set_clip_options(options)

    def reset_clip_options(self):
        self.clip_g.reset_clip_options()
        self.clip_l.reset_clip_options()

    def encode_token_weights(self, token_weight_pairs):
        token_weight_pairs_g = token_weight_pairs["g"]
        token_weight_pairs_l = token_weight_pairs["l"]
        g_out, g_pooled = self.clip_g.encode_token_weights(token_weight_pairs_g)
        l_out, l_pooled = self.clip_l.encode_token_weights(token_weight_pairs_l)
        cut_to = min(l_out.shape[1], g_out.shape[1])
        return torch.cat([l_out[:,:cut_to], g_out[:,:cut_to]], dim=-1), g_pooled

    def load_sd(self, sd):
        if "text_model.encoder.layers.30.mlp.fc1.weight" in sd:
            return self.clip_g.load_sd(sd)
        else:
            return self.clip_l.load_sd(sd)


class SDXLRefinerClipModel(sd1_clip.SD1ClipModel):
    def __init__(self, device="cpu", dtype=None, textmodel_json_config=None, model_options={}):
        super().__init__(device=device, dtype=dtype, clip_name="g", clip_model=SDXLClipG, model_options=model_options, textmodel_json_config=textmodel_json_config)


class StableCascadeClipGTokenizer(sd1_clip.SDTokenizer):
    def __init__(self, tokenizer_path=None, embedding_directory=None, tokenizer_data={}):
        super().__init__(tokenizer_path, pad_with_end=True, embedding_directory=embedding_directory, embedding_size=1280, embedding_key='clip_g')


class StableCascadeTokenizer(sd1_clip.SD1Tokenizer):
    def __init__(self, embedding_directory=None, tokenizer_data={}):
        super().__init__(embedding_directory=embedding_directory, tokenizer_data=tokenizer_data, clip_name="g", tokenizer=StableCascadeClipGTokenizer)


class StableCascadeClipG(sd1_clip.SDClipModel):
    def __init__(self, device="cpu", max_length=77, freeze=True, layer="hidden", layer_idx=-1, dtype=None, textmodel_json_config=None, model_options={}):
        textmodel_json_config = get_path_as_dict(textmodel_json_config, "clip_config_bigg.json")
        super().__init__(device=device, freeze=freeze, layer=layer, layer_idx=layer_idx, textmodel_json_config=textmodel_json_config, dtype=dtype,
                         special_tokens={"start": 49406, "end": 49407, "pad": 49407}, layer_norm_hidden_state=False, enable_attention_masks=True, return_projected_pooled=True, model_options=model_options)

    def load_sd(self, sd):
        return super().load_sd(sd)


class StableCascadeClipModel(sd1_clip.SD1ClipModel):
    def __init__(self, device="cpu", dtype=None, textmodel_json_config=None, model_options={}):
        super().__init__(device=device, dtype=dtype, clip_name="g", clip_model=StableCascadeClipG, textmodel_json_config=textmodel_json_config, model_options=model_options)<|MERGE_RESOLUTION|>--- conflicted
+++ resolved
@@ -26,14 +26,11 @@
 
 
 class SDXLTokenizer:
-<<<<<<< HEAD
-    def __init__(self, embedding_directory=None, **kwargs):
-        self.clip_l = sd1_clip.SDTokenizer(embedding_directory=embedding_directory)
-=======
-    def __init__(self, embedding_directory=None, tokenizer_data={}):
+    def __init__(self, embedding_directory=None, tokenizer_data=None, **kwargs):
+        if tokenizer_data is None:
+            tokenizer_data = {}
         clip_l_tokenizer_class = tokenizer_data.get("clip_l_tokenizer_class", sd1_clip.SDTokenizer)
         self.clip_l = clip_l_tokenizer_class(embedding_directory=embedding_directory)
->>>>>>> 3a0eeee3
         self.clip_g = SDXLClipGTokenizer(embedding_directory=embedding_directory)
 
     def tokenize_with_weights(self, text: str, return_word_ids=False):
@@ -56,8 +53,10 @@
 
 
 class SDXLClipModel(torch.nn.Module):
-    def __init__(self, device="cpu", dtype=None, model_options={}):
+    def __init__(self, device="cpu", dtype=None, model_options=None):
         super().__init__()
+        if model_options is None:
+            model_options = {}
         clip_l_class = model_options.get("clip_l_class", sd1_clip.SDClipModel)
         self.clip_l = clip_l_class(layer="hidden", layer_idx=-2, device=device, dtype=dtype, layer_norm_hidden_state=False, model_options=model_options)
         self.clip_g = SDXLClipG(device=device, dtype=dtype, model_options=model_options)
@@ -87,18 +86,27 @@
 
 
 class SDXLRefinerClipModel(sd1_clip.SD1ClipModel):
-    def __init__(self, device="cpu", dtype=None, textmodel_json_config=None, model_options={}):
+    def __init__(self, device="cpu", dtype=None, textmodel_json_config=None, model_options=None):
+        if model_options is None:
+            model_options = {}
         super().__init__(device=device, dtype=dtype, clip_name="g", clip_model=SDXLClipG, model_options=model_options, textmodel_json_config=textmodel_json_config)
 
 
+
 class StableCascadeClipGTokenizer(sd1_clip.SDTokenizer):
-    def __init__(self, tokenizer_path=None, embedding_directory=None, tokenizer_data={}):
+    def __init__(self, tokenizer_path=None, embedding_directory=None, tokenizer_data=None):
+        if tokenizer_data is None:
+            tokenizer_data = {}
         super().__init__(tokenizer_path, pad_with_end=True, embedding_directory=embedding_directory, embedding_size=1280, embedding_key='clip_g')
 
 
+
 class StableCascadeTokenizer(sd1_clip.SD1Tokenizer):
-    def __init__(self, embedding_directory=None, tokenizer_data={}):
+    def __init__(self, embedding_directory=None, tokenizer_data=None):
+        if tokenizer_data is None:
+            tokenizer_data = {}
         super().__init__(embedding_directory=embedding_directory, tokenizer_data=tokenizer_data, clip_name="g", tokenizer=StableCascadeClipGTokenizer)
+
 
 
 class StableCascadeClipG(sd1_clip.SDClipModel):
