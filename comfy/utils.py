--- conflicted
+++ resolved
@@ -972,7 +972,6 @@
     def update(self, value):
         self.update_absolute(self.current + value)
 
-<<<<<<< HEAD
 
 @_deprecate_method(version="1.0.0", message="The root project directory isn't valid when the application is installed as a package. Use os.getcwd() instead.")
 def get_project_root() -> str:
@@ -1051,7 +1050,8 @@
 
 def tensor2pil(t_image: torch.Tensor) -> Image:
     return Image.fromarray(np.clip(255.0 * t_image.cpu().numpy().squeeze(), 0, 255).astype(np.uint8))
-=======
+
+
 def reshape_mask(input_mask, output_shape):
     dims = len(output_shape) - 2
 
@@ -1069,7 +1069,6 @@
 
     mask = torch.nn.functional.interpolate(input_mask, size=output_shape[2:], mode=scale_mode)
     if mask.shape[1] < output_shape[1]:
-        mask = mask.repeat((1, output_shape[1]) + (1,) * dims)[:,:output_shape[1]]
-    mask = comfy.utils.repeat_to_batch_size(mask, output_shape[0])
-    return mask
->>>>>>> 9a0a5d32
+        mask = mask.repeat((1, output_shape[1]) + (1,) * dims)[:, :output_shape[1]]
+    mask = repeat_to_batch_size(mask, output_shape[0])
+    return mask