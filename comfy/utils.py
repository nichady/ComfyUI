import os.path

import torch
import math
import struct
from . import checkpoint_pickle
import safetensors.torch
import numpy as np
from PIL import Image
<<<<<<< HEAD
from tqdm import tqdm
from contextlib import contextmanager

=======
import logging
>>>>>>> 65397ce6

def load_torch_file(ckpt, safe_load=False, device=None):
    if device is None:
        device = torch.device("cpu")
    if ckpt.lower().endswith(".safetensors"):
        sd = safetensors.torch.load_file(ckpt, device=device.type)
    else:
        if safe_load:
            if not 'weights_only' in torch.load.__code__.co_varnames:
                logging.warning("Warning torch.load doesn't support weights_only on this pytorch version, loading unsafely.")
                safe_load = False
        if safe_load:
            pl_sd = torch.load(ckpt, map_location=device, weights_only=True)
        else:
            pl_sd = torch.load(ckpt, map_location=device, pickle_module=checkpoint_pickle)
        if "global_step" in pl_sd:
            logging.info(f"Global Step: {pl_sd['global_step']}")
        if "state_dict" in pl_sd:
            sd = pl_sd["state_dict"]
        else:
            sd = pl_sd
    return sd

def save_torch_file(sd, ckpt, metadata=None):
    if metadata is not None:
        safetensors.torch.save_file(sd, ckpt, metadata=metadata)
    else:
        safetensors.torch.save_file(sd, ckpt)

def calculate_parameters(sd, prefix=""):
    params = 0
    for k in sd.keys():
        if k.startswith(prefix):
            params += sd[k].nelement()
    return params

def state_dict_key_replace(state_dict, keys_to_replace):
    for x in keys_to_replace:
        if x in state_dict:
            state_dict[keys_to_replace[x]] = state_dict.pop(x)
    return state_dict

def state_dict_prefix_replace(state_dict, replace_prefix, filter_keys=False):
    if filter_keys:
        out = {}
    else:
        out = state_dict
    for rp in replace_prefix:
        replace = list(map(lambda a: (a, "{}{}".format(replace_prefix[rp], a[len(rp):])), filter(lambda a: a.startswith(rp), state_dict.keys())))
        for x in replace:
            w = state_dict.pop(x[0])
            out[x[1]] = w
    return out


def transformers_convert(sd, prefix_from, prefix_to, number):
    keys_to_replace = {
        "{}positional_embedding": "{}embeddings.position_embedding.weight",
        "{}token_embedding.weight": "{}embeddings.token_embedding.weight",
        "{}ln_final.weight": "{}final_layer_norm.weight",
        "{}ln_final.bias": "{}final_layer_norm.bias",
    }

    for k in keys_to_replace:
        x = k.format(prefix_from)
        if x in sd:
            sd[keys_to_replace[k].format(prefix_to)] = sd.pop(x)

    resblock_to_replace = {
        "ln_1": "layer_norm1",
        "ln_2": "layer_norm2",
        "mlp.c_fc": "mlp.fc1",
        "mlp.c_proj": "mlp.fc2",
        "attn.out_proj": "self_attn.out_proj",
    }

    for resblock in range(number):
        for x in resblock_to_replace:
            for y in ["weight", "bias"]:
                k = "{}transformer.resblocks.{}.{}.{}".format(prefix_from, resblock, x, y)
                k_to = "{}encoder.layers.{}.{}.{}".format(prefix_to, resblock, resblock_to_replace[x], y)
                if k in sd:
                    sd[k_to] = sd.pop(k)

        for y in ["weight", "bias"]:
            k_from = "{}transformer.resblocks.{}.attn.in_proj_{}".format(prefix_from, resblock, y)
            if k_from in sd:
                weights = sd.pop(k_from)
                shape_from = weights.shape[0] // 3
                for x in range(3):
                    p = ["self_attn.q_proj", "self_attn.k_proj", "self_attn.v_proj"]
                    k_to = "{}encoder.layers.{}.{}.{}".format(prefix_to, resblock, p[x], y)
                    sd[k_to] = weights[shape_from*x:shape_from*(x + 1)]

    return sd

def clip_text_transformers_convert(sd, prefix_from, prefix_to):
    sd = transformers_convert(sd, prefix_from, "{}text_model.".format(prefix_to), 32)

    tp = "{}text_projection.weight".format(prefix_from)
    if tp in sd:
        sd["{}text_projection.weight".format(prefix_to)] = sd.pop(tp)

    tp = "{}text_projection".format(prefix_from)
    if tp in sd:
        sd["{}text_projection.weight".format(prefix_to)] = sd.pop(tp).transpose(0, 1).contiguous()
    return sd


UNET_MAP_ATTENTIONS = {
    "proj_in.weight",
    "proj_in.bias",
    "proj_out.weight",
    "proj_out.bias",
    "norm.weight",
    "norm.bias",
}

TRANSFORMER_BLOCKS = {
    "norm1.weight",
    "norm1.bias",
    "norm2.weight",
    "norm2.bias",
    "norm3.weight",
    "norm3.bias",
    "attn1.to_q.weight",
    "attn1.to_k.weight",
    "attn1.to_v.weight",
    "attn1.to_out.0.weight",
    "attn1.to_out.0.bias",
    "attn2.to_q.weight",
    "attn2.to_k.weight",
    "attn2.to_v.weight",
    "attn2.to_out.0.weight",
    "attn2.to_out.0.bias",
    "ff.net.0.proj.weight",
    "ff.net.0.proj.bias",
    "ff.net.2.weight",
    "ff.net.2.bias",
}

UNET_MAP_RESNET = {
    "in_layers.2.weight": "conv1.weight",
    "in_layers.2.bias": "conv1.bias",
    "emb_layers.1.weight": "time_emb_proj.weight",
    "emb_layers.1.bias": "time_emb_proj.bias",
    "out_layers.3.weight": "conv2.weight",
    "out_layers.3.bias": "conv2.bias",
    "skip_connection.weight": "conv_shortcut.weight",
    "skip_connection.bias": "conv_shortcut.bias",
    "in_layers.0.weight": "norm1.weight",
    "in_layers.0.bias": "norm1.bias",
    "out_layers.0.weight": "norm2.weight",
    "out_layers.0.bias": "norm2.bias",
}

UNET_MAP_BASIC = {
    ("label_emb.0.0.weight", "class_embedding.linear_1.weight"),
    ("label_emb.0.0.bias", "class_embedding.linear_1.bias"),
    ("label_emb.0.2.weight", "class_embedding.linear_2.weight"),
    ("label_emb.0.2.bias", "class_embedding.linear_2.bias"),
    ("label_emb.0.0.weight", "add_embedding.linear_1.weight"),
    ("label_emb.0.0.bias", "add_embedding.linear_1.bias"),
    ("label_emb.0.2.weight", "add_embedding.linear_2.weight"),
    ("label_emb.0.2.bias", "add_embedding.linear_2.bias"),
    ("input_blocks.0.0.weight", "conv_in.weight"),
    ("input_blocks.0.0.bias", "conv_in.bias"),
    ("out.0.weight", "conv_norm_out.weight"),
    ("out.0.bias", "conv_norm_out.bias"),
    ("out.2.weight", "conv_out.weight"),
    ("out.2.bias", "conv_out.bias"),
    ("time_embed.0.weight", "time_embedding.linear_1.weight"),
    ("time_embed.0.bias", "time_embedding.linear_1.bias"),
    ("time_embed.2.weight", "time_embedding.linear_2.weight"),
    ("time_embed.2.bias", "time_embedding.linear_2.bias")
}

def unet_to_diffusers(unet_config):
    if "num_res_blocks" not in unet_config:
        return {}
    num_res_blocks = unet_config["num_res_blocks"]
    channel_mult = unet_config["channel_mult"]
    transformer_depth = unet_config["transformer_depth"][:]
    transformer_depth_output = unet_config["transformer_depth_output"][:]
    num_blocks = len(channel_mult)

    transformers_mid = unet_config.get("transformer_depth_middle", None)

    diffusers_unet_map = {}
    for x in range(num_blocks):
        n = 1 + (num_res_blocks[x] + 1) * x
        for i in range(num_res_blocks[x]):
            for b in UNET_MAP_RESNET:
                diffusers_unet_map["down_blocks.{}.resnets.{}.{}".format(x, i, UNET_MAP_RESNET[b])] = "input_blocks.{}.0.{}".format(n, b)
            num_transformers = transformer_depth.pop(0)
            if num_transformers > 0:
                for b in UNET_MAP_ATTENTIONS:
                    diffusers_unet_map["down_blocks.{}.attentions.{}.{}".format(x, i, b)] = "input_blocks.{}.1.{}".format(n, b)
                for t in range(num_transformers):
                    for b in TRANSFORMER_BLOCKS:
                        diffusers_unet_map["down_blocks.{}.attentions.{}.transformer_blocks.{}.{}".format(x, i, t, b)] = "input_blocks.{}.1.transformer_blocks.{}.{}".format(n, t, b)
            n += 1
        for k in ["weight", "bias"]:
            diffusers_unet_map["down_blocks.{}.downsamplers.0.conv.{}".format(x, k)] = "input_blocks.{}.0.op.{}".format(n, k)

    i = 0
    for b in UNET_MAP_ATTENTIONS:
        diffusers_unet_map["mid_block.attentions.{}.{}".format(i, b)] = "middle_block.1.{}".format(b)
    for t in range(transformers_mid):
        for b in TRANSFORMER_BLOCKS:
            diffusers_unet_map["mid_block.attentions.{}.transformer_blocks.{}.{}".format(i, t, b)] = "middle_block.1.transformer_blocks.{}.{}".format(t, b)

    for i, n in enumerate([0, 2]):
        for b in UNET_MAP_RESNET:
            diffusers_unet_map["mid_block.resnets.{}.{}".format(i, UNET_MAP_RESNET[b])] = "middle_block.{}.{}".format(n, b)

    num_res_blocks = list(reversed(num_res_blocks))
    for x in range(num_blocks):
        n = (num_res_blocks[x] + 1) * x
        l = num_res_blocks[x] + 1
        for i in range(l):
            c = 0
            for b in UNET_MAP_RESNET:
                diffusers_unet_map["up_blocks.{}.resnets.{}.{}".format(x, i, UNET_MAP_RESNET[b])] = "output_blocks.{}.0.{}".format(n, b)
            c += 1
            num_transformers = transformer_depth_output.pop()
            if num_transformers > 0:
                c += 1
                for b in UNET_MAP_ATTENTIONS:
                    diffusers_unet_map["up_blocks.{}.attentions.{}.{}".format(x, i, b)] = "output_blocks.{}.1.{}".format(n, b)
                for t in range(num_transformers):
                    for b in TRANSFORMER_BLOCKS:
                        diffusers_unet_map["up_blocks.{}.attentions.{}.transformer_blocks.{}.{}".format(x, i, t, b)] = "output_blocks.{}.1.transformer_blocks.{}.{}".format(n, t, b)
            if i == l - 1:
                for k in ["weight", "bias"]:
                    diffusers_unet_map["up_blocks.{}.upsamplers.0.conv.{}".format(x, k)] = "output_blocks.{}.{}.conv.{}".format(n, c, k)
            n += 1

    for k in UNET_MAP_BASIC:
        diffusers_unet_map[k[1]] = k[0]

    return diffusers_unet_map

def repeat_to_batch_size(tensor, batch_size):
    if tensor.shape[0] > batch_size:
        return tensor[:batch_size]
    elif tensor.shape[0] < batch_size:
        return tensor.repeat([math.ceil(batch_size / tensor.shape[0])] + [1] * (len(tensor.shape) - 1))[:batch_size]
    return tensor

def resize_to_batch_size(tensor, batch_size):
    in_batch_size = tensor.shape[0]
    if in_batch_size == batch_size:
        return tensor

    if batch_size <= 1:
        return tensor[:batch_size]

    output = torch.empty([batch_size] + list(tensor.shape)[1:], dtype=tensor.dtype, device=tensor.device)
    if batch_size < in_batch_size:
        scale = (in_batch_size - 1) / (batch_size - 1)
        for i in range(batch_size):
            output[i] = tensor[min(round(i * scale), in_batch_size - 1)]
    else:
        scale = in_batch_size / batch_size
        for i in range(batch_size):
            output[i] = tensor[min(math.floor((i + 0.5) * scale), in_batch_size - 1)]

    return output

def convert_sd_to(state_dict, dtype):
    keys = list(state_dict.keys())
    for k in keys:
        state_dict[k] = state_dict[k].to(dtype)
    return state_dict

def safetensors_header(safetensors_path, max_size=100*1024*1024):
    with open(safetensors_path, "rb") as f:
        header = f.read(8)
        length_of_header = struct.unpack('<Q', header)[0]
        if length_of_header > max_size:
            return None
        return f.read(length_of_header)

def set_attr(obj, attr, value):
    attrs = attr.split(".")
    for name in attrs[:-1]:
        obj = getattr(obj, name)
    prev = getattr(obj, attrs[-1])
    setattr(obj, attrs[-1], value)
    return prev

def set_attr_param(obj, attr, value):
    return set_attr(obj, attr, torch.nn.Parameter(value, requires_grad=False))

def copy_to_param(obj, attr, value):
    # inplace update tensor instead of replacing it
    attrs = attr.split(".")
    for name in attrs[:-1]:
        obj = getattr(obj, name)
    prev = getattr(obj, attrs[-1])
    prev.data.copy_(value)

def get_attr(obj, attr):
    attrs = attr.split(".")
    for name in attrs:
        obj = getattr(obj, name)
    return obj

def bislerp(samples, width, height):
    def slerp(b1, b2, r):
        '''slerps batches b1, b2 according to ratio r, batches should be flat e.g. NxC'''
        
        c = b1.shape[-1]

        #norms
        b1_norms = torch.norm(b1, dim=-1, keepdim=True)
        b2_norms = torch.norm(b2, dim=-1, keepdim=True)

        #normalize
        b1_normalized = b1 / b1_norms
        b2_normalized = b2 / b2_norms

        #zero when norms are zero
        b1_normalized[b1_norms.expand(-1,c) == 0.0] = 0.0
        b2_normalized[b2_norms.expand(-1,c) == 0.0] = 0.0

        #slerp
        dot = (b1_normalized*b2_normalized).sum(1)
        omega = torch.acos(dot)
        so = torch.sin(omega)

        #technically not mathematically correct, but more pleasing?
        res = (torch.sin((1.0-r.squeeze(1))*omega)/so).unsqueeze(1)*b1_normalized + (torch.sin(r.squeeze(1)*omega)/so).unsqueeze(1) * b2_normalized
        res *= (b1_norms * (1.0-r) + b2_norms * r).expand(-1,c)

        #edge cases for same or polar opposites
        res[dot > 1 - 1e-5] = b1[dot > 1 - 1e-5] 
        res[dot < 1e-5 - 1] = (b1 * (1.0-r) + b2 * r)[dot < 1e-5 - 1]
        return res
    
    def generate_bilinear_data(length_old, length_new, device):
        coords_1 = torch.arange(length_old, dtype=torch.float32, device=device).reshape((1,1,1,-1))
        coords_1 = torch.nn.functional.interpolate(coords_1, size=(1, length_new), mode="bilinear")
        ratios = coords_1 - coords_1.floor()
        coords_1 = coords_1.to(torch.int64)
        
        coords_2 = torch.arange(length_old, dtype=torch.float32, device=device).reshape((1,1,1,-1)) + 1
        coords_2[:,:,:,-1] -= 1
        coords_2 = torch.nn.functional.interpolate(coords_2, size=(1, length_new), mode="bilinear")
        coords_2 = coords_2.to(torch.int64)
        return ratios, coords_1, coords_2

    orig_dtype = samples.dtype
    samples = samples.float()
    n,c,h,w = samples.shape
    h_new, w_new = (height, width)
    
    #linear w
    ratios, coords_1, coords_2 = generate_bilinear_data(w, w_new, samples.device)
    coords_1 = coords_1.expand((n, c, h, -1))
    coords_2 = coords_2.expand((n, c, h, -1))
    ratios = ratios.expand((n, 1, h, -1))

    pass_1 = samples.gather(-1,coords_1).movedim(1, -1).reshape((-1,c))
    pass_2 = samples.gather(-1,coords_2).movedim(1, -1).reshape((-1,c))
    ratios = ratios.movedim(1, -1).reshape((-1,1))

    result = slerp(pass_1, pass_2, ratios)
    result = result.reshape(n, h, w_new, c).movedim(-1, 1)

    #linear h
    ratios, coords_1, coords_2 = generate_bilinear_data(h, h_new, samples.device)
    coords_1 = coords_1.reshape((1,1,-1,1)).expand((n, c, -1, w_new))
    coords_2 = coords_2.reshape((1,1,-1,1)).expand((n, c, -1, w_new))
    ratios = ratios.reshape((1,1,-1,1)).expand((n, 1, -1, w_new))

    pass_1 = result.gather(-2,coords_1).movedim(1, -1).reshape((-1,c))
    pass_2 = result.gather(-2,coords_2).movedim(1, -1).reshape((-1,c))
    ratios = ratios.movedim(1, -1).reshape((-1,1))

    result = slerp(pass_1, pass_2, ratios)
    result = result.reshape(n, h_new, w_new, c).movedim(-1, 1)
    return result.to(orig_dtype)

def lanczos(samples, width, height):
    images = [Image.fromarray(np.clip(255. * image.movedim(0, -1).cpu().numpy(), 0, 255).astype(np.uint8)) for image in samples]
    images = [image.resize((width, height), resample=Image.Resampling.LANCZOS) for image in images]
    images = [torch.from_numpy(np.array(image).astype(np.float32) / 255.0).movedim(-1, 0) for image in images]
    result = torch.stack(images)
    return result.to(samples.device, samples.dtype)

def common_upscale(samples, width, height, upscale_method, crop):
        if crop == "center":
            old_width = samples.shape[3]
            old_height = samples.shape[2]
            old_aspect = old_width / old_height
            new_aspect = width / height
            x = 0
            y = 0
            if old_aspect > new_aspect:
                x = round((old_width - old_width * (new_aspect / old_aspect)) / 2)
            elif old_aspect < new_aspect:
                y = round((old_height - old_height * (old_aspect / new_aspect)) / 2)
            s = samples[:,:,y:old_height-y,x:old_width-x]
        else:
            s = samples

        if upscale_method == "bislerp":
            return bislerp(s, width, height)
        elif upscale_method == "lanczos":
            return lanczos(s, width, height)
        else:
            return torch.nn.functional.interpolate(s, size=(height, width), mode=upscale_method)

def get_tiled_scale_steps(width, height, tile_x, tile_y, overlap):
    return math.ceil((height / (tile_y - overlap))) * math.ceil((width / (tile_x - overlap)))

@torch.inference_mode()
def tiled_scale(samples, function, tile_x=64, tile_y=64, overlap = 8, upscale_amount = 4, out_channels = 3, output_device="cpu", pbar = None):
    output = torch.empty((samples.shape[0], out_channels, round(samples.shape[2] * upscale_amount), round(samples.shape[3] * upscale_amount)), device=output_device)
    for b in range(samples.shape[0]):
        s = samples[b:b+1]
        out = torch.zeros((s.shape[0], out_channels, round(s.shape[2] * upscale_amount), round(s.shape[3] * upscale_amount)), device=output_device)
        out_div = torch.zeros((s.shape[0], out_channels, round(s.shape[2] * upscale_amount), round(s.shape[3] * upscale_amount)), device=output_device)
        for y in range(0, s.shape[2], tile_y - overlap):
            for x in range(0, s.shape[3], tile_x - overlap):
                x = max(0, min(s.shape[-1] - overlap, x))
                y = max(0, min(s.shape[-2] - overlap, y))
                s_in = s[:,:,y:y+tile_y,x:x+tile_x]

                ps = function(s_in).to(output_device)
                mask = torch.ones_like(ps)
                feather = round(overlap * upscale_amount)
                for t in range(feather):
                        mask[:,:,t:1+t,:] *= ((1.0/feather) * (t + 1))
                        mask[:,:,mask.shape[2] -1 -t: mask.shape[2]-t,:] *= ((1.0/feather) * (t + 1))
                        mask[:,:,:,t:1+t] *= ((1.0/feather) * (t + 1))
                        mask[:,:,:,mask.shape[3]- 1 - t: mask.shape[3]- t] *= ((1.0/feather) * (t + 1))
                out[:,:,round(y*upscale_amount):round((y+tile_y)*upscale_amount),round(x*upscale_amount):round((x+tile_x)*upscale_amount)] += ps * mask
                out_div[:,:,round(y*upscale_amount):round((y+tile_y)*upscale_amount),round(x*upscale_amount):round((x+tile_x)*upscale_amount)] += mask
                if pbar is not None:
                    pbar.update(1)

        output[b:b+1] = out/out_div
    return output

PROGRESS_BAR_ENABLED = True
def set_progress_bar_enabled(enabled):
    global PROGRESS_BAR_ENABLED
    PROGRESS_BAR_ENABLED = enabled

PROGRESS_BAR_HOOK = None
def set_progress_bar_global_hook(function):
    global PROGRESS_BAR_HOOK
    PROGRESS_BAR_HOOK = function

class ProgressBar:
    def __init__(self, total: float):
        global PROGRESS_BAR_HOOK
        self.total: float = total
        self.current: float = 0.0
        self.hook = PROGRESS_BAR_HOOK

    def update_absolute(self, value, total=None, preview=None):
        if total is not None:
            self.total = total
        if value > self.total:
            value = self.total
        self.current = value
        if self.hook is not None:
            self.hook(self.current, self.total, preview)

    def update(self, value):
        self.update_absolute(self.current + value)


def get_project_root() -> str:
    return os.path.join(os.path.dirname(__file__), "..")


@contextmanager
def comfy_tqdm():
    """
    Monky patches child calls to tqdm and sends the progress to the UI
    :return:
    """
    _original_init = tqdm.__init__
    _original_update = tqdm.update
    try:
        def __init(self, *args, **kwargs):
            _original_init(self, *args, **kwargs)
            self._progress_bar = ProgressBar(self.total)

        def __update(self, n=1):
            assert self._progress_bar is not None
            _original_update(self, n)
            self._progress_bar.update(n)

        tqdm.__init__ = __init
        tqdm.update = __update
        yield
    finally:
        # Restore original tqdm
        tqdm.__init__ = _original_init
        tqdm.update = _original_update<|MERGE_RESOLUTION|>--- conflicted
+++ resolved
@@ -7,13 +7,9 @@
 import safetensors.torch
 import numpy as np
 from PIL import Image
-<<<<<<< HEAD
 from tqdm import tqdm
 from contextlib import contextmanager
-
-=======
 import logging
->>>>>>> 65397ce6
 
 def load_torch_file(ckpt, safe_load=False, device=None):
     if device is None:
