import torch
<<<<<<< HEAD
from .ldm.modules.diffusionmodules.openaimodel import UNetModel, Timestep
from .ldm.modules.encoders.noise_aug_modules import CLIPEmbeddingNoiseAugmentation
from .ldm.modules.diffusionmodules.upscaling import ImageConcatWithNoiseAugmentation
from . import model_management
from . import conds
from . import ops
=======
from comfy.ldm.modules.diffusionmodules.openaimodel import UNetModel, Timestep
from comfy.ldm.cascade.stage_c import StageC
from comfy.ldm.cascade.stage_b import StageB
from comfy.ldm.modules.encoders.noise_aug_modules import CLIPEmbeddingNoiseAugmentation
from comfy.ldm.modules.diffusionmodules.upscaling import ImageConcatWithNoiseAugmentation
import comfy.model_management
import comfy.conds
import comfy.ops
>>>>>>> ec4d89ce
from enum import Enum
from . import utils

class ModelType(Enum):
    EPS = 1
    V_PREDICTION = 2
    V_PREDICTION_EDM = 3
    STABLE_CASCADE = 4


<<<<<<< HEAD
from .model_sampling import EPS, V_PREDICTION, ModelSamplingDiscrete, ModelSamplingContinuousEDM
=======
from comfy.model_sampling import EPS, V_PREDICTION, ModelSamplingDiscrete, ModelSamplingContinuousEDM, StableCascadeSampling
>>>>>>> ec4d89ce


def model_sampling(model_config, model_type):
    s = ModelSamplingDiscrete

    if model_type == ModelType.EPS:
        c = EPS
    elif model_type == ModelType.V_PREDICTION:
        c = V_PREDICTION
    elif model_type == ModelType.V_PREDICTION_EDM:
        c = V_PREDICTION
        s = ModelSamplingContinuousEDM
    elif model_type == ModelType.STABLE_CASCADE:
        c = EPS
        s = StableCascadeSampling

    class ModelSampling(s, c):
        pass

    return ModelSampling(model_config)


class BaseModel(torch.nn.Module):
    def __init__(self, model_config, model_type=ModelType.EPS, device=None, unet_model=UNetModel):
        super().__init__()

        unet_config = model_config.unet_config
        self.latent_format = model_config.latent_format
        self.model_config = model_config
        self.manual_cast_dtype = model_config.manual_cast_dtype

        if not unet_config.get("disable_unet_model_creation", False):
            if self.manual_cast_dtype is not None:
                operations = ops.manual_cast
            else:
<<<<<<< HEAD
                operations = ops.disable_weight_init
            self.diffusion_model = UNetModel(**unet_config, device=device, operations=operations)
=======
                operations = comfy.ops.disable_weight_init
            self.diffusion_model = unet_model(**unet_config, device=device, operations=operations)
>>>>>>> ec4d89ce
        self.model_type = model_type
        self.model_sampling = model_sampling(model_config, model_type)

        self.adm_channels = unet_config.get("adm_in_channels", None)
        if self.adm_channels is None:
            self.adm_channels = 0
        self.inpaint_model = False
        print("model_type", model_type.name)
        print("adm", self.adm_channels)

    def apply_model(self, x, t, c_concat=None, c_crossattn=None, control=None, transformer_options={}, **kwargs):
        sigma = t
        xc = self.model_sampling.calculate_input(sigma, x)
        if c_concat is not None:
            xc = torch.cat([xc] + [c_concat], dim=1)

        context = c_crossattn
        dtype = self.get_dtype()

        if self.manual_cast_dtype is not None:
            dtype = self.manual_cast_dtype

        xc = xc.to(dtype)
        t = self.model_sampling.timestep(t).float()
        context = context.to(dtype)
        extra_conds = {}
        for o in kwargs:
            extra = kwargs[o]
            if hasattr(extra, "dtype"):
                if extra.dtype != torch.int and extra.dtype != torch.long:
                    extra = extra.to(dtype)
            extra_conds[o] = extra

        model_output = self.diffusion_model(xc, t, context=context, control=control, transformer_options=transformer_options, **extra_conds).float()
        return self.model_sampling.calculate_denoised(sigma, model_output, x)

    def get_dtype(self):
        return self.diffusion_model.dtype

    def is_adm(self):
        return self.adm_channels > 0

    def encode_adm(self, **kwargs):
        return None

    def extra_conds(self, **kwargs):
        out = {}
        if self.inpaint_model:
            concat_keys = ("mask", "masked_image")
            cond_concat = []
            denoise_mask = kwargs.get("concat_mask", kwargs.get("denoise_mask", None))
            concat_latent_image = kwargs.get("concat_latent_image", None)
            if concat_latent_image is None:
                concat_latent_image = kwargs.get("latent_image", None)
            else:
                concat_latent_image = self.process_latent_in(concat_latent_image)

            noise = kwargs.get("noise", None)
            device = kwargs["device"]

            if concat_latent_image.shape[1:] != noise.shape[1:]:
                concat_latent_image = utils.common_upscale(concat_latent_image, noise.shape[-1], noise.shape[-2], "bilinear", "center")

            concat_latent_image = utils.resize_to_batch_size(concat_latent_image, noise.shape[0])

            if len(denoise_mask.shape) == len(noise.shape):
                denoise_mask = denoise_mask[:,:1]

            denoise_mask = denoise_mask.reshape((-1, 1, denoise_mask.shape[-2], denoise_mask.shape[-1]))
            if denoise_mask.shape[-2:] != noise.shape[-2:]:
                denoise_mask = utils.common_upscale(denoise_mask, noise.shape[-1], noise.shape[-2], "bilinear", "center")
            denoise_mask = utils.resize_to_batch_size(denoise_mask.round(), noise.shape[0])

            def blank_inpaint_image_like(latent_image):
                blank_image = torch.ones_like(latent_image)
                # these are the values for "zero" in pixel space translated to latent space
                blank_image[:,0] *= 0.8223
                blank_image[:,1] *= -0.6876
                blank_image[:,2] *= 0.6364
                blank_image[:,3] *= 0.1380
                return blank_image

            for ck in concat_keys:
                if denoise_mask is not None:
                    if ck == "mask":
                        cond_concat.append(denoise_mask.to(device))
                    elif ck == "masked_image":
                        cond_concat.append(concat_latent_image.to(device)) #NOTE: the latent_image should be masked by the mask in pixel space
                else:
                    if ck == "mask":
                        cond_concat.append(torch.ones_like(noise)[:,:1])
                    elif ck == "masked_image":
                        cond_concat.append(blank_inpaint_image_like(noise))
            data = torch.cat(cond_concat, dim=1)
            out['c_concat'] = conds.CONDNoiseShape(data)
        adm = self.encode_adm(**kwargs)
        if adm is not None:
            out['y'] = conds.CONDRegular(adm)

        cross_attn = kwargs.get("cross_attn", None)
        if cross_attn is not None:
            out['c_crossattn'] = conds.CONDCrossAttn(cross_attn)

        cross_attn_cnet = kwargs.get("cross_attn_controlnet", None)
        if cross_attn_cnet is not None:
            out['crossattn_controlnet'] = conds.CONDCrossAttn(cross_attn_cnet)

        return out

    def load_model_weights(self, sd, unet_prefix=""):
        to_load = {}
        keys = list(sd.keys())
        for k in keys:
            if k.startswith(unet_prefix):
                to_load[k[len(unet_prefix):]] = sd.pop(k)

        to_load = self.model_config.process_unet_state_dict(to_load)
        m, u = self.diffusion_model.load_state_dict(to_load, strict=False)
        if len(m) > 0:
            print("unet missing:", m)

        if len(u) > 0:
            print("unet unexpected:", u)
        del to_load
        return self

    def process_latent_in(self, latent):
        return self.latent_format.process_in(latent)

    def process_latent_out(self, latent):
        return self.latent_format.process_out(latent)

    def state_dict_for_saving(self, clip_state_dict=None, vae_state_dict=None, clip_vision_state_dict=None):
        extra_sds = []
        if clip_state_dict is not None:
            extra_sds.append(self.model_config.process_clip_state_dict_for_saving(clip_state_dict))
        if vae_state_dict is not None:
            extra_sds.append(self.model_config.process_vae_state_dict_for_saving(vae_state_dict))
        if clip_vision_state_dict is not None:
            extra_sds.append(self.model_config.process_clip_vision_state_dict_for_saving(clip_vision_state_dict))

        unet_state_dict = self.diffusion_model.state_dict()
        unet_state_dict = self.model_config.process_unet_state_dict_for_saving(unet_state_dict)

        if self.get_dtype() == torch.float16:
            extra_sds = map(lambda sd: utils.convert_sd_to(sd, torch.float16), extra_sds)

        if self.model_type == ModelType.V_PREDICTION:
            unet_state_dict["v_pred"] = torch.tensor([])

        for sd in extra_sds:
            unet_state_dict.update(sd)

        return unet_state_dict

    def set_inpaint(self):
        self.inpaint_model = True

    def memory_required(self, input_shape):
        if model_management.xformers_enabled() or model_management.pytorch_attention_flash_attention():
            dtype = self.get_dtype()
            if self.manual_cast_dtype is not None:
                dtype = self.manual_cast_dtype
            #TODO: this needs to be tweaked
            area = input_shape[0] * input_shape[2] * input_shape[3]
            return (area * model_management.dtype_size(dtype) / 50) * (1024 * 1024)
        else:
            #TODO: this formula might be too aggressive since I tweaked the sub-quad and split algorithms to use less memory.
            area = input_shape[0] * input_shape[2] * input_shape[3]
            return (((area * 0.6) / 0.9) + 1024) * (1024 * 1024)


def unclip_adm(unclip_conditioning, device, noise_augmentor, noise_augment_merge=0.0, seed=None):
    adm_inputs = []
    weights = []
    noise_aug = []
    for unclip_cond in unclip_conditioning:
        for adm_cond in unclip_cond["clip_vision_output"].image_embeds:
            weight = unclip_cond["strength"]
            noise_augment = unclip_cond["noise_augmentation"]
            noise_level = round((noise_augmentor.max_noise_level - 1) * noise_augment)
            c_adm, noise_level_emb = noise_augmentor(adm_cond.to(device), noise_level=torch.tensor([noise_level], device=device), seed=seed)
            adm_out = torch.cat((c_adm, noise_level_emb), 1) * weight
            weights.append(weight)
            noise_aug.append(noise_augment)
            adm_inputs.append(adm_out)

    if len(noise_aug) > 1:
        adm_out = torch.stack(adm_inputs).sum(0)
        noise_augment = noise_augment_merge
        noise_level = round((noise_augmentor.max_noise_level - 1) * noise_augment)
        c_adm, noise_level_emb = noise_augmentor(adm_out[:, :noise_augmentor.time_embed.dim], noise_level=torch.tensor([noise_level], device=device))
        adm_out = torch.cat((c_adm, noise_level_emb), 1)

    return adm_out

class SD21UNCLIP(BaseModel):
    def __init__(self, model_config, noise_aug_config, model_type=ModelType.V_PREDICTION, device=None):
        super().__init__(model_config, model_type, device=device)
        self.noise_augmentor = CLIPEmbeddingNoiseAugmentation(**noise_aug_config)

    def encode_adm(self, **kwargs):
        unclip_conditioning = kwargs.get("unclip_conditioning", None)
        device = kwargs["device"]
        if unclip_conditioning is None:
            return torch.zeros((1, self.adm_channels))
        else:
            return unclip_adm(unclip_conditioning, device, self.noise_augmentor, kwargs.get("unclip_noise_augment_merge", 0.05), kwargs.get("seed", 0) - 10)

def sdxl_pooled(args, noise_augmentor):
    if "unclip_conditioning" in args:
        return unclip_adm(args.get("unclip_conditioning", None), args["device"], noise_augmentor, seed=args.get("seed", 0) - 10)[:,:1280]
    else:
        return args["pooled_output"]

class SDXLRefiner(BaseModel):
    def __init__(self, model_config, model_type=ModelType.EPS, device=None):
        super().__init__(model_config, model_type, device=device)
        self.embedder = Timestep(256)
        self.noise_augmentor = CLIPEmbeddingNoiseAugmentation(**{"noise_schedule_config": {"timesteps": 1000, "beta_schedule": "squaredcos_cap_v2"}, "timestep_dim": 1280})

    def encode_adm(self, **kwargs):
        clip_pooled = sdxl_pooled(kwargs, self.noise_augmentor)
        width = kwargs.get("width", 768)
        height = kwargs.get("height", 768)
        crop_w = kwargs.get("crop_w", 0)
        crop_h = kwargs.get("crop_h", 0)

        if kwargs.get("prompt_type", "") == "negative":
            aesthetic_score = kwargs.get("aesthetic_score", 2.5)
        else:
            aesthetic_score = kwargs.get("aesthetic_score", 6)

        out = []
        out.append(self.embedder(torch.Tensor([height])))
        out.append(self.embedder(torch.Tensor([width])))
        out.append(self.embedder(torch.Tensor([crop_h])))
        out.append(self.embedder(torch.Tensor([crop_w])))
        out.append(self.embedder(torch.Tensor([aesthetic_score])))
        flat = torch.flatten(torch.cat(out)).unsqueeze(dim=0).repeat(clip_pooled.shape[0], 1)
        return torch.cat((clip_pooled.to(flat.device), flat), dim=1)

class SDXL(BaseModel):
    def __init__(self, model_config, model_type=ModelType.EPS, device=None):
        super().__init__(model_config, model_type, device=device)
        self.embedder = Timestep(256)
        self.noise_augmentor = CLIPEmbeddingNoiseAugmentation(**{"noise_schedule_config": {"timesteps": 1000, "beta_schedule": "squaredcos_cap_v2"}, "timestep_dim": 1280})

    def encode_adm(self, **kwargs):
        clip_pooled = sdxl_pooled(kwargs, self.noise_augmentor)
        width = kwargs.get("width", 768)
        height = kwargs.get("height", 768)
        crop_w = kwargs.get("crop_w", 0)
        crop_h = kwargs.get("crop_h", 0)
        target_width = kwargs.get("target_width", width)
        target_height = kwargs.get("target_height", height)

        out = []
        out.append(self.embedder(torch.Tensor([height])))
        out.append(self.embedder(torch.Tensor([width])))
        out.append(self.embedder(torch.Tensor([crop_h])))
        out.append(self.embedder(torch.Tensor([crop_w])))
        out.append(self.embedder(torch.Tensor([target_height])))
        out.append(self.embedder(torch.Tensor([target_width])))
        flat = torch.flatten(torch.cat(out)).unsqueeze(dim=0).repeat(clip_pooled.shape[0], 1)
        return torch.cat((clip_pooled.to(flat.device), flat), dim=1)

class SVD_img2vid(BaseModel):
    def __init__(self, model_config, model_type=ModelType.V_PREDICTION_EDM, device=None):
        super().__init__(model_config, model_type, device=device)
        self.embedder = Timestep(256)

    def encode_adm(self, **kwargs):
        fps_id = kwargs.get("fps", 6) - 1
        motion_bucket_id = kwargs.get("motion_bucket_id", 127)
        augmentation = kwargs.get("augmentation_level", 0)

        out = []
        out.append(self.embedder(torch.Tensor([fps_id])))
        out.append(self.embedder(torch.Tensor([motion_bucket_id])))
        out.append(self.embedder(torch.Tensor([augmentation])))

        flat = torch.flatten(torch.cat(out)).unsqueeze(dim=0)
        return flat

    def extra_conds(self, **kwargs):
        out = {}
        adm = self.encode_adm(**kwargs)
        if adm is not None:
            out['y'] = conds.CONDRegular(adm)

        latent_image = kwargs.get("concat_latent_image", None)
        noise = kwargs.get("noise", None)
        device = kwargs["device"]

        if latent_image is None:
            latent_image = torch.zeros_like(noise)

        if latent_image.shape[1:] != noise.shape[1:]:
            latent_image = utils.common_upscale(latent_image, noise.shape[-1], noise.shape[-2], "bilinear", "center")

        latent_image = utils.resize_to_batch_size(latent_image, noise.shape[0])

        out['c_concat'] = conds.CONDNoiseShape(latent_image)

        cross_attn = kwargs.get("cross_attn", None)
        if cross_attn is not None:
            out['c_crossattn'] = conds.CONDCrossAttn(cross_attn)

        if "time_conditioning" in kwargs:
            out["time_context"] = conds.CONDCrossAttn(kwargs["time_conditioning"])

        out['image_only_indicator'] = conds.CONDConstant(torch.zeros((1,), device=device))
        out['num_video_frames'] = conds.CONDConstant(noise.shape[0])
        return out

class Stable_Zero123(BaseModel):
    def __init__(self, model_config, model_type=ModelType.EPS, device=None, cc_projection_weight=None, cc_projection_bias=None):
        super().__init__(model_config, model_type, device=device)
        self.cc_projection = ops.manual_cast.Linear(cc_projection_weight.shape[1], cc_projection_weight.shape[0], dtype=self.get_dtype(), device=device)
        self.cc_projection.weight.copy_(cc_projection_weight)
        self.cc_projection.bias.copy_(cc_projection_bias)

    def extra_conds(self, **kwargs):
        out = {}

        latent_image = kwargs.get("concat_latent_image", None)
        noise = kwargs.get("noise", None)

        if latent_image is None:
            latent_image = torch.zeros_like(noise)

        if latent_image.shape[1:] != noise.shape[1:]:
            latent_image = utils.common_upscale(latent_image, noise.shape[-1], noise.shape[-2], "bilinear", "center")

        latent_image = utils.resize_to_batch_size(latent_image, noise.shape[0])

        out['c_concat'] = conds.CONDNoiseShape(latent_image)

        cross_attn = kwargs.get("cross_attn", None)
        if cross_attn is not None:
            if cross_attn.shape[-1] != 768:
                cross_attn = self.cc_projection(cross_attn)
            out['c_crossattn'] = conds.CONDCrossAttn(cross_attn)
        return out

class SD_X4Upscaler(BaseModel):
    def __init__(self, model_config, model_type=ModelType.V_PREDICTION, device=None):
        super().__init__(model_config, model_type, device=device)
        self.noise_augmentor = ImageConcatWithNoiseAugmentation(noise_schedule_config={"linear_start": 0.0001, "linear_end": 0.02}, max_noise_level=350)

    def extra_conds(self, **kwargs):
        out = {}

        image = kwargs.get("concat_image", None)
        noise = kwargs.get("noise", None)
        noise_augment = kwargs.get("noise_augmentation", 0.0)
        device = kwargs["device"]
        seed = kwargs["seed"] - 10

        noise_level = round((self.noise_augmentor.max_noise_level) * noise_augment)

        if image is None:
            image = torch.zeros_like(noise)[:,:3]

        if image.shape[1:] != noise.shape[1:]:
            image = utils.common_upscale(image.to(device), noise.shape[-1], noise.shape[-2], "bilinear", "center")

        noise_level = torch.tensor([noise_level], device=device)
        if noise_augment > 0:
            image, noise_level = self.noise_augmentor(image.to(device), noise_level=noise_level, seed=seed)

        image = utils.resize_to_batch_size(image, noise.shape[0])

<<<<<<< HEAD
        out['c_concat'] = conds.CONDNoiseShape(image)
        out['y'] = conds.CONDRegular(noise_level)
=======
        out['c_concat'] = comfy.conds.CONDNoiseShape(image)
        out['y'] = comfy.conds.CONDRegular(noise_level)
        return out

class StableCascade_C(BaseModel):
    def __init__(self, model_config, model_type=ModelType.STABLE_CASCADE, device=None):
        super().__init__(model_config, model_type, device=device, unet_model=StageC)
        self.diffusion_model.eval().requires_grad_(False)

    def extra_conds(self, **kwargs):
        out = {}
        clip_text_pooled = kwargs["pooled_output"]
        if clip_text_pooled is not None:
            out['clip_text_pooled'] = comfy.conds.CONDRegular(clip_text_pooled)

        if "unclip_conditioning" in kwargs:
            embeds = []
            for unclip_cond in kwargs["unclip_conditioning"]:
                weight = unclip_cond["strength"]
                embeds.append(unclip_cond["clip_vision_output"].image_embeds.unsqueeze(0) * weight)
            clip_img = torch.cat(embeds, dim=1)
        else:
            clip_img = torch.zeros((1, 1, 768))
        out["clip_img"] = comfy.conds.CONDRegular(clip_img)
        out["sca"] = comfy.conds.CONDRegular(torch.zeros((1,)))
        out["crp"] = comfy.conds.CONDRegular(torch.zeros((1,)))

        cross_attn = kwargs.get("cross_attn", None)
        if cross_attn is not None:
            out['clip_text'] = comfy.conds.CONDCrossAttn(cross_attn)
        return out


class StableCascade_B(BaseModel):
    def __init__(self, model_config, model_type=ModelType.STABLE_CASCADE, device=None):
        super().__init__(model_config, model_type, device=device, unet_model=StageB)
        self.diffusion_model.eval().requires_grad_(False)

    def extra_conds(self, **kwargs):
        out = {}
        noise = kwargs.get("noise", None)

        clip_text_pooled = kwargs["pooled_output"]
        if clip_text_pooled is not None:
            out['clip_text_pooled'] = comfy.conds.CONDRegular(clip_text_pooled)

        #size of prior doesn't really matter if zeros because it gets resized but I still want it to get batched
        prior = kwargs.get("stable_cascade_prior", torch.zeros((1, 16, (noise.shape[2] * 4) // 42, (noise.shape[3] * 4) // 42), dtype=noise.dtype, layout=noise.layout, device=noise.device))

        out["effnet"] = comfy.conds.CONDRegular(prior)
        out["sca"] = comfy.conds.CONDRegular(torch.zeros((1,)))

        cross_attn = kwargs.get("cross_attn", None)
        if cross_attn is not None:
            out['clip'] = comfy.conds.CONDCrossAttn(cross_attn)
>>>>>>> ec4d89ce
        return out<|MERGE_RESOLUTION|>--- conflicted
+++ resolved
@@ -1,21 +1,12 @@
 import torch
-<<<<<<< HEAD
 from .ldm.modules.diffusionmodules.openaimodel import UNetModel, Timestep
 from .ldm.modules.encoders.noise_aug_modules import CLIPEmbeddingNoiseAugmentation
 from .ldm.modules.diffusionmodules.upscaling import ImageConcatWithNoiseAugmentation
 from . import model_management
 from . import conds
 from . import ops
-=======
-from comfy.ldm.modules.diffusionmodules.openaimodel import UNetModel, Timestep
-from comfy.ldm.cascade.stage_c import StageC
-from comfy.ldm.cascade.stage_b import StageB
-from comfy.ldm.modules.encoders.noise_aug_modules import CLIPEmbeddingNoiseAugmentation
-from comfy.ldm.modules.diffusionmodules.upscaling import ImageConcatWithNoiseAugmentation
-import comfy.model_management
-import comfy.conds
-import comfy.ops
->>>>>>> ec4d89ce
+from .ldm.cascade.stage_c import StageC
+from .ldm.cascade.stage_b import StageB
 from enum import Enum
 from . import utils
 
@@ -26,11 +17,7 @@
     STABLE_CASCADE = 4
 
 
-<<<<<<< HEAD
-from .model_sampling import EPS, V_PREDICTION, ModelSamplingDiscrete, ModelSamplingContinuousEDM
-=======
-from comfy.model_sampling import EPS, V_PREDICTION, ModelSamplingDiscrete, ModelSamplingContinuousEDM, StableCascadeSampling
->>>>>>> ec4d89ce
+from .model_sampling import EPS, V_PREDICTION, ModelSamplingDiscrete, ModelSamplingContinuousEDM, StableCascadeSampling
 
 
 def model_sampling(model_config, model_type):
@@ -66,13 +53,8 @@
             if self.manual_cast_dtype is not None:
                 operations = ops.manual_cast
             else:
-<<<<<<< HEAD
                 operations = ops.disable_weight_init
-            self.diffusion_model = UNetModel(**unet_config, device=device, operations=operations)
-=======
-                operations = comfy.ops.disable_weight_init
             self.diffusion_model = unet_model(**unet_config, device=device, operations=operations)
->>>>>>> ec4d89ce
         self.model_type = model_type
         self.model_sampling = model_sampling(model_config, model_type)
 
@@ -447,12 +429,8 @@
 
         image = utils.resize_to_batch_size(image, noise.shape[0])
 
-<<<<<<< HEAD
         out['c_concat'] = conds.CONDNoiseShape(image)
         out['y'] = conds.CONDRegular(noise_level)
-=======
-        out['c_concat'] = comfy.conds.CONDNoiseShape(image)
-        out['y'] = comfy.conds.CONDRegular(noise_level)
         return out
 
 class StableCascade_C(BaseModel):
@@ -464,7 +442,7 @@
         out = {}
         clip_text_pooled = kwargs["pooled_output"]
         if clip_text_pooled is not None:
-            out['clip_text_pooled'] = comfy.conds.CONDRegular(clip_text_pooled)
+            out['clip_text_pooled'] = conds.CONDRegular(clip_text_pooled)
 
         if "unclip_conditioning" in kwargs:
             embeds = []
@@ -474,13 +452,13 @@
             clip_img = torch.cat(embeds, dim=1)
         else:
             clip_img = torch.zeros((1, 1, 768))
-        out["clip_img"] = comfy.conds.CONDRegular(clip_img)
-        out["sca"] = comfy.conds.CONDRegular(torch.zeros((1,)))
-        out["crp"] = comfy.conds.CONDRegular(torch.zeros((1,)))
+        out["clip_img"] = conds.CONDRegular(clip_img)
+        out["sca"] = conds.CONDRegular(torch.zeros((1,)))
+        out["crp"] = conds.CONDRegular(torch.zeros((1,)))
 
         cross_attn = kwargs.get("cross_attn", None)
         if cross_attn is not None:
-            out['clip_text'] = comfy.conds.CONDCrossAttn(cross_attn)
+            out['clip_text'] = conds.CONDCrossAttn(cross_attn)
         return out
 
 
@@ -495,16 +473,15 @@
 
         clip_text_pooled = kwargs["pooled_output"]
         if clip_text_pooled is not None:
-            out['clip_text_pooled'] = comfy.conds.CONDRegular(clip_text_pooled)
+            out['clip_text_pooled'] = conds.CONDRegular(clip_text_pooled)
 
         #size of prior doesn't really matter if zeros because it gets resized but I still want it to get batched
         prior = kwargs.get("stable_cascade_prior", torch.zeros((1, 16, (noise.shape[2] * 4) // 42, (noise.shape[3] * 4) // 42), dtype=noise.dtype, layout=noise.layout, device=noise.device))
 
-        out["effnet"] = comfy.conds.CONDRegular(prior)
-        out["sca"] = comfy.conds.CONDRegular(torch.zeros((1,)))
+        out["effnet"] = conds.CONDRegular(prior)
+        out["sca"] = conds.CONDRegular(torch.zeros((1,)))
 
         cross_attn = kwargs.get("cross_attn", None)
         if cross_attn is not None:
-            out['clip'] = comfy.conds.CONDCrossAttn(cross_attn)
->>>>>>> ec4d89ce
+            out['clip'] = conds.CONDCrossAttn(cross_attn)
         return out