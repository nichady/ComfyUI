--- conflicted
+++ resolved
@@ -162,11 +162,7 @@
 
         c_concat = kwargs.get("noise_concat", None)
         if c_concat is not None:
-<<<<<<< HEAD
-            out['c_concat'] = conds.CONDNoiseShape(data)
-=======
-            out['c_concat'] = comfy.conds.CONDNoiseShape(c_concat)
->>>>>>> 0fecfd2b
+            out['c_concat'] = conds.CONDNoiseShape(c_concat)
 
         return out
 
