"""
    This file is part of ComfyUI.
    Copyright (C) 2024 Comfy

    This program is free software: you can redistribute it and/or modify
    it under the terms of the GNU General Public License as published by
    the Free Software Foundation, either version 3 of the License, or
    (at your option) any later version.

    This program is distributed in the hope that it will be useful,
    but WITHOUT ANY WARRANTY; without even the implied warranty of
    MERCHANTABILITY or FITNESS FOR A PARTICULAR PURPOSE.  See the
    GNU General Public License for more details.

    You should have received a copy of the GNU General Public License
    along with this program.  If not, see <https://www.gnu.org/licenses/>.
"""

import math

import logging
<<<<<<< HEAD
import torch
=======
from comfy.ldm.modules.diffusionmodules.openaimodel import UNetModel, Timestep
from comfy.ldm.cascade.stage_c import StageC
from comfy.ldm.cascade.stage_b import StageB
from comfy.ldm.modules.encoders.noise_aug_modules import CLIPEmbeddingNoiseAugmentation
from comfy.ldm.modules.diffusionmodules.upscaling import ImageConcatWithNoiseAugmentation
from comfy.ldm.modules.diffusionmodules.mmdit import OpenAISignatureMMDITWrapper
import comfy.ldm.genmo.joint_model.asymm_models_joint
import comfy.ldm.aura.mmdit
import comfy.ldm.pixart.pixartms
import comfy.ldm.hydit.models
import comfy.ldm.audio.dit
import comfy.ldm.audio.embedders
import comfy.ldm.flux.model
import comfy.ldm.lightricks.model
import comfy.ldm.hunyuan_video.model
import comfy.ldm.cosmos.model
import comfy.ldm.cosmos.predict2
import comfy.ldm.lumina.model
import comfy.ldm.wan.model
import comfy.ldm.hunyuan3d.model
import comfy.ldm.hidream.model
import comfy.ldm.chroma.model
import comfy.ldm.ace.model
import comfy.ldm.omnigen.omnigen2

import comfy.model_management
import comfy.patcher_extension
import comfy.conds
import comfy.ops
>>>>>>> bd951a71
from enum import Enum
from typing import TypeVar, Type, Protocol, Any, Optional

from . import conds
from . import latent_formats
from . import model_management
from . import ops
from . import utils
from .conds import CONDRegular, CONDConstant
from .ldm.ace.model import ACEStepTransformer2DModel
from .ldm.audio.dit import AudioDiffusionTransformer
from .ldm.audio.embedders import NumberConditioner
from .ldm.aura.mmdit import MMDiT as AuraMMDiT
from .ldm.cascade.stage_b import StageB
from .ldm.cascade.stage_c import StageC
from .ldm.chroma import model as chroma_model
from .ldm.cosmos.model import GeneralDIT
from .ldm.cosmos.predict2 import MiniTrainDIT
from .ldm.flux import model as flux_model
from .ldm.genmo.joint_model.asymm_models_joint import AsymmDiTJoint
from .ldm.hidream.model import HiDreamImageTransformer2DModel
from .ldm.hunyuan3d.model import Hunyuan3Dv2 as Hunyuan3Dv2Model
from .ldm.hunyuan_video.model import HunyuanVideo as HunyuanVideoModel
from .ldm.hydit.models import HunYuanDiT
from .ldm.lightricks.model import LTXVModel
from .ldm.lumina.model import NextDiT
from .ldm.modules.diffusionmodules.mmdit import OpenAISignatureMMDITWrapper
from .ldm.modules.diffusionmodules.openaimodel import UNetModel, Timestep
from .ldm.modules.diffusionmodules.upscaling import ImageConcatWithNoiseAugmentation
from .ldm.modules.encoders.noise_aug_modules import CLIPEmbeddingNoiseAugmentation
from .ldm.pixart.pixartms import PixArtMS
from .ldm.wan.model import WanModel, VaceWanModel, CameraWanModel
from .model_management_types import ModelManageable
from .model_sampling import CONST, ModelSamplingDiscreteFlow, ModelSamplingFlux, IMG_TO_IMG
from .model_sampling import StableCascadeSampling, COSMOS_RFLOW, ModelSamplingCosmosRFlow, V_PREDICTION, \
    ModelSamplingContinuousEDM, ModelSamplingDiscrete, EPS, EDM, ModelSamplingContinuousV
from .ops import Operations
from .patcher_extension import WrapperExecutor, WrappersMP, get_all_wrappers


class ModelType(Enum):
    EPS = 1
    V_PREDICTION = 2
    V_PREDICTION_EDM = 3
    STABLE_CASCADE = 4
    EDM = 5
    FLOW = 6
    V_PREDICTION_CONTINUOUS = 7
    FLUX = 8
    IMG_TO_IMG = 9
    FLOW_COSMOS = 10


def model_sampling(model_config, model_type):
    c = EPS
    s = ModelSamplingDiscrete

    if model_type == ModelType.EPS:
        c = EPS
    elif model_type == ModelType.V_PREDICTION:
        c = V_PREDICTION
    elif model_type == ModelType.V_PREDICTION_EDM:
        c = V_PREDICTION
        s = ModelSamplingContinuousEDM
    elif model_type == ModelType.STABLE_CASCADE:
        c = EPS
        s = StableCascadeSampling
    elif model_type == ModelType.EDM:
        c = EDM
        s = ModelSamplingContinuousEDM
    elif model_type == ModelType.FLOW:
        c = CONST
        s = ModelSamplingDiscreteFlow
    elif model_type == ModelType.V_PREDICTION_CONTINUOUS:
        c = V_PREDICTION
        s = ModelSamplingContinuousV
    elif model_type == ModelType.FLUX:
        c = CONST
        s = ModelSamplingFlux
    elif model_type == ModelType.IMG_TO_IMG:
        c = IMG_TO_IMG
    elif model_type == ModelType.FLOW_COSMOS:
        c = COSMOS_RFLOW
        s = ModelSamplingCosmosRFlow

    class ModelSampling(s, c):
        pass

    return ModelSampling(model_config)


TModule = TypeVar('TModule', bound=torch.nn.Module)


class ComfyUIModel(Protocol):
    def __call__(self, xc: torch.Tensor, t: torch.Tensor, context: Any = None, control: Any = None, transformer_options: Optional[dict] = None, **extra_conds: dict[str, Any]) -> Any:
        ...


def convert_tensor(extra, dtype):
    if hasattr(extra, "dtype"):
        if extra.dtype != torch.int and extra.dtype != torch.long:
            extra = extra.to(dtype)
    return extra


class BaseModel(torch.nn.Module):
    def __init__(self, model_config, model_type=ModelType.EPS, device: torch.device = None, unet_model: Type[TModule] = UNetModel):
        super().__init__()

        unet_config = model_config.unet_config
        self.latent_format = model_config.latent_format
        self.model_config = model_config
        self.manual_cast_dtype = model_config.manual_cast_dtype
        self.device: torch.device = device
        self.operations: Optional[Operations]
        self.current_patcher: Optional[ModelManageable] = None

        if not unet_config.get("disable_unet_model_creation", False):
            if model_config.custom_operations is None:
                fp8 = model_config.optimizations.get("fp8", False)
                operations = ops.pick_operations(unet_config.get("dtype", None), self.manual_cast_dtype, fp8_optimizations=fp8, scaled_fp8=model_config.scaled_fp8)
            else:
                operations = model_config.custom_operations
            self.operations = operations
            self.diffusion_model = unet_model(**unet_config, device=device, operations=operations)
            if model_management.force_channels_last():
                self.diffusion_model.to(memory_format=torch.channels_last)
                logging.debug("using channels last mode for diffusion model")
            logging.debug("model weight dtype {}, manual cast: {}".format(self.get_dtype(), self.manual_cast_dtype))
        else:
            self.operations = None
        self.model_type = model_type
        self.model_sampling = model_sampling(model_config, model_type)

        self.adm_channels = unet_config.get("adm_in_channels", None)
        if self.adm_channels is None:
            self.adm_channels = 0

        self.concat_keys = ()
        logging.debug("model_type {}".format(model_type.name))
        logging.debug("adm {}".format(self.adm_channels))
        self.memory_usage_factor = model_config.memory_usage_factor
        self.memory_usage_factor_conds = ()
        self.training = False

    def apply_model(self, x, t, c_concat=None, c_crossattn=None, control=None, transformer_options={}, **kwargs):
        return WrapperExecutor.new_class_executor(
            self._apply_model,
            self,
            get_all_wrappers(WrappersMP.APPLY_MODEL, transformer_options)
        ).execute(x, t, c_concat, c_crossattn, control, transformer_options, **kwargs)

    def _apply_model(self, x, t, c_concat=None, c_crossattn=None, control=None, transformer_options={}, **kwargs):
        sigma = t
        xc = self.model_sampling.calculate_input(sigma, x)

        if c_concat is not None:
            xc = torch.cat([xc] + [c_concat], dim=1)

        context = c_crossattn
        dtype = self.get_dtype()

        if self.manual_cast_dtype is not None:
            dtype = self.manual_cast_dtype

        xc = xc.to(dtype)
        t = self.model_sampling.timestep(t).float()
        if context is not None:
            context = context.to(dtype)

        extra_conds = {}
        for o in kwargs:
            extra = kwargs[o]

            if hasattr(extra, "dtype"):
                extra = convert_tensor(extra, dtype)
            elif isinstance(extra, list):
                ex = []
                for ext in extra:
                    ex.append(convert_tensor(ext, dtype))
                extra = ex
            extra_conds[o] = extra

        t = self.process_timestep(t, x=x, **extra_conds)
        model_output = self.diffusion_model(xc, t, context=context, control=control, transformer_options=transformer_options, **extra_conds).float()
        return self.model_sampling.calculate_denoised(sigma, model_output, x)

    def process_timestep(self, timestep, **kwargs):
        return timestep

    def get_dtype(self):
        return self.diffusion_model.dtype

    def encode_adm(self, **kwargs):
        return None

    def concat_cond(self, **kwargs):
        if len(self.concat_keys) > 0:
            cond_concat = []
            denoise_mask = kwargs.get("concat_mask", kwargs.get("denoise_mask", None))
            concat_latent_image = kwargs.get("concat_latent_image", None)
            if concat_latent_image is None:
                concat_latent_image = kwargs.get("latent_image", None)
            else:
                concat_latent_image = self.process_latent_in(concat_latent_image)

            noise = kwargs.get("noise", None)
            device = kwargs["device"]

            if concat_latent_image.shape[1:] != noise.shape[1:]:
                concat_latent_image = utils.common_upscale(concat_latent_image, noise.shape[-1], noise.shape[-2], "bilinear", "center")
                if noise.ndim == 5:
                    if concat_latent_image.shape[-3] < noise.shape[-3]:
                        concat_latent_image = torch.nn.functional.pad(concat_latent_image, (0, 0, 0, 0, 0, noise.shape[-3] - concat_latent_image.shape[-3]), "constant", 0)
                    else:
                        concat_latent_image = concat_latent_image[:, :, :noise.shape[-3]]

            concat_latent_image = utils.resize_to_batch_size(concat_latent_image, noise.shape[0])

            if denoise_mask is not None:
                if len(denoise_mask.shape) == len(noise.shape):
                    denoise_mask = denoise_mask[:, :1]

                num_dim = noise.ndim - 2
                denoise_mask = denoise_mask.reshape((-1, 1) + tuple(denoise_mask.shape[-num_dim:]))
                if denoise_mask.shape[-2:] != noise.shape[-2:]:
                    denoise_mask = utils.common_upscale(denoise_mask, noise.shape[-1], noise.shape[-2], "bilinear", "center")
                denoise_mask = utils.resize_to_batch_size(denoise_mask.round(), noise.shape[0])

            for ck in self.concat_keys:
                if denoise_mask is not None:
                    if ck == "mask":
                        cond_concat.append(denoise_mask.to(device))
                    elif ck == "masked_image":
                        cond_concat.append(concat_latent_image.to(device))  # NOTE: the latent_image should be masked by the mask in pixel space
                    elif ck == "mask_inverted":
                        cond_concat.append(1.0 - denoise_mask.to(device))
                else:
                    if ck == "mask":
                        cond_concat.append(torch.ones_like(noise)[:, :1])
                    elif ck == "masked_image":
                        cond_concat.append(self.blank_inpaint_image_like(noise))
                    elif ck == "mask_inverted":
                        cond_concat.append(torch.zeros_like(noise)[:, :1])
                if ck == "concat_image":
                    if concat_latent_image is not None:
                        cond_concat.append(concat_latent_image.to(device))
                    else:
                        cond_concat.append(torch.zeros_like(noise))
            data = torch.cat(cond_concat, dim=1)
            return data
        return None

    def extra_conds(self, **kwargs):
        out = {}
        concat_cond = self.concat_cond(**kwargs)
        if concat_cond is not None:
            out['c_concat'] = conds.CONDNoiseShape(concat_cond)

        # pylint: disable=assignment-from-none
        adm = self.encode_adm(**kwargs)
        if adm is not None:
            out['y'] = conds.CONDRegular(adm)

        cross_attn = kwargs.get("cross_attn", None)
        if cross_attn is not None:
            out['c_crossattn'] = conds.CONDCrossAttn(cross_attn)

        cross_attn_cnet = kwargs.get("cross_attn_controlnet", None)
        if cross_attn_cnet is not None:
            out['crossattn_controlnet'] = conds.CONDCrossAttn(cross_attn_cnet)

        c_concat = kwargs.get("noise_concat", None)
        if c_concat is not None:
            out['c_concat'] = conds.CONDNoiseShape(c_concat)

        return out

    def load_model_weights(self, sd, unet_prefix=""):
        to_load = {}
        keys = list(sd.keys())
        for k in keys:
            if k.startswith(unet_prefix):
                to_load[k[len(unet_prefix):]] = sd.pop(k)

        to_load = self.model_config.process_unet_state_dict(to_load)
        m, u = self.diffusion_model.load_state_dict(to_load, strict=False)
        if len(m) > 0:
            logging.warning("unet missing: {}".format(m))

        if len(u) > 0:
            logging.warning("unet unexpected: {}".format(u))
        del to_load
        return self

    def process_latent_in(self, latent):
        return self.latent_format.process_in(latent)

    def process_latent_out(self, latent):
        return self.latent_format.process_out(latent)

    def state_dict_for_saving(self, clip_state_dict=None, vae_state_dict=None, clip_vision_state_dict=None):
        extra_sds = []
        if clip_state_dict is not None:
            extra_sds.append(self.model_config.process_clip_state_dict_for_saving(clip_state_dict))
        if vae_state_dict is not None:
            extra_sds.append(self.model_config.process_vae_state_dict_for_saving(vae_state_dict))
        if clip_vision_state_dict is not None:
            extra_sds.append(self.model_config.process_clip_vision_state_dict_for_saving(clip_vision_state_dict))

        unet_state_dict = self.diffusion_model.state_dict()

        if self.model_config.scaled_fp8 is not None:
            unet_state_dict["scaled_fp8"] = torch.tensor([], dtype=self.model_config.scaled_fp8)

        unet_state_dict = self.model_config.process_unet_state_dict_for_saving(unet_state_dict)

        if self.model_type == ModelType.V_PREDICTION:
            unet_state_dict["v_pred"] = torch.tensor([])

        for sd in extra_sds:
            unet_state_dict.update(sd)

        return unet_state_dict

    def set_inpaint(self):
        self.concat_keys = ("mask", "masked_image")

        def blank_inpaint_image_like(latent_image):
            blank_image = torch.ones_like(latent_image)
            # these are the values for "zero" in pixel space translated to latent space
            blank_image[:, 0] *= 0.8223
            blank_image[:, 1] *= -0.6876
            blank_image[:, 2] *= 0.6364
            blank_image[:, 3] *= 0.1380
            return blank_image

        self.blank_inpaint_image_like = blank_inpaint_image_like

    def scale_latent_inpaint(self, sigma, noise, latent_image, **kwargs):
        return self.model_sampling.noise_scaling(sigma.reshape([sigma.shape[0]] + [1] * (len(noise.shape) - 1)), noise, latent_image)

    def memory_required(self, input_shape, cond_shapes={}):
        input_shapes = [input_shape]
        for c in self.memory_usage_factor_conds:
            shape = cond_shapes.get(c, None)
            if shape is not None and len(shape) > 0:
                input_shapes += shape

        if model_management.xformers_enabled() or model_management.pytorch_attention_flash_attention():
            dtype = self.get_dtype()
            if self.manual_cast_dtype is not None:
                dtype = self.manual_cast_dtype
            # TODO: this needs to be tweaked
            area = sum(map(lambda input_shape: input_shape[0] * math.prod(input_shape[2:]), input_shapes))
            return (area * model_management.dtype_size(dtype) * 0.01 * self.memory_usage_factor) * (1024 * 1024)
        else:
            # TODO: this formula might be too aggressive since I tweaked the sub-quad and split algorithms to use less memory.
            area = sum(map(lambda input_shape: input_shape[0] * math.prod(input_shape[2:]), input_shapes))
            return (area * 0.15 * self.memory_usage_factor) * (1024 * 1024)

    def extra_conds_shapes(self, **kwargs):
        return {}


def unclip_adm(unclip_conditioning, device, noise_augmentor, noise_augment_merge=0.0, seed=None):
    adm_inputs = []
    weights = []
    noise_aug = []
    for unclip_cond in unclip_conditioning:
        for adm_cond in unclip_cond["clip_vision_output"].image_embeds:
            weight = unclip_cond["strength"]
            noise_augment = unclip_cond["noise_augmentation"]
            noise_level = round((noise_augmentor.max_noise_level - 1) * noise_augment)
            c_adm, noise_level_emb = noise_augmentor(adm_cond.to(device), noise_level=torch.tensor([noise_level], device=device), seed=seed)
            adm_out = torch.cat((c_adm, noise_level_emb), 1) * weight
            weights.append(weight)
            noise_aug.append(noise_augment)
            adm_inputs.append(adm_out)

    if len(noise_aug) > 1:
        adm_out = torch.stack(adm_inputs).sum(0)
        noise_augment = noise_augment_merge
        noise_level = round((noise_augmentor.max_noise_level - 1) * noise_augment)
        c_adm, noise_level_emb = noise_augmentor(adm_out[:, :noise_augmentor.time_embed.dim], noise_level=torch.tensor([noise_level], device=device))
        adm_out = torch.cat((c_adm, noise_level_emb), 1)

    return adm_out


class SD21UNCLIP(BaseModel):
    def __init__(self, model_config, noise_aug_config, model_type=ModelType.V_PREDICTION, device=None):
        super().__init__(model_config, model_type, device=device)
        self.noise_augmentor = CLIPEmbeddingNoiseAugmentation(**noise_aug_config)

    def encode_adm(self, **kwargs):
        unclip_conditioning = kwargs.get("unclip_conditioning", None)
        device = kwargs["device"]
        if unclip_conditioning is None:
            return torch.zeros((1, self.adm_channels))
        else:
            return unclip_adm(unclip_conditioning, device, self.noise_augmentor, kwargs.get("unclip_noise_augment_merge", 0.05), kwargs.get("seed", 0) - 10)


def sdxl_pooled(args, noise_augmentor):
    if "unclip_conditioning" in args:
        return unclip_adm(args.get("unclip_conditioning", None), args["device"], noise_augmentor, seed=args.get("seed", 0) - 10)[:, :1280]
    else:
        return args["pooled_output"]


class SDXLRefiner(BaseModel):
    def __init__(self, model_config, model_type=ModelType.EPS, device=None):
        super().__init__(model_config, model_type, device=device)
        self.embedder = Timestep(256)
        self.noise_augmentor = CLIPEmbeddingNoiseAugmentation(**{"noise_schedule_config": {"timesteps": 1000, "beta_schedule": "squaredcos_cap_v2"}, "timestep_dim": 1280})

    def encode_adm(self, **kwargs):
        clip_pooled = sdxl_pooled(kwargs, self.noise_augmentor)
        width = kwargs.get("width", 768)
        height = kwargs.get("height", 768)
        crop_w = kwargs.get("crop_w", 0)
        crop_h = kwargs.get("crop_h", 0)

        if kwargs.get("prompt_type", "") == "negative":
            aesthetic_score = kwargs.get("aesthetic_score", 2.5)
        else:
            aesthetic_score = kwargs.get("aesthetic_score", 6)

        out = []
        out.append(self.embedder(torch.Tensor([height])))
        out.append(self.embedder(torch.Tensor([width])))
        out.append(self.embedder(torch.Tensor([crop_h])))
        out.append(self.embedder(torch.Tensor([crop_w])))
        out.append(self.embedder(torch.Tensor([aesthetic_score])))
        flat = torch.flatten(torch.cat(out)).unsqueeze(dim=0).repeat(clip_pooled.shape[0], 1)
        return torch.cat((clip_pooled.to(flat.device), flat), dim=1)


class SDXL(BaseModel):
    def __init__(self, model_config, model_type=ModelType.EPS, device=None):
        super().__init__(model_config, model_type, device=device)
        self.embedder = Timestep(256)
        self.noise_augmentor = CLIPEmbeddingNoiseAugmentation(**{"noise_schedule_config": {"timesteps": 1000, "beta_schedule": "squaredcos_cap_v2"}, "timestep_dim": 1280})

    def encode_adm(self, **kwargs):
        clip_pooled = sdxl_pooled(kwargs, self.noise_augmentor)
        width = kwargs.get("width", 768)
        height = kwargs.get("height", 768)
        crop_w = kwargs.get("crop_w", 0)
        crop_h = kwargs.get("crop_h", 0)
        target_width = kwargs.get("target_width", width)
        target_height = kwargs.get("target_height", height)

        out = []
        out.append(self.embedder(torch.Tensor([height])))
        out.append(self.embedder(torch.Tensor([width])))
        out.append(self.embedder(torch.Tensor([crop_h])))
        out.append(self.embedder(torch.Tensor([crop_w])))
        out.append(self.embedder(torch.Tensor([target_height])))
        out.append(self.embedder(torch.Tensor([target_width])))
        flat = torch.flatten(torch.cat(out)).unsqueeze(dim=0).repeat(clip_pooled.shape[0], 1)
        return torch.cat((clip_pooled.to(flat.device), flat), dim=1)


class SVD_img2vid(BaseModel):
    def __init__(self, model_config, model_type=ModelType.V_PREDICTION_EDM, device=None):
        super().__init__(model_config, model_type, device=device)
        self.embedder = Timestep(256)

    def encode_adm(self, **kwargs):
        fps_id = kwargs.get("fps", 6) - 1
        motion_bucket_id = kwargs.get("motion_bucket_id", 127)
        augmentation = kwargs.get("augmentation_level", 0)

        out = []
        out.append(self.embedder(torch.Tensor([fps_id])))
        out.append(self.embedder(torch.Tensor([motion_bucket_id])))
        out.append(self.embedder(torch.Tensor([augmentation])))

        flat = torch.flatten(torch.cat(out)).unsqueeze(dim=0)
        return flat

    def extra_conds(self, **kwargs):
        out = {}
        adm = self.encode_adm(**kwargs)
        if adm is not None:
            out['y'] = conds.CONDRegular(adm)

        latent_image = kwargs.get("concat_latent_image", None)
        noise = kwargs.get("noise", None)

        if latent_image is None:
            latent_image = torch.zeros_like(noise)

        if latent_image.shape[1:] != noise.shape[1:]:
            latent_image = utils.common_upscale(latent_image, noise.shape[-1], noise.shape[-2], "bilinear", "center")

        latent_image = utils.resize_to_batch_size(latent_image, noise.shape[0])

        out['c_concat'] = conds.CONDNoiseShape(latent_image)

        cross_attn = kwargs.get("cross_attn", None)
        if cross_attn is not None:
            out['c_crossattn'] = conds.CONDCrossAttn(cross_attn)

        if "time_conditioning" in kwargs:
            out["time_context"] = conds.CONDCrossAttn(kwargs["time_conditioning"])

        out['num_video_frames'] = conds.CONDConstant(noise.shape[0])
        return out


class SV3D_u(SVD_img2vid):
    def encode_adm(self, **kwargs):
        augmentation = kwargs.get("augmentation_level", 0)

        out = []
        out.append(self.embedder(torch.flatten(torch.Tensor([augmentation]))))

        flat = torch.flatten(torch.cat(out)).unsqueeze(dim=0)
        return flat


class SV3D_p(SVD_img2vid):
    def __init__(self, model_config, model_type=ModelType.V_PREDICTION_EDM, device=None):
        super().__init__(model_config, model_type, device=device)
        self.embedder_512 = Timestep(512)

    def encode_adm(self, **kwargs):
        augmentation = kwargs.get("augmentation_level", 0)
        elevation = kwargs.get("elevation", 0)  # elevation and azimuth are in degrees here
        azimuth = kwargs.get("azimuth", 0)
        noise = kwargs.get("noise", None)

        out = []
        out.append(self.embedder(torch.flatten(torch.Tensor([augmentation]))))
        out.append(self.embedder_512(torch.deg2rad(torch.fmod(torch.flatten(90 - torch.Tensor([elevation])), 360.0))))
        out.append(self.embedder_512(torch.deg2rad(torch.fmod(torch.flatten(torch.Tensor([azimuth])), 360.0))))

        out = list(map(lambda a: utils.resize_to_batch_size(a, noise.shape[0]), out))
        return torch.cat(out, dim=1)


class Stable_Zero123(BaseModel):
    def __init__(self, model_config, model_type=ModelType.EPS, device=None, cc_projection_weight=None, cc_projection_bias=None):
        super().__init__(model_config, model_type, device=device)
        self.cc_projection = ops.manual_cast.Linear(cc_projection_weight.shape[1], cc_projection_weight.shape[0], dtype=self.get_dtype(), device=device)
        self.cc_projection.weight.copy_(cc_projection_weight)
        self.cc_projection.bias.copy_(cc_projection_bias)

    def extra_conds(self, **kwargs):
        out = {}

        latent_image = kwargs.get("concat_latent_image", None)
        noise = kwargs.get("noise", None)

        if latent_image is None:
            latent_image = torch.zeros_like(noise)

        if latent_image.shape[1:] != noise.shape[1:]:
            latent_image = utils.common_upscale(latent_image, noise.shape[-1], noise.shape[-2], "bilinear", "center")

        latent_image = utils.resize_to_batch_size(latent_image, noise.shape[0])

        out['c_concat'] = conds.CONDNoiseShape(latent_image)

        cross_attn = kwargs.get("cross_attn", None)
        if cross_attn is not None:
            if cross_attn.shape[-1] != 768:
                cross_attn = self.cc_projection(cross_attn)
            out['c_crossattn'] = conds.CONDCrossAttn(cross_attn)
        return out


class SD_X4Upscaler(BaseModel):
    def __init__(self, model_config, model_type=ModelType.V_PREDICTION, device=None):
        super().__init__(model_config, model_type, device=device)
        self.noise_augmentor = ImageConcatWithNoiseAugmentation(noise_schedule_config={"linear_start": 0.0001, "linear_end": 0.02}, max_noise_level=350)

    def extra_conds(self, **kwargs):
        out = {}

        image = kwargs.get("concat_image", None)
        noise = kwargs.get("noise", None)
        noise_augment = kwargs.get("noise_augmentation", 0.0)
        device = kwargs["device"]
        seed = kwargs["seed"] - 10

        noise_level = round((self.noise_augmentor.max_noise_level) * noise_augment)

        if image is None:
            image = torch.zeros_like(noise)[:, :3]

        if image.shape[1:] != noise.shape[1:]:
            image = utils.common_upscale(image.to(device), noise.shape[-1], noise.shape[-2], "bilinear", "center")

        noise_level = torch.tensor([noise_level], device=device)
        if noise_augment > 0:
            image, noise_level = self.noise_augmentor(image.to(device), noise_level=noise_level, seed=seed)

        image = utils.resize_to_batch_size(image, noise.shape[0])

        out['c_concat'] = conds.CONDNoiseShape(image)
        out['y'] = conds.CONDRegular(noise_level)

        cross_attn = kwargs.get("cross_attn", None)
        if cross_attn is not None:
            out['c_crossattn'] = conds.CONDCrossAttn(cross_attn)
        return out


class IP2P(BaseModel):
    def process_ip2p_image_in(self, image):
        return None

    def concat_cond(self, **kwargs):
        image = kwargs.get("concat_latent_image", None)
        noise = kwargs.get("noise", None)
        device = kwargs["device"]

        if image is None:
            image = torch.zeros_like(noise)

        if image.shape[1:] != noise.shape[1:]:
            image = utils.common_upscale(image.to(device), noise.shape[-1], noise.shape[-2], "bilinear", "center")

        image = utils.resize_to_batch_size(image, noise.shape[0])
        return self.process_ip2p_image_in(image)


class SD15_instructpix2pix(IP2P, BaseModel):
    def __init__(self, model_config, model_type=ModelType.EPS, device=None):
        super().__init__(model_config, model_type, device=device)
        self.process_ip2p_image_in = lambda image: image


class SDXL_instructpix2pix(IP2P, SDXL):
    def __init__(self, model_config, model_type=ModelType.EPS, device=None):
        super().__init__(model_config, model_type, device=device)
        if model_type == ModelType.V_PREDICTION_EDM:
            self.process_ip2p_image_in = lambda image: latent_formats.SDXL().process_in(image)  # cosxl ip2p
        else:
            self.process_ip2p_image_in = lambda image: image  # diffusers ip2p


class Lotus(BaseModel):
    def extra_conds(self, **kwargs):
        out = {}
        cross_attn = kwargs.get("cross_attn", None)
        out['c_crossattn'] = conds.CONDCrossAttn(cross_attn)
        device = kwargs["device"]
        task_emb = torch.tensor([1, 0]).float().to(device)
        task_emb = torch.cat([torch.sin(task_emb), torch.cos(task_emb)]).unsqueeze(0)
        out['y'] = conds.CONDRegular(task_emb)
        return out

    def __init__(self, model_config, model_type=ModelType.IMG_TO_IMG, device=None):
        super().__init__(model_config, model_type, device=device)


class StableCascade_C(BaseModel):
    def __init__(self, model_config, model_type=ModelType.STABLE_CASCADE, device=None):
        super().__init__(model_config, model_type, device=device, unet_model=StageC)
        self.diffusion_model.eval().requires_grad_(False)

    def extra_conds(self, **kwargs):
        out = {}
        clip_text_pooled = kwargs["pooled_output"]
        if clip_text_pooled is not None:
            out['clip_text_pooled'] = conds.CONDRegular(clip_text_pooled)

        if "unclip_conditioning" in kwargs:
            embeds = []
            for unclip_cond in kwargs["unclip_conditioning"]:
                weight = unclip_cond["strength"]
                embeds.append(unclip_cond["clip_vision_output"].image_embeds.unsqueeze(0) * weight)
            clip_img = torch.cat(embeds, dim=1)
        else:
            clip_img = torch.zeros((1, 1, 768))
        out["clip_img"] = conds.CONDRegular(clip_img)
        out["sca"] = conds.CONDRegular(torch.zeros((1,)))
        out["crp"] = conds.CONDRegular(torch.zeros((1,)))

        cross_attn = kwargs.get("cross_attn", None)
        if cross_attn is not None:
            out['clip_text'] = conds.CONDCrossAttn(cross_attn)
        return out


class StableCascade_B(BaseModel):
    def __init__(self, model_config, model_type=ModelType.STABLE_CASCADE, device=None):
        super().__init__(model_config, model_type, device=device, unet_model=StageB)
        self.diffusion_model.eval().requires_grad_(False)

    def extra_conds(self, **kwargs):
        out = {}
        noise = kwargs.get("noise", None)

        clip_text_pooled = kwargs["pooled_output"]
        if clip_text_pooled is not None:
            out['clip'] = conds.CONDRegular(clip_text_pooled)

        # size of prior doesn't really matter if zeros because it gets resized but I still want it to get batched
        prior = kwargs.get("stable_cascade_prior", torch.zeros((1, 16, (noise.shape[2] * 4) // 42, (noise.shape[3] * 4) // 42), dtype=noise.dtype, layout=noise.layout, device=noise.device))

        out["effnet"] = conds.CONDRegular(prior)
        out["sca"] = conds.CONDRegular(torch.zeros((1,)))
        return out


class SD3(BaseModel):
    def __init__(self, model_config, model_type=ModelType.FLOW, device=None):
        super().__init__(model_config, model_type, device=device, unet_model=OpenAISignatureMMDITWrapper)

    def encode_adm(self, **kwargs):
        return kwargs["pooled_output"]

    def extra_conds(self, **kwargs):
        out = super().extra_conds(**kwargs)
        cross_attn = kwargs.get("cross_attn", None)
        if cross_attn is not None:
            out['c_crossattn'] = conds.CONDRegular(cross_attn)
        return out


class AuraFlow(BaseModel):
    def __init__(self, model_config, model_type=ModelType.FLOW, device=None):
        super().__init__(model_config, model_type, device=device, unet_model=AuraMMDiT)

    def extra_conds(self, **kwargs):
        out = super().extra_conds(**kwargs)
        cross_attn = kwargs.get("cross_attn", None)
        if cross_attn is not None:
            out['c_crossattn'] = conds.CONDRegular(cross_attn)
        return out


class StableAudio1(BaseModel):
    def __init__(self, model_config, seconds_start_embedder_weights, seconds_total_embedder_weights, model_type=ModelType.V_PREDICTION_CONTINUOUS, device=None):
        super().__init__(model_config, model_type, device=device, unet_model=AudioDiffusionTransformer)
        self.seconds_start_embedder = NumberConditioner(768, min_val=0, max_val=512)
        self.seconds_total_embedder = NumberConditioner(768, min_val=0, max_val=512)
        self.seconds_start_embedder.load_state_dict(seconds_start_embedder_weights)
        self.seconds_total_embedder.load_state_dict(seconds_total_embedder_weights)

    def extra_conds(self, **kwargs):
        out = {}

        noise = kwargs.get("noise", None)
        device = kwargs["device"]

        seconds_start = kwargs.get("seconds_start", 0)
        seconds_total = kwargs.get("seconds_total", int(noise.shape[-1] / 21.53))

        seconds_start_embed = self.seconds_start_embedder([seconds_start])[0].to(device)
        seconds_total_embed = self.seconds_total_embedder([seconds_total])[0].to(device)

        global_embed = torch.cat([seconds_start_embed, seconds_total_embed], dim=-1).reshape((1, -1))
        out['global_embed'] = conds.CONDRegular(global_embed)

        cross_attn = kwargs.get("cross_attn", None)
        if cross_attn is not None:
            cross_attn = torch.cat([cross_attn.to(device), seconds_start_embed.repeat((cross_attn.shape[0], 1, 1)), seconds_total_embed.repeat((cross_attn.shape[0], 1, 1))], dim=1)
            out['c_crossattn'] = conds.CONDRegular(cross_attn)
        return out

    def state_dict_for_saving(self, clip_state_dict=None, vae_state_dict=None, clip_vision_state_dict=None):
        sd = super().state_dict_for_saving(clip_state_dict=clip_state_dict, vae_state_dict=vae_state_dict, clip_vision_state_dict=clip_vision_state_dict)
        d = {"conditioner.conditioners.seconds_start.": self.seconds_start_embedder.state_dict(), "conditioner.conditioners.seconds_total.": self.seconds_total_embedder.state_dict()}
        for k in d:
            s = d[k]
            for l in s:
                sd["{}{}".format(k, l)] = s[l]
        return sd


class HunyuanDiT(BaseModel):
    def __init__(self, model_config, model_type=ModelType.V_PREDICTION, device=None):
        super().__init__(model_config, model_type, device=device, unet_model=HunYuanDiT)

    def extra_conds(self, **kwargs):
        out = super().extra_conds(**kwargs)
        cross_attn = kwargs.get("cross_attn", None)
        if cross_attn is not None:
            out['c_crossattn'] = conds.CONDRegular(cross_attn)

        attention_mask = kwargs.get("attention_mask", None)
        if attention_mask is not None:
            out['text_embedding_mask'] = conds.CONDRegular(attention_mask)

        conditioning_mt5xl = kwargs.get("conditioning_mt5xl", None)
        if conditioning_mt5xl is not None:
            out['encoder_hidden_states_t5'] = conds.CONDRegular(conditioning_mt5xl)

        attention_mask_mt5xl = kwargs.get("attention_mask_mt5xl", None)
        if attention_mask_mt5xl is not None:
            out['text_embedding_mask_t5'] = conds.CONDRegular(attention_mask_mt5xl)

        width = kwargs.get("width", 768)
        height = kwargs.get("height", 768)
        target_width = kwargs.get("target_width", width)
        target_height = kwargs.get("target_height", height)

        out['image_meta_size'] = conds.CONDRegular(torch.FloatTensor([[height, width, target_height, target_width, 0, 0]]))
        return out


class PixArt(BaseModel):
    def __init__(self, model_config, model_type=ModelType.EPS, device=None):
        super().__init__(model_config, model_type, device=device, unet_model=PixArtMS)

    def extra_conds(self, **kwargs):
        out = super().extra_conds(**kwargs)

        cross_attn = kwargs.get("cross_attn", None)
        if cross_attn is not None:
            out['c_crossattn'] = conds.CONDRegular(cross_attn)

        width = kwargs.get("width", None)
        height = kwargs.get("height", None)
        if width is not None and height is not None:
            out["c_size"] = conds.CONDRegular(torch.FloatTensor([[height, width]]))
            out["c_ar"] = conds.CONDRegular(torch.FloatTensor([[kwargs.get("aspect_ratio", height / width)]]))

        return out


class Flux(BaseModel):
    def __init__(self, model_config, model_type=ModelType.FLUX, device=None, unet_model=flux_model.Flux):
        super().__init__(model_config, model_type, device=device, unet_model=unet_model)
        self.memory_usage_factor_conds = ("kontext",)

    def concat_cond(self, **kwargs):
        try:
            # Handle Flux control loras dynamically changing the img_in weight.
            num_channels = self.diffusion_model.img_in.weight.shape[1] // (self.diffusion_model.patch_size * self.diffusion_model.patch_size)
        except:
            # Some cases like tensorrt might not have the weights accessible
            num_channels = self.model_config.unet_config["in_channels"]

        out_channels = self.model_config.unet_config["out_channels"]

        if num_channels <= out_channels:
            return None

        image = kwargs.get("concat_latent_image", None)
        noise = kwargs.get("noise", None)
        device = kwargs["device"]

        if image is None:
            image = torch.zeros_like(noise)

        image = utils.common_upscale(image.to(device), noise.shape[-1], noise.shape[-2], "bilinear", "center")
        image = utils.resize_to_batch_size(image, noise.shape[0])
        image = self.process_latent_in(image)
        if num_channels <= out_channels * 2:
            return image

        # inpaint model
        mask = kwargs.get("concat_mask", kwargs.get("denoise_mask", None))
        if mask is None:
            mask = torch.ones_like(noise)[:, :1]

        mask = torch.mean(mask, dim=1, keepdim=True)
        mask = utils.common_upscale(mask.to(device), noise.shape[-1] * 8, noise.shape[-2] * 8, "bilinear", "center")
        mask = mask.view(mask.shape[0], mask.shape[2] // 8, 8, mask.shape[3] // 8, 8).permute(0, 2, 4, 1, 3).reshape(mask.shape[0], -1, mask.shape[2] // 8, mask.shape[3] // 8)
        mask = utils.resize_to_batch_size(mask, noise.shape[0])
        return torch.cat((image, mask), dim=1)

    def encode_adm(self, **kwargs):
        return kwargs["pooled_output"]

    def extra_conds(self, **kwargs):
        out = super().extra_conds(**kwargs)
        cross_attn = kwargs.get("cross_attn", None)
        if cross_attn is not None:
            out['c_crossattn'] = conds.CONDRegular(cross_attn)
        # upscale the attention mask, since now we
        attention_mask = kwargs.get("attention_mask", None)
        if attention_mask is not None:
            shape = kwargs["noise"].shape
            mask_ref_size = kwargs["attention_mask_img_shape"]
            # the model will pad to the patch size, and then divide
            # essentially dividing and rounding up
            (h_tok, w_tok) = (math.ceil(shape[2] / self.diffusion_model.patch_size), math.ceil(shape[3] / self.diffusion_model.patch_size))
            attention_mask = utils.upscale_dit_mask(attention_mask, mask_ref_size, (h_tok, w_tok))
            out['attention_mask'] = conds.CONDRegular(attention_mask)

        guidance = kwargs.get("guidance", 3.5)
        if guidance is not None:
<<<<<<< HEAD
            out['guidance'] = conds.CONDRegular(torch.FloatTensor([guidance]))
=======
            out['guidance'] = comfy.conds.CONDRegular(torch.FloatTensor([guidance]))

        ref_latents = kwargs.get("reference_latents", None)
        if ref_latents is not None:
            latents = []
            for lat in ref_latents:
                latents.append(self.process_latent_in(lat))
            out['ref_latents'] = comfy.conds.CONDList(latents)
        return out

    def extra_conds_shapes(self, **kwargs):
        out = {}
        ref_latents = kwargs.get("reference_latents", None)
        if ref_latents is not None:
            out['ref_latents'] = list([1, 16, sum(map(lambda a: math.prod(a.size()), ref_latents)) // 16])
>>>>>>> bd951a71
        return out


class GenmoMochi(BaseModel):
    def __init__(self, model_config, model_type=ModelType.FLOW, device=None):
        super().__init__(model_config, model_type, device=device, unet_model=AsymmDiTJoint)

    def extra_conds(self, **kwargs):
        out = super().extra_conds(**kwargs)
        attention_mask = kwargs.get("attention_mask", None)
        if attention_mask is not None:
            out['attention_mask'] = conds.CONDRegular(attention_mask)
            out['num_tokens'] = conds.CONDConstant(max(1, torch.sum(attention_mask).item()))
        cross_attn = kwargs.get("cross_attn", None)
        if cross_attn is not None:
            out['c_crossattn'] = conds.CONDRegular(cross_attn)
        return out


class LTXV(BaseModel):
    def __init__(self, model_config, model_type=ModelType.FLUX, device=None):
        super().__init__(model_config, model_type, device=device, unet_model=LTXVModel)  # TODO

    def extra_conds(self, **kwargs):
        out = super().extra_conds(**kwargs)
        attention_mask = kwargs.get("attention_mask", None)
        if attention_mask is not None:
            out['attention_mask'] = conds.CONDRegular(attention_mask)
        cross_attn = kwargs.get("cross_attn", None)
        if cross_attn is not None:
            out['c_crossattn'] = conds.CONDRegular(cross_attn)

        out['frame_rate'] = conds.CONDConstant(kwargs.get("frame_rate", 25))

        denoise_mask = kwargs.get("concat_mask", kwargs.get("denoise_mask", None))
        if denoise_mask is not None:
            out["denoise_mask"] = conds.CONDRegular(denoise_mask)

        keyframe_idxs = kwargs.get("keyframe_idxs", None)
        if keyframe_idxs is not None:
            out['keyframe_idxs'] = conds.CONDRegular(keyframe_idxs)

        return out

    def process_timestep(self, timestep, x, denoise_mask=None, **kwargs):
        if denoise_mask is None:
            return timestep
        return self.diffusion_model.patchifier.patchify(((denoise_mask) * timestep.view([timestep.shape[0]] + [1] * (denoise_mask.ndim - 1)))[:, :1])[0]

    def scale_latent_inpaint(self, sigma, noise, latent_image, **kwargs):
        return latent_image


class HunyuanVideo(BaseModel):
    def __init__(self, model_config, model_type=ModelType.FLOW, device=None):
        super().__init__(model_config, model_type, device=device, unet_model=HunyuanVideoModel)

    def encode_adm(self, **kwargs):
        return kwargs["pooled_output"]

    def extra_conds(self, **kwargs):
        out = super().extra_conds(**kwargs)
        attention_mask = kwargs.get("attention_mask", None)
        if attention_mask is not None:
            out['attention_mask'] = conds.CONDRegular(attention_mask)
        cross_attn = kwargs.get("cross_attn", None)
        if cross_attn is not None:
            out['c_crossattn'] = conds.CONDRegular(cross_attn)

        guidance = kwargs.get("guidance", 6.0)
        if guidance is not None:
            out['guidance'] = conds.CONDRegular(torch.FloatTensor([guidance]))

        guiding_frame_index = kwargs.get("guiding_frame_index", None)
        if guiding_frame_index is not None:
            out['guiding_frame_index'] = conds.CONDRegular(torch.FloatTensor([guiding_frame_index]))

        ref_latent = kwargs.get("ref_latent", None)
        if ref_latent is not None:
            out['ref_latent'] = conds.CONDRegular(self.process_latent_in(ref_latent))
        return out

    def scale_latent_inpaint(self, latent_image, **kwargs):
        return latent_image


class HunyuanVideoI2V(HunyuanVideo):
    def __init__(self, model_config, model_type=ModelType.FLOW, device=None):
        super().__init__(model_config, model_type, device=device)
        self.concat_keys = ("concat_image", "mask_inverted")

    def scale_latent_inpaint(self, latent_image, **kwargs):
        return super().scale_latent_inpaint(latent_image=latent_image, **kwargs)


class HunyuanVideoSkyreelsI2V(HunyuanVideo):
    def __init__(self, model_config, model_type=ModelType.FLOW, device=None):
        super().__init__(model_config, model_type, device=device)
        self.concat_keys = ("concat_image",)

    def scale_latent_inpaint(self, latent_image, **kwargs):
        return super().scale_latent_inpaint(latent_image=latent_image, **kwargs)


class CosmosVideo(BaseModel):
    def __init__(self, model_config, model_type=ModelType.EDM, image_to_video=False, device=None):
        super().__init__(model_config, model_type, device=device, unet_model=GeneralDIT)
        self.image_to_video = image_to_video
        if self.image_to_video:
            self.concat_keys = ("mask_inverted",)

    def extra_conds(self, **kwargs):
        out = super().extra_conds(**kwargs)
        attention_mask = kwargs.get("attention_mask", None)
        if attention_mask is not None:
            out['attention_mask'] = conds.CONDRegular(attention_mask)
        cross_attn = kwargs.get("cross_attn", None)
        if cross_attn is not None:
            out['c_crossattn'] = conds.CONDRegular(cross_attn)

        out['fps'] = conds.CONDConstant(kwargs.get("frame_rate", None))
        return out

    def scale_latent_inpaint(self, sigma, noise, latent_image, **kwargs):
        sigma = sigma.reshape([sigma.shape[0]] + [1] * (len(noise.shape) - 1))
        sigma_noise_augmentation = 0  # TODO
        if sigma_noise_augmentation != 0:
            latent_image = latent_image + noise
        latent_image = self.model_sampling.calculate_input(torch.tensor([sigma_noise_augmentation], device=latent_image.device, dtype=latent_image.dtype), latent_image)
        return latent_image * ((sigma ** 2 + self.model_sampling.sigma_data ** 2) ** 0.5)


class CosmosPredict2(BaseModel):
    def __init__(self, model_config, model_type=ModelType.FLOW_COSMOS, image_to_video=False, device=None):
        super().__init__(model_config, model_type, device=device, unet_model=MiniTrainDIT)
        self.image_to_video = image_to_video
        if self.image_to_video:
            self.concat_keys = ("mask_inverted",)

    def extra_conds(self, **kwargs):
        out = super().extra_conds(**kwargs)
        cross_attn = kwargs.get("cross_attn", None)
        if cross_attn is not None:
            out['c_crossattn'] = CONDRegular(cross_attn)

        denoise_mask = kwargs.get("concat_mask", kwargs.get("denoise_mask", None))
        if denoise_mask is not None:
            out["denoise_mask"] = CONDRegular(denoise_mask)

        out['fps'] = CONDConstant(kwargs.get("frame_rate", None))
        return out

    def process_timestep(self, timestep, x, denoise_mask=None, **kwargs):
        if denoise_mask is None:
            return timestep
        if denoise_mask.ndim <= 4:
            return timestep
        condition_video_mask_B_1_T_1_1 = denoise_mask.mean(dim=[1, 3, 4], keepdim=True)
        c_noise_B_1_T_1_1 = 0.0 * (1.0 - condition_video_mask_B_1_T_1_1) + timestep.reshape(timestep.shape[0], 1, 1, 1, 1) * condition_video_mask_B_1_T_1_1
        out = c_noise_B_1_T_1_1.squeeze(dim=[1, 3, 4])
        return out

    def scale_latent_inpaint(self, sigma, noise, latent_image, **kwargs):
        sigma = sigma.reshape([sigma.shape[0]] + [1] * (len(noise.shape) - 1))
        sigma_noise_augmentation = 0  # TODO
        if sigma_noise_augmentation != 0:
            latent_image = latent_image + noise
        latent_image = self.model_sampling.calculate_input(torch.tensor([sigma_noise_augmentation], device=latent_image.device, dtype=latent_image.dtype), latent_image)
        sigma = (sigma / (sigma + 1))
        return latent_image / (1.0 - sigma)


class Lumina2(BaseModel):
    def __init__(self, model_config, model_type=ModelType.FLOW, device=None):
        super().__init__(model_config, model_type, device=device, unet_model=NextDiT)

    def extra_conds(self, **kwargs):
        out = super().extra_conds(**kwargs)
        attention_mask = kwargs.get("attention_mask", None)
        if attention_mask is not None:
            if torch.numel(attention_mask) != attention_mask.sum():
                out['attention_mask'] = conds.CONDRegular(attention_mask)
            out['num_tokens'] = conds.CONDConstant(max(1, torch.sum(attention_mask).item()))
        cross_attn = kwargs.get("cross_attn", None)
        if cross_attn is not None:
            out['c_crossattn'] = conds.CONDRegular(cross_attn)
        return out


class WAN21(BaseModel):
    def __init__(self, model_config, model_type=ModelType.FLOW, image_to_video=False, device=None):
        super().__init__(model_config, model_type, device=device, unet_model=WanModel)
        self.image_to_video = image_to_video

    def concat_cond(self, **kwargs):
        noise = kwargs.get("noise", None)
        extra_channels = self.diffusion_model.patch_embedding.weight.shape[1] - noise.shape[1]
        if extra_channels == 0:
            return None

        image = kwargs.get("concat_latent_image", None)
        device = kwargs["device"]

        if image is None:
            shape_image = list(noise.shape)
            shape_image[1] = extra_channels
            image = torch.zeros(shape_image, dtype=noise.dtype, layout=noise.layout, device=noise.device)
        else:
            image = utils.common_upscale(image.to(device), noise.shape[-1], noise.shape[-2], "bilinear", "center")
            for i in range(0, image.shape[1], 16):
                image[:, i: i + 16] = self.process_latent_in(image[:, i: i + 16])
            image = utils.resize_to_batch_size(image, noise.shape[0])

        if not self.image_to_video or extra_channels == image.shape[1]:
            return image

        if image.shape[1] > (extra_channels - 4):
            image = image[:, :(extra_channels - 4)]

        mask = kwargs.get("concat_mask", kwargs.get("denoise_mask", None))
        if mask is None:
            mask = torch.zeros_like(noise)[:, :4]
        else:
            if mask.shape[1] != 4:
                mask = torch.mean(mask, dim=1, keepdim=True)
            mask = 1.0 - mask
            mask = utils.common_upscale(mask.to(device), noise.shape[-1], noise.shape[-2], "bilinear", "center")
            if mask.shape[-3] < noise.shape[-3]:
                mask = torch.nn.functional.pad(mask, (0, 0, 0, 0, 0, noise.shape[-3] - mask.shape[-3]), mode='constant', value=0)
            if mask.shape[1] == 1:
                mask = mask.repeat(1, 4, 1, 1, 1)
            mask = utils.resize_to_batch_size(mask, noise.shape[0])

        return torch.cat((mask, image), dim=1)

    def extra_conds(self, **kwargs):
        out = super().extra_conds(**kwargs)
        cross_attn = kwargs.get("cross_attn", None)
        if cross_attn is not None:
            out['c_crossattn'] = conds.CONDRegular(cross_attn)

        clip_vision_output = kwargs.get("clip_vision_output", None)
        if clip_vision_output is not None:
            out['clip_fea'] = conds.CONDRegular(clip_vision_output.penultimate_hidden_states)

        time_dim_concat = kwargs.get("time_dim_concat", None)
        if time_dim_concat is not None:
            out['time_dim_concat'] = conds.CONDRegular(self.process_latent_in(time_dim_concat))
        return out


class WAN21_Vace(WAN21):
    def __init__(self, model_config, model_type=ModelType.FLOW, image_to_video=False, device=None):
        super(WAN21, self).__init__(model_config, model_type, device=device, unet_model=VaceWanModel)
        self.image_to_video = image_to_video

    def extra_conds(self, **kwargs):
        out = super().extra_conds(**kwargs)
        noise = kwargs.get("noise", None)
        noise_shape = list(noise.shape)
        vace_frames = kwargs.get("vace_frames", None)
        if vace_frames is None:
            noise_shape[1] = 32
            vace_frames = [torch.zeros(noise_shape, device=noise.device, dtype=noise.dtype)]

        mask = kwargs.get("vace_mask", None)
        if mask is None:
            noise_shape[1] = 64
            mask = [torch.ones(noise_shape, device=noise.device, dtype=noise.dtype)] * len(vace_frames)

        vace_frames_out = []
        for j in range(len(vace_frames)):
            vf = vace_frames[j].clone()
            for i in range(0, vf.shape[1], 16):
                vf[:, i:i + 16] = self.process_latent_in(vf[:, i:i + 16])
            vf = torch.cat([vf, mask[j]], dim=1)
            vace_frames_out.append(vf)

        vace_frames = torch.stack(vace_frames_out, dim=1)
        out['vace_context'] = conds.CONDRegular(vace_frames)

        vace_strength = kwargs.get("vace_strength", [1.0] * len(vace_frames_out))
        out['vace_strength'] = conds.CONDConstant(vace_strength)
        return out


class WAN21_Camera(WAN21):
    def __init__(self, model_config, model_type=ModelType.FLOW, image_to_video=False, device=None):
        super(WAN21, self).__init__(model_config, model_type, device=device, unet_model=CameraWanModel)
        self.image_to_video = image_to_video

    def extra_conds(self, **kwargs):
        out = super().extra_conds(**kwargs)
        camera_conditions = kwargs.get("camera_conditions", None)
        if camera_conditions is not None:
            out['camera_conditions'] = conds.CONDRegular(camera_conditions)
        return out


class Hunyuan3Dv2(BaseModel):
    def __init__(self, model_config, model_type=ModelType.FLOW, device=None):
        super().__init__(model_config, model_type, device=device, unet_model=Hunyuan3Dv2Model)

    def extra_conds(self, **kwargs):
        out = super().extra_conds(**kwargs)
        cross_attn = kwargs.get("cross_attn", None)
        if cross_attn is not None:
            out['c_crossattn'] = conds.CONDRegular(cross_attn)

        guidance = kwargs.get("guidance", 5.0)
        if guidance is not None:
            out['guidance'] = conds.CONDRegular(torch.FloatTensor([guidance]))
        return out


class HiDream(BaseModel):
    def __init__(self, model_config, model_type=ModelType.FLOW, device=None):
        super().__init__(model_config, model_type, device=device, unet_model=HiDreamImageTransformer2DModel)

    def encode_adm(self, **kwargs):
        return kwargs["pooled_output"]

    def extra_conds(self, **kwargs):
        out = super().extra_conds(**kwargs)
        cross_attn = kwargs.get("cross_attn", None)
        if cross_attn is not None:
            out['c_crossattn'] = conds.CONDRegular(cross_attn)
        conditioning_llama3 = kwargs.get("conditioning_llama3", None)
        if conditioning_llama3 is not None:
            out['encoder_hidden_states_llama3'] = conds.CONDRegular(conditioning_llama3)
        image_cond = kwargs.get("concat_latent_image", None)
        if image_cond is not None:
            out['image_cond'] = conds.CONDNoiseShape(self.process_latent_in(image_cond))
        return out


class Chroma(Flux):
    def __init__(self, model_config, model_type=ModelType.FLUX, device=None):
        super().__init__(model_config, model_type, device=device, unet_model=chroma_model.Chroma)

    def extra_conds(self, **kwargs):
        out = super().extra_conds(**kwargs)

        guidance = kwargs.get("guidance", 0)
        if guidance is not None:
            out['guidance'] = conds.CONDRegular(torch.FloatTensor([guidance]))
        return out


class ACEStep(BaseModel):
    def __init__(self, model_config, model_type=ModelType.FLOW, device=None):
        super().__init__(model_config, model_type, device=device, unet_model=ACEStepTransformer2DModel)

    def extra_conds(self, **kwargs):
        out = super().extra_conds(**kwargs)
        noise = kwargs.get("noise", None)

        cross_attn = kwargs.get("cross_attn", None)
        if cross_attn is not None:
            out['c_crossattn'] = conds.CONDRegular(cross_attn)

        conditioning_lyrics = kwargs.get("conditioning_lyrics", None)
        if cross_attn is not None:
<<<<<<< HEAD
            out['lyric_token_idx'] = conds.CONDRegular(conditioning_lyrics)
        out['speaker_embeds'] = conds.CONDRegular(torch.zeros(noise.shape[0], 512, device=noise.device, dtype=noise.dtype))
        out['lyrics_strength'] = conds.CONDConstant(kwargs.get("lyrics_strength", 1.0))
=======
            out['lyric_token_idx'] = comfy.conds.CONDRegular(conditioning_lyrics)
        out['speaker_embeds'] = comfy.conds.CONDRegular(torch.zeros(noise.shape[0], 512, device=noise.device, dtype=noise.dtype))
        out['lyrics_strength'] = comfy.conds.CONDConstant(kwargs.get("lyrics_strength", 1.0))
        return out

class Omnigen2(BaseModel):
    def __init__(self, model_config, model_type=ModelType.FLOW, device=None):
        super().__init__(model_config, model_type, device=device, unet_model=comfy.ldm.omnigen.omnigen2.OmniGen2Transformer2DModel)
        self.memory_usage_factor_conds = ("ref_latents",)

    def extra_conds(self, **kwargs):
        out = super().extra_conds(**kwargs)
        attention_mask = kwargs.get("attention_mask", None)
        if attention_mask is not None:
            if torch.numel(attention_mask) != attention_mask.sum():
                out['attention_mask'] = comfy.conds.CONDRegular(attention_mask)
            out['num_tokens'] = comfy.conds.CONDConstant(max(1, torch.sum(attention_mask).item()))
        cross_attn = kwargs.get("cross_attn", None)
        if cross_attn is not None:
            out['c_crossattn'] = comfy.conds.CONDRegular(cross_attn)
        ref_latents = kwargs.get("reference_latents", None)
        if ref_latents is not None:
            latents = []
            for lat in ref_latents:
                latents.append(self.process_latent_in(lat))
            out['ref_latents'] = comfy.conds.CONDList(latents)
        return out

    def extra_conds_shapes(self, **kwargs):
        out = {}
        ref_latents = kwargs.get("reference_latents", None)
        if ref_latents is not None:
            out['ref_latents'] = list([1, 16, sum(map(lambda a: math.prod(a.size()), ref_latents)) // 16])
>>>>>>> bd951a71
        return out<|MERGE_RESOLUTION|>--- conflicted
+++ resolved
@@ -19,39 +19,7 @@
 import math
 
 import logging
-<<<<<<< HEAD
 import torch
-=======
-from comfy.ldm.modules.diffusionmodules.openaimodel import UNetModel, Timestep
-from comfy.ldm.cascade.stage_c import StageC
-from comfy.ldm.cascade.stage_b import StageB
-from comfy.ldm.modules.encoders.noise_aug_modules import CLIPEmbeddingNoiseAugmentation
-from comfy.ldm.modules.diffusionmodules.upscaling import ImageConcatWithNoiseAugmentation
-from comfy.ldm.modules.diffusionmodules.mmdit import OpenAISignatureMMDITWrapper
-import comfy.ldm.genmo.joint_model.asymm_models_joint
-import comfy.ldm.aura.mmdit
-import comfy.ldm.pixart.pixartms
-import comfy.ldm.hydit.models
-import comfy.ldm.audio.dit
-import comfy.ldm.audio.embedders
-import comfy.ldm.flux.model
-import comfy.ldm.lightricks.model
-import comfy.ldm.hunyuan_video.model
-import comfy.ldm.cosmos.model
-import comfy.ldm.cosmos.predict2
-import comfy.ldm.lumina.model
-import comfy.ldm.wan.model
-import comfy.ldm.hunyuan3d.model
-import comfy.ldm.hidream.model
-import comfy.ldm.chroma.model
-import comfy.ldm.ace.model
-import comfy.ldm.omnigen.omnigen2
-
-import comfy.model_management
-import comfy.patcher_extension
-import comfy.conds
-import comfy.ops
->>>>>>> bd951a71
 from enum import Enum
 from typing import TypeVar, Type, Protocol, Any, Optional
 
@@ -84,6 +52,7 @@
 from .ldm.modules.encoders.noise_aug_modules import CLIPEmbeddingNoiseAugmentation
 from .ldm.pixart.pixartms import PixArtMS
 from .ldm.wan.model import WanModel, VaceWanModel, CameraWanModel
+from .ldm.omnigen.omnigen2 import OmniGen2Transformer2DModel
 from .model_management_types import ModelManageable
 from .model_sampling import CONST, ModelSamplingDiscreteFlow, ModelSamplingFlux, IMG_TO_IMG
 from .model_sampling import StableCascadeSampling, COSMOS_RFLOW, ModelSamplingCosmosRFlow, V_PREDICTION, \
@@ -944,17 +913,14 @@
 
         guidance = kwargs.get("guidance", 3.5)
         if guidance is not None:
-<<<<<<< HEAD
             out['guidance'] = conds.CONDRegular(torch.FloatTensor([guidance]))
-=======
-            out['guidance'] = comfy.conds.CONDRegular(torch.FloatTensor([guidance]))
 
         ref_latents = kwargs.get("reference_latents", None)
         if ref_latents is not None:
             latents = []
             for lat in ref_latents:
                 latents.append(self.process_latent_in(lat))
-            out['ref_latents'] = comfy.conds.CONDList(latents)
+            out['ref_latents'] = conds.CONDList(latents)
         return out
 
     def extra_conds_shapes(self, **kwargs):
@@ -962,7 +928,6 @@
         ref_latents = kwargs.get("reference_latents", None)
         if ref_latents is not None:
             out['ref_latents'] = list([1, 16, sum(map(lambda a: math.prod(a.size()), ref_latents)) // 16])
->>>>>>> bd951a71
         return out
 
 
@@ -1326,19 +1291,14 @@
 
         conditioning_lyrics = kwargs.get("conditioning_lyrics", None)
         if cross_attn is not None:
-<<<<<<< HEAD
             out['lyric_token_idx'] = conds.CONDRegular(conditioning_lyrics)
         out['speaker_embeds'] = conds.CONDRegular(torch.zeros(noise.shape[0], 512, device=noise.device, dtype=noise.dtype))
         out['lyrics_strength'] = conds.CONDConstant(kwargs.get("lyrics_strength", 1.0))
-=======
-            out['lyric_token_idx'] = comfy.conds.CONDRegular(conditioning_lyrics)
-        out['speaker_embeds'] = comfy.conds.CONDRegular(torch.zeros(noise.shape[0], 512, device=noise.device, dtype=noise.dtype))
-        out['lyrics_strength'] = comfy.conds.CONDConstant(kwargs.get("lyrics_strength", 1.0))
         return out
 
 class Omnigen2(BaseModel):
     def __init__(self, model_config, model_type=ModelType.FLOW, device=None):
-        super().__init__(model_config, model_type, device=device, unet_model=comfy.ldm.omnigen.omnigen2.OmniGen2Transformer2DModel)
+        super().__init__(model_config, model_type, device=device, unet_model=OmniGen2Transformer2DModel)
         self.memory_usage_factor_conds = ("ref_latents",)
 
     def extra_conds(self, **kwargs):
@@ -1346,17 +1306,17 @@
         attention_mask = kwargs.get("attention_mask", None)
         if attention_mask is not None:
             if torch.numel(attention_mask) != attention_mask.sum():
-                out['attention_mask'] = comfy.conds.CONDRegular(attention_mask)
-            out['num_tokens'] = comfy.conds.CONDConstant(max(1, torch.sum(attention_mask).item()))
-        cross_attn = kwargs.get("cross_attn", None)
-        if cross_attn is not None:
-            out['c_crossattn'] = comfy.conds.CONDRegular(cross_attn)
+                out['attention_mask'] = conds.CONDRegular(attention_mask)
+            out['num_tokens'] = conds.CONDConstant(max(1, torch.sum(attention_mask).item()))
+        cross_attn = kwargs.get("cross_attn", None)
+        if cross_attn is not None:
+            out['c_crossattn'] = conds.CONDRegular(cross_attn)
         ref_latents = kwargs.get("reference_latents", None)
         if ref_latents is not None:
             latents = []
             for lat in ref_latents:
                 latents.append(self.process_latent_in(lat))
-            out['ref_latents'] = comfy.conds.CONDList(latents)
+            out['ref_latents'] = conds.CONDList(latents)
         return out
 
     def extra_conds_shapes(self, **kwargs):
@@ -1364,5 +1324,4 @@
         ref_latents = kwargs.get("reference_latents", None)
         if ref_latents is not None:
             out['ref_latents'] = list([1, 16, sum(map(lambda a: math.prod(a.size()), ref_latents)) // 16])
->>>>>>> bd951a71
         return out