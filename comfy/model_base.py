--- conflicted
+++ resolved
@@ -569,28 +569,20 @@
         return kwargs["pooled_output"]
 
     def extra_conds(self, **kwargs):
-<<<<<<< HEAD
-        out = {}
-        adm = self.encode_adm(**kwargs)
-        if adm is not None:
-            out['y'] = conds.CONDRegular(adm)
-
-=======
         out = super().extra_conds(**kwargs)
->>>>>>> 605e64f6
         cross_attn = kwargs.get("cross_attn", None)
         if cross_attn is not None:
             out['c_crossattn'] = conds.CONDRegular(cross_attn)
         return out
 
     def memory_required(self, input_shape):
-        if comfy.model_management.xformers_enabled() or comfy.model_management.pytorch_attention_flash_attention():
+        if model_management.xformers_enabled() or model_management.pytorch_attention_flash_attention():
             dtype = self.get_dtype()
             if self.manual_cast_dtype is not None:
                 dtype = self.manual_cast_dtype
             #TODO: this probably needs to be tweaked
             area = input_shape[0] * input_shape[2] * input_shape[3]
-            return (area * comfy.model_management.dtype_size(dtype) * 0.012) * (1024 * 1024)
+            return (area * model_management.dtype_size(dtype) * 0.012) * (1024 * 1024)
         else:
             area = input_shape[0] * input_shape[2] * input_shape[3]
             return (area * 0.3) * (1024 * 1024)